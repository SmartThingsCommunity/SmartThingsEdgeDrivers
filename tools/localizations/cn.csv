Orvibo Gas Detector,欧瑞博 可燃气体报警器
Button,无线开关
DG Light,DG智能灯
GDKES Outlet,粤奇胜智能插座
GDKES Switch 1,粤奇胜智能墙面开关 1
HEIMAN Button,海曼智能紧急按钮
HEIMAN Carbon Monoxide Sensor,海曼一氧化碳报警器
HEIMAN Gas Detector,海曼燃气报警器
HEIMAN Motion Sensor,海曼人体红外传感器
HEIMAN Multipurpose Sensor,海曼温湿度传感器
HEIMAN Outlet,海曼智能插座
HEIMAN Open/Closed Sensor,海曼门窗传感器
HEIMAN Remote Control,海曼情景开关
HEIMAN Scene Panel,海曼情景开关
HEIMAN Siren,海曼智能声光报警器
HEIMAN Smoke Detector,海曼烟雾报警器
HEIMAN Switch 1,海曼智能墙面开关 1
HEIMAN Water Leak Sensor,海曼水浸探测器
HONYAR Outlet,鸿雁智能插座
HONYAR Switch 1,鸿雁智能墙面开关 1
Light,智能球泡灯
Motion Sensor,人体传感器
Multipurpose Sensor,多功能传感器
Orvibo Outlet,欧瑞博智能插座
Orvibo Smoke Detector,欧瑞博 烟雾报警器
Orvibo Switch 1,欧瑞博智能墙面开关 1
Samsung Door Lock,SDS联网型智能锁
Window Treatment,智能窗帘电机
Wistar Window Treatment,威仕达开合帘电机
Zigbee Dimmer,Zigbee调光器
Zigbee Light,Zigbee灯
Zigbee Lock,Zigbee锁
Zigbee Meter,Zigbee功率计
Zigbee Switch,Zigbee开关
Zigbee Thermostat,Zigbee温控
Zigbee Thing,Zigbee设备
Zigbee Vent,Zigbee新风系统
Zigbee Window Treatment,Zigbee窗帘电机
Aqara Motion Sensor T1,Aqara 人体传感器 T1
Aqara High Precision Motion Sensor,Aqara高精度人体传感器
Aqara Door and Window Sensor T1,Aqara 门窗传感器T1
Aqara Temperature and Humidity Sensor T1,Aqara温湿度传感器 T1
Aqara Water Leak Sensor,Aqara 水浸传感器 T1
Aqara Illuminance Sensor T1,Aqara 光照传感器T1
Aqara Presence Sensor FP1,Aqara 人体存在传感器FP1
Aqara Smart Dimmer Controller T1 Pro,Aqara 双色温驱动器 T1 Pro
"Aqara Single Switch Module T1 (With Neutral)",Aqara 单路控制器T1 (零火线版)
Aqara Curtain Controller,Aqara智能窗帘电机 (Zigbee开合帘版)
Aqara Roller Shade Controller,Aqara智能管状电机
Aqara Smart Pet Feeder C1,Aqara智能宠物喂食器 C1
"Aqara Smart Wall Switch H1 (With Neutral, Single Rocker)",Aqara智能墙壁开关H1 (零火线单键版)
"Aqara Smart Wall Switch H1 (With Neutral, Double Rocker)",Aqara智能墙壁开关H1 (零火线双键版)
"Aqara Smart Wall Switch H1 (With Neutral, Triple Rocker)",Aqara智能墙壁开关H1 (零火线三键版)
Aqara Smart Natural Gas Detector,Aqara天然气报警器
Aqara Smart Smoke Detector,Aqara烟雾报警器
Aqara Smart Plug T1,Aqara 智能插座 T1 (国标)
Aqara Wireless Mini Switch T1,Aqara 无线开关 T1
"Aqara Wireless Remote Switch E1 (Single Rocker)",Aqara 无线开关 E1 (贴墙式单键版)
"Aqara LED Light Bulb T1 (Tunable White)",Aqara LED灯泡 T1 (可调色温)
"Aqara Smart Wall Switch H1 EU (With Neutral, Single Rocker)",Aqara智能墙壁开关H1 EU (零火线单键版)
"Aqara Smart Wall Switch H1 EU (With Neutral, Double Rocker)",Aqara智能墙壁开关H1 EU (零火线双键版)
"Aqara Smart Wall Switch H1 EU (No Neutral, Single Rocker)",Aqara智能墙壁开关H1 EU (单火线单键版)
"Aqara Smart Wall Switch H1 EU (No Neutral, Double Rocker)",Aqara智能墙壁开关H1 EU (单火线双键版)
"Aqara Single Switch Module T1 (No Neutral)",Aqara 单路控制器T1 (单火线版)
"TOTEM Door Lock",TOTEM智能门锁
"LeTianPai Presence Sensor Box",乐天派存在传感器Box
"Aqara Cube T1 Pro",Aqara 魔方控制器 T1 Pro
"Aqara Smart Wall Switch T1 (With Neutral, Single Rocker)",Aqara智能墙壁开关T1 (零火线单键版)
"Aqara Smart Wall Switch T1 (With Neutral, Double Rocker)",Aqara智能墙壁开关T1 (零火线双键版)
"Aqara Smart Wall Switch T1 (With Neutral, Triple Rocker)",Aqara智能墙壁开关T1 (零火线三键版)
"LeTianPai Smart Switch 1 Way",乐天派智能开关（零火版）单开
"LeTianPai Smart Switch 2 Way",乐天派智能开关（零火版）双开
"LeTianPai Smart Switch 3 Way",乐天派智能开关（零火版）三开
"LeTianPai Smart Light Bulb",乐天派智能灯泡
"WallHero Switch (1 Way)",一位智能开关面板
"WallHero Switch (2 Way)",二位智能开关面板
"WallHero Switch (3 Way)",三位智能开关面板
"WallHero Switch (4 Way)",四位智能开关面板
"WallHero Switch (8 Way)",八位智能开关/场景面板
"WallHero Outlet",智能墙面五孔插座
"WallHero Remote Control (4-Inch)",语音场景(4寸）面板
<<<<<<< HEAD
"Siterwell Radiator Thermostats",赛特威尔智能温控阀
=======
"Zemismart ZM02 Smart Curtain",Zemismart ZM02 智能窗帘
"Zemismart ZM25C Smart Curtain",Zemismart ZM25C 智能窗帘
"Zemismart ZM01 Smart Curtain", Zemismart ZM01 智能窗帘
"WISTAR WSERD30-B Smart Tubular Motor",威仕达智能管状电机 WSERD30-B
"WISTAR WSER40 Smart Tubular Motor",威仕达智能管状电机 WSER40
"WISTAR WSER50 Smart Tubular Motor",威仕达智能管状电机 WSER50
"Heiman Smoke Sensor",海曼智能烟雾传感器
"Heiman CO Sensor",海曼智能一氧化碳传感器
"Smart co sensor",海曼智能一氧化碳传感器
>>>>>>> 7b20ac39
<|MERGE_RESOLUTION|>--- conflicted
+++ resolved
@@ -79,9 +79,7 @@
 "WallHero Switch (8 Way)",八位智能开关/场景面板
 "WallHero Outlet",智能墙面五孔插座
 "WallHero Remote Control (4-Inch)",语音场景(4寸）面板
-<<<<<<< HEAD
 "Siterwell Radiator Thermostats",赛特威尔智能温控阀
-=======
 "Zemismart ZM02 Smart Curtain",Zemismart ZM02 智能窗帘
 "Zemismart ZM25C Smart Curtain",Zemismart ZM25C 智能窗帘
 "Zemismart ZM01 Smart Curtain", Zemismart ZM01 智能窗帘
@@ -90,5 +88,4 @@
 "WISTAR WSER50 Smart Tubular Motor",威仕达智能管状电机 WSER50
 "Heiman Smoke Sensor",海曼智能烟雾传感器
 "Heiman CO Sensor",海曼智能一氧化碳传感器
-"Smart co sensor",海曼智能一氧化碳传感器
->>>>>>> 7b20ac39
+"Smart co sensor",海曼智能一氧化碳传感器