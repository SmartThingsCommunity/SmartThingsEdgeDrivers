--- conflicted
+++ resolved
@@ -88,8 +88,5 @@
 "Heiman Smoke Sensor",海曼智能烟雾传感器
 "Heiman CO Sensor",海曼智能一氧化碳传感器
 "Smart co sensor",海曼智能一氧化碳传感器
-<<<<<<< HEAD
 "Siterwell Smart Carbon Monoxide Alarm",赛特威尔智能CO报警器
-=======
-"Zemismart M6 Hub",Zemismart M6 网关
->>>>>>> da508431
+"Zemismart M6 Hub",Zemismart M6 网关