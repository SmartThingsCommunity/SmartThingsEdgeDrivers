Orvibo Gas Detector,欧瑞博 可燃气体报警器
Button,无线开关
DG Light,DG智能灯
GDKES Outlet,粤奇胜智能插座
GDKES Switch 1,粤奇胜智能墙面开关 1
HEIMAN Button,海曼智能紧急按钮
HEIMAN Carbon Monoxide Sensor,海曼一氧化碳报警器
HEIMAN Gas Detector,海曼燃气报警器
HEIMAN Motion Sensor,海曼人体红外传感器
HEIMAN Multipurpose Sensor,海曼温湿度传感器
HEIMAN Outlet,海曼智能插座
HEIMAN Open/Closed Sensor,海曼门窗传感器
HEIMAN Remote Control,海曼情景开关
HEIMAN Scene Panel,海曼情景开关
HEIMAN Siren,海曼智能声光报警器
HEIMAN Smoke Detector,海曼烟雾报警器
HEIMAN Switch 1,海曼智能墙面开关 1
HEIMAN Water Leak Sensor,海曼水浸探测器
HONYAR Outlet,鸿雁智能插座
HONYAR Switch 1,鸿雁智能墙面开关 1
Light,智能球泡灯
Motion Sensor,人体传感器
Multipurpose Sensor,多功能传感器
Orvibo Outlet,欧瑞博智能插座
Orvibo Smoke Detector,欧瑞博 烟雾报警器
Orvibo Switch 1,欧瑞博智能墙面开关 1
Samsung Door Lock,SDS联网型智能锁
Window Treatment,智能窗帘电机
Wistar Window Treatment,威仕达开合帘电机
Zigbee Dimmer,Zigbee调光器
Zigbee Light,Zigbee灯
Zigbee Lock,Zigbee锁
Zigbee Meter,Zigbee功率计
Zigbee Switch,Zigbee开关
Zigbee Thermostat,Zigbee温控
Zigbee Thing,Zigbee设备
Zigbee Vent,Zigbee新风系统
Zigbee Window Treatment,Zigbee窗帘电机
Aqara Motion Sensor T1,Aqara 人体传感器 T1
Aqara High Precision Motion Sensor,Aqara高精度人体传感器
Aqara Door and Window Sensor T1,Aqara 门窗传感器T1
Aqara Temperature and Humidity Sensor T1,Aqara温湿度传感器 T1
Aqara Water Leak Sensor,Aqara 水浸传感器 T1
Aqara Illuminance Sensor T1,Aqara 光照传感器T1
Aqara Presence Sensor FP1,Aqara 人体存在传感器FP1
Aqara Smart Dimmer Controller T1 Pro,Aqara 双色温驱动器 T1 Pro
"Aqara Single Switch Module T1 (With Neutral)",Aqara 单路控制器T1 (零火线版)
Aqara Curtain Controller,Aqara智能窗帘电机 (Zigbee开合帘版)
Aqara Roller Shade Controller,Aqara智能管状电机
Aqara Smart Pet Feeder C1,Aqara智能宠物喂食器 C1
"Aqara Smart Wall Switch H1 (With Neutral, Single Rocker)",Aqara智能墙壁开关H1 (零火线单键版)
"Aqara Smart Wall Switch H1 (With Neutral, Double Rocker)",Aqara智能墙壁开关H1 (零火线双键版)
"Aqara Smart Wall Switch H1 (With Neutral, Triple Rocker)",Aqara智能墙壁开关H1 (零火线三键版)
Aqara Smart Natural Gas Detector,Aqara天然气报警器
Aqara Smart Smoke Detector,Aqara烟雾报警器
Aqara Smart Plug T1,Aqara 智能插座 T1 (国标)
Aqara Wireless Mini Switch T1,Aqara 无线开关 T1
"Aqara Wireless Remote Switch E1 (Single Rocker)",Aqara 无线开关 E1 (贴墙式单键版)
"Aqara LED Light Bulb T1 (Tunable White)",Aqara LED灯泡 T1 (可调色温)
"Aqara Smart Wall Switch H1 EU (With Neutral, Single Rocker)",Aqara智能墙壁开关H1 EU (零火线单键版)
"Aqara Smart Wall Switch H1 EU (With Neutral, Double Rocker)",Aqara智能墙壁开关H1 EU (零火线双键版)
"Aqara Smart Wall Switch H1 EU (No Neutral, Single Rocker)",Aqara智能墙壁开关H1 EU (单火线单键版)
"Aqara Smart Wall Switch H1 EU (No Neutral, Double Rocker)",Aqara智能墙壁开关H1 EU (单火线双键版)
"Aqara Single Switch Module T1 (No Neutral)",Aqara 单路控制器T1 (单火线版)
"TOTEM Door Lock",TOTEM智能门锁
"LeTianPai Presence Sensor Box",乐天派存在传感器Box
"Aqara Cube T1 Pro",Aqara 魔方控制器 T1 Pro
"Aqara Smart Wall Switch T1 (With Neutral, Single Rocker)",Aqara智能墙壁开关T1 (零火线单键版)
"Aqara Smart Wall Switch T1 (With Neutral, Double Rocker)",Aqara智能墙壁开关T1 (零火线双键版)
"Aqara Smart Wall Switch T1 (With Neutral, Triple Rocker)",Aqara智能墙壁开关T1 (零火线三键版)
"LeTianPai Smart Switch 1 Way",乐天派智能开关（零火版）单开
"LeTianPai Smart Switch 2 Way",乐天派智能开关（零火版）双开
"LeTianPai Smart Switch 3 Way",乐天派智能开关（零火版）三开
"LeTianPai Smart Light Bulb",乐天派智能灯泡
<<<<<<< HEAD
"Heiman Door and Window D1-M",智能门磁传感器
"Heiman Motion Sensor",智能人体带光照度探测器
=======
"WallHero Switch (1 Way)",一位智能开关面板
"WallHero Switch (2 Way)",二位智能开关面板
"WallHero Switch (3 Way)",三位智能开关面板
"WallHero Switch (4 Way)",四位智能开关面板
"WallHero Switch (8 Way)",八位智能开关/场景面板
"WallHero Outlet",智能墙面五孔插座
"WallHero Remote Control (4-Inch)",语音场景(4寸）面板
>>>>>>> 533ede9f
<|MERGE_RESOLUTION|>--- conflicted
+++ resolved
@@ -72,15 +72,12 @@
 "LeTianPai Smart Switch 2 Way",乐天派智能开关（零火版）双开
 "LeTianPai Smart Switch 3 Way",乐天派智能开关（零火版）三开
 "LeTianPai Smart Light Bulb",乐天派智能灯泡
-<<<<<<< HEAD
 "Heiman Door and Window D1-M",智能门磁传感器
 "Heiman Motion Sensor",智能人体带光照度探测器
-=======
 "WallHero Switch (1 Way)",一位智能开关面板
 "WallHero Switch (2 Way)",二位智能开关面板
 "WallHero Switch (3 Way)",三位智能开关面板
 "WallHero Switch (4 Way)",四位智能开关面板
 "WallHero Switch (8 Way)",八位智能开关/场景面板
 "WallHero Outlet",智能墙面五孔插座
-"WallHero Remote Control (4-Inch)",语音场景(4寸）面板
->>>>>>> 533ede9f
+"WallHero Remote Control (4-Inch)",语音场景(4寸）面板