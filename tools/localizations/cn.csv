--- conflicted
+++ resolved
@@ -99,9 +99,7 @@
 "ThirdReality Smart Watering Kit",树实智能浇灌套装
 "Zemismart ZM24A Smart Curtain", Zemismart ZM24A 智能窗帘
 "Greentown Lock(SG20)",绿城门锁(SG20)
-<<<<<<< HEAD
 "MultiIR Air Quality Detector",MultiIR空气质量检测仪
-=======
 "Essentials Indoor Lights",基础款室内照明
 "Sleepone Ai SX-1",智能床垫
 "Smart Mechanical Keyboard MK1",树实智能机械键盘MK1
@@ -117,5 +115,4 @@
 "WISTAR WSERD50-B Smart Tubular Motor",威仕达智能管状电机 WSERD50-B
 "WISTAR WSERD50-L Smart Tubular Motor",威仕达智能管状电机 WSERD50-L
 "WISTAR WSERD50-T Smart Tubular Motor",威仕达智能管状电机 WSERD50-T		
-"WISTAR WSER60 Smart Tubular Motor",威仕达智能管状电机 WSER60
->>>>>>> 754f2a7a
+"WISTAR WSER60 Smart Tubular Motor",威仕达智能管状电机 WSER60