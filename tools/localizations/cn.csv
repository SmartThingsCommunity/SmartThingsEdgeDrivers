--- conflicted
+++ resolved
@@ -79,8 +79,5 @@
 "WallHero Switch (8 Way)",八位智能开关/场景面板
 "WallHero Outlet",智能墙面五孔插座
 "WallHero Remote Control (4-Inch)",语音场景(4寸）面板
-<<<<<<< HEAD
 "Zemismart ZM02 Smart Curtain",Zemismart ZM02 智能窗帘
-=======
 "Zemismart ZM25C Smart Curtain",Zemismart ZM25C 智能窗帘
->>>>>>> 08aecf36
