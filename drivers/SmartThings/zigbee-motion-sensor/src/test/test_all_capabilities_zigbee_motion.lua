--- conflicted
+++ resolved
@@ -32,12 +32,8 @@
 )
 zigbee_test_utils.prepare_zigbee_env_info()
 local function test_init()
-<<<<<<< HEAD
   test.mock_device.add_test_device(mock_device)
 end
-=======
-  test.mock_device.add_test_device(mock_device)end
->>>>>>> 6d4d01c5
 test.set_test_init_function(test_init)
 
 test.register_message_test(
@@ -207,8 +203,6 @@
     }
 )
 
-<<<<<<< HEAD
-=======
 -- test.register_coroutine_test(
 --     "Health check should check all relevant attributes",
 --     function()
@@ -231,7 +225,6 @@
 --       end
 --     }
 -- )
->>>>>>> 6d4d01c5
 
 test.register_coroutine_test(
     "Configure should configure all necessary attributes",
