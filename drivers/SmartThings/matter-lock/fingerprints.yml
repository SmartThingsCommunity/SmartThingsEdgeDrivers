--- conflicted
+++ resolved
@@ -9,10 +9,7 @@
     deviceLabel: Aqara Smart Lock U300
     vendorId: 0x115F
     productId: 0x2801
-<<<<<<< HEAD
     deviceProfileName: lock-user-pin
-=======
-    deviceProfileName: lock-lockalarm-nobattery
 #Level
   - id: "4767/1"
     deviceLabel: Level Lock Plus (Matter)
@@ -30,7 +27,6 @@
     vendorId: 0x135d
     productId: 0xb0
     deviceProfileName: lock-nocodes-notamper
->>>>>>> bf93ca24
 matterGeneric:
   - id: "matter/door-lock"
     deviceLabel: Matter Door Lock
