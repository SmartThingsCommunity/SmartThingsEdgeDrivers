--- conflicted
+++ resolved
@@ -1,19 +1,15 @@
 matterManufacturer:
 #Nuki
-<<<<<<< HEAD
   - id: "Nuki Smart Lock Pro"
     deviceLabel: Nuki Smart Lock Pro
     vendorId: 0x135d
     productId: 0xb1
     deviceProfileName: lock-nocodes-notamper
-
-=======
   - id: "Nuki Smart Lock"
     deviceLabel: Nuki Smart Lock
     vendorId: 0x135d
     productId: 0xb0
     deviceProfileName: lock-nocodes-notamper
->>>>>>> fc10266f
 matterGeneric:
   - id: "matter/door-lock"
     deviceLabel: Matter Door Lock
