--- conflicted
+++ resolved
@@ -67,11 +67,7 @@
     local resp, err = hue_api:set_light_on_state(light_id, true)
     if not resp or (resp.errors and #resp.errors == 0) then
       if err ~= nil then
-<<<<<<< HEAD
-        log.error("Error performing switch level action: " .. err)
-=======
         log.error("Error performing on/off action: " .. err)
->>>>>>> 8089eb0f
       elseif resp and #resp.errors > 0 then
         for _, error in ipairs(resp.errors) do
           log.error("Error returned in Hue response: " .. error.description)
@@ -79,12 +75,6 @@
       end
     end
   end
-<<<<<<< HEAD
-=======
-
-  local min_dim = (device:get_field(Fields.MIN_DIMMING) or 2.0)
-  local resp, err = hue_api:set_light_level(light_id, level, min_dim)
->>>>>>> 8089eb0f
 
   local resp, err = hue_api:set_light_level(light_id, level)
   if not resp or (resp.errors and #resp.errors == 0) then
