name: inovelli-dimmer
components:
  - id: main
    capabilities:
      - id: switch
        version: 1
      - id: switchLevel
        version: 1
<<<<<<< HEAD
        config:
          values:
            - key: "level.value"
              range: [1, 100]
=======
      - id: refresh
        version: 1
    categories:
      - name: Switch
  - id: LEDColorConfiguration
    capabilities:
>>>>>>> 49271d9b
      - id: colorControl
        version: 1
      - id: refresh
        version: 1
    categories:
      - name: Light
preferences:
  - name: "dimmingSpeed"
    title: "Dimming Speed"
    description: "How fast the light turns on when you hold the switch in seconds."
    required: true
    preferenceType: number
    definition:
      minimum: 1
      maximum: 100
      default: 3
  - name: "powerOnState"
    title: "Power On State"
    description: "When power is restored, the switch reverts to either Off (0), On (1-100) or last level before power outage (101)."
    required: true
    preferenceType: number
    definition:
      minimum: 0
      maximum: 101
      default: 0
  - name: "ledIndicatorIntensity"
    title: "LED Indicator Intensity"
    description: "Intensity of the LED bar. 0 is Off, 1 = Low, 5 = Medium, 10 = High."
    required: true
    preferenceType: number
    definition:
      minimum: 0
      maximum: 10
      default: 5
  - name: "ledIntensityWhenOff"
    title: "LED Indicator Intensity When Off"
    description: "Intensity of the LED bar when the switch is off. 0 is Off, 1 = Low, 5 = Medium, 10 = High."
    required: true
    preferenceType: number
    definition:
      minimum: 0
      maximum: 10
      default: 1
  - name: "ledIndicatorTimeout"
    title: "LED Indicator Timeout"
    description: "The amount of time the RGB Bar shows the Dim level if the LED Bar has been disabled. 0 = Always off, 1 = 1 second."
    required: true
    preferenceType: number
    definition:
      minimum: 0
      maximum: 10
      default: 3
  - name: "dimmingSpeedZWave"
    title: "Dimming Speed Z Wave"
    description: "How fast the light turns on when you adjust the switch remotely. 0 - instant On, 1 second, 101 - synced with param 1."
    required: true
    preferenceType: number
    definition:
      minimum: 0
      maximum: 101
      default: 101
  - name: "rampRate"
    title: "Ramp Rate"
    description: "How fast the light turns on when you press the switch 1x (On -> Off, Off -> On), 101 - synced with param 1."
    required: true
    preferenceType: number
    definition:
      minimum: 0
      maximum: 101
      default: 101
  - name: "rampRateZWave"
    title: "Ramp Rate Z Wave"
    description: "How fast the light turns on when you bring your switch (On -> Off, Off -> On) remotely, 101 - synced with param 1."
    required: true
    preferenceType: number
    definition:
      minimum: 0
      maximum: 101
      default: 101
  - name: "invertSwitch"
    title: "Invert Switch"
    description: "Inverts the switch"
    required: true
    preferenceType: boolean
    definition:
      default: false
  - name: "autoOffTimer"
    title: "Auto Off Timer"
    description: "Automatically turns the switch off after x amount of seconds (value 0 = Disabled)"
    required: true
    preferenceType: number
    definition:
      minimum: 0
      maximum: 32767
      default: 0
  - name: "acPowerType"
    title: "AC Power Type"
    description: "Wiring the switch with or without neutral wire"
    required: true
    preferenceType: boolean
    definition:
      default: true
  - name: "switchType"
    title: "Switch Type"
    description: "Type of installation: 0 - Single Pole (One Switch), 1 - Multi Switch (Dumb Switch), 2 - Multi Switch (Auxiliary Switch)"
    required: true
    preferenceType: number
    definition:
      minimum: 0
      maximum: 2
      default: 0<|MERGE_RESOLUTION|>--- conflicted
+++ resolved
@@ -6,19 +6,16 @@
         version: 1
       - id: switchLevel
         version: 1
-<<<<<<< HEAD
         config:
           values:
             - key: "level.value"
               range: [1, 100]
-=======
       - id: refresh
         version: 1
     categories:
       - name: Switch
   - id: LEDColorConfiguration
     capabilities:
->>>>>>> 49271d9b
       - id: colorControl
         version: 1
       - id: refresh
