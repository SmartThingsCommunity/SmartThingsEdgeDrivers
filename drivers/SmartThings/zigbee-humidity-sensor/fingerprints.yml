--- conflicted
+++ resolved
@@ -73,17 +73,15 @@
     manufacturer: eWeLink
     model: SNZB-02P
     deviceProfileName: humidity-temp-battery
-<<<<<<< HEAD
   - id: "Third Reality/3RTHS24BZ"
     deviceLabel: ThirdReality Temperature and Humidity Sensor
     manufacturer: Third Reality, Inc
     model: 3RTHS24BZ
-=======
+    deviceProfileName: humidity-temp-battery
   - id: "Third Reality/3RSM0147Z"
     deviceLabel: ThirdReality Smart Soil Moisture Sensor
     manufacturer: Third Reality, Inc
     model: 3RSM0147Z
->>>>>>> 6a249108
     deviceProfileName: humidity-temp-battery
 zigbeeGeneric:
   - id: "HumidityTempGeneric"
