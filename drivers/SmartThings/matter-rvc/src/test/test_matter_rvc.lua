-- Copyright 2023 SmartThings
--
-- Licensed under the Apache License, Version 2.0 (the "License");
-- you may not use this file except in compliance with the License.
-- You may obtain a copy of the License at
--
--     http://www.apache.org/licenses/LICENSE-2.0
--
-- Unless required by applicable law or agreed to in writing, software
-- distributed under the License is distributed on an "AS IS" BASIS,
-- WITHOUT WARRANTIES OR CONDITIONS OF ANY KIND, either express or implied.
-- See the License for the specific language governing permissions and
-- limitations under the License.

local test = require "integration_test"
local capabilities = require "st.capabilities"
local t_utils = require "integration_test.utils"
local clusters = require "st.matter.clusters"
local version = require "version"

if version.api < 10 then
  clusters.RvcCleanMode = require "RvcCleanMode"
  clusters.RvcOperationalState = require "RvcOperationalState"
  clusters.RvcRunMode = require "RvcRunMode"
  clusters.OperationalState = require "OperationalState"
end

<<<<<<< HEAD
if version.api < 13 then
  clusters.ServiceArea = require "ServiceArea"
  clusters.Global = require "Global"
end
=======
clusters.RvcCleanMode = require "RvcCleanMode"
clusters.RvcOperationalState = require "RvcOperationalState"
clusters.RvcRunMode = require "RvcRunMode"
clusters.OperationalState = require "OperationalState"
clusters.ServiceArea = require "ServiceArea"
clusters.Global = require "Global"
>>>>>>> a488e180

local APPLICATION_ENDPOINT = 10

local mock_device = test.mock_device.build_test_matter_device({
  profile = t_utils.get_profile_definition("rvc-clean-mode-service-area.yml"),
  manufacturer_info = {
    vendor_id = 0x0000,
    product_id = 0x0000,
  },
  endpoints = {
    {
      endpoint_id = 0,
      clusters = {
        {cluster_id = clusters.Basic.ID, cluster_type = "SERVER"},
      },
      device_types = {
        {device_type_id = 0x0016, device_type_revision = 1} -- RootNode
      }
    },
    {
      endpoint_id = APPLICATION_ENDPOINT,
      clusters = {
        {cluster_id = clusters.RvcRunMode.ID, cluster_type = "SERVER"},
        {cluster_id = clusters.RvcCleanMode.ID, cluster_type = "SERVER"},
        {cluster_id = clusters.RvcOperationalState.ID, cluster_type = "SERVER"},
        {cluster_id = clusters.ServiceArea.ID, cluster_type = "SERVER"},
      },
      device_types = {
        {device_type_id = 0x0074, device_type_revision = 1} -- Robot Vacuum Cleaner
      }
    }
  }
})

local function test_init()
  local subscribed_attributes = {
    [capabilities.mode.ID] = {
        clusters.RvcRunMode.attributes.SupportedModes,
        clusters.RvcRunMode.attributes.CurrentMode,
        clusters.RvcCleanMode.attributes.SupportedModes,
        clusters.RvcCleanMode.attributes.CurrentMode,
    },
    [capabilities.robotCleanerOperatingState.ID] = {
        clusters.RvcOperationalState.attributes.OperationalState,
        clusters.RvcOperationalState.attributes.OperationalError
    },
    [capabilities.serviceArea.ID] = {
      clusters.ServiceArea.attributes.SupportedAreas,
      clusters.ServiceArea.attributes.SelectedAreas
    }
  }
  local subscribe_request = nil
  for _, attributes in pairs(subscribed_attributes) do
    for _, attribute in ipairs(attributes) do
      if subscribe_request == nil then
        subscribe_request = attribute:subscribe(mock_device)
      else
        subscribe_request:merge(attribute:subscribe(mock_device))
      end
    end
  end
  test.socket.matter:__expect_send({mock_device.id, subscribe_request})
  test.mock_device.add_test_device(mock_device)
  test.socket.device_lifecycle:__queue_receive({ mock_device.id, "added" })
end
test.set_test_init_function(test_init)

local uint32_dt = require "st.matter.data_types.Uint32"
local SUPPORTED_OPERATIONAL_STATE_COMMAND = { uint32_dt(0x0), uint32_dt(0x3), uint32_dt(0x80) }

local modeTagStruct = require "RvcRunMode.types.ModeTagStruct"

local IDLE_MODE     = { label = "Idle Mode",     mode = 0, mode_tags = { modeTagStruct({ mfg_code = 0x1E1E, value = 16384 }) } }
local CLEANING_MODE = { label = "Cleaning Mode", mode = 2, mode_tags = { modeTagStruct({ mfg_code = 0x1E1E, value = 16385 }) } }
local MAPPING_MODE  = { label = "Mapping Mode",  mode = 4, mode_tags = { modeTagStruct({ mfg_code = 0x1E1E, value = 16386 }) } }

-- The `mode` fields for these are purposely out-of-order, so that we can make sure we aren't reliant on ordering.
local RUN_MODES = {
  MAPPING_MODE,
  IDLE_MODE,
  CLEANING_MODE,
}

local RUN_MODE_LABELS = { RUN_MODES[1].label, RUN_MODES[2].label, RUN_MODES[3].label }

local CLEAN_MODE_1 = { label = "Clean Mode 1", mode = 0, mode_tags = { modeTagStruct({ mfg_code = 0x1E1E, value = 1 }) } }
local CLEAN_MODE_2 = { label = "Clean Mode 2", mode = 1, mode_tags = { modeTagStruct({ mfg_code = 0x1E1E, value = 2 }) } }

-- The `mode` fields for these are purposely out-of-order, so that we can make sure we aren't reliant on ordering.
local CLEAN_MODES = {
  CLEAN_MODE_2,
  CLEAN_MODE_1,
}

local CLEAN_MODE_LABELS = { CLEAN_MODES[1].label, CLEAN_MODES[2].label }

local function supported_run_mode_init()
  test.socket.matter:__queue_receive({
    mock_device.id,
    clusters.RvcRunMode.attributes.SupportedModes:build_test_report_data(mock_device, APPLICATION_ENDPOINT,
      {
        clusters.RvcRunMode.types.ModeOptionStruct(RUN_MODES[1]),
        clusters.RvcRunMode.types.ModeOptionStruct(RUN_MODES[2]),
        clusters.RvcRunMode.types.ModeOptionStruct(RUN_MODES[3]),
      }
    )
  })
  test.socket.capability:__expect_send(
    mock_device:generate_test_message(
      "runMode",
      capabilities.mode.supportedModes(RUN_MODE_LABELS, { visibility = { displayed = false } })
    )
  )
end

local function supported_clean_mode_init()
  test.socket.matter:__queue_receive({
    mock_device.id,
    clusters.RvcCleanMode.attributes.SupportedModes:build_test_report_data(mock_device, APPLICATION_ENDPOINT,
      {
        clusters.RvcCleanMode.types.ModeOptionStruct(CLEAN_MODES[1]),
        clusters.RvcCleanMode.types.ModeOptionStruct(CLEAN_MODES[2]),
      }
    )
  })
  test.socket.capability:__expect_send(
    mock_device:generate_test_message(
      "cleanMode",
      capabilities.mode.supportedModes(CLEAN_MODE_LABELS, { visibility = { displayed = false } })
    )
  )
  test.socket.capability:__expect_send(
    mock_device:generate_test_message(
      "cleanMode",
      capabilities.mode.supportedArguments(CLEAN_MODE_LABELS, { visibility = { displayed = false } })
    )
  )
end

local function operating_state_init()
  test.socket.matter:__queue_receive({
    mock_device.id,
    clusters.RvcOperationalState.attributes.OperationalState:build_test_report_data(
      mock_device,
      APPLICATION_ENDPOINT,
      clusters.OperationalState.types.OperationalStateEnum.STOPPED
    )
  })
  test.socket.capability:__expect_send(
    mock_device:generate_test_message(
      "main",
      capabilities.robotCleanerOperatingState.operatingState.stopped()
    )
  )
  test.socket.matter:__queue_receive({
    mock_device.id,
    clusters.RvcOperationalState.attributes.AcceptedCommandList:build_test_report_data(
      mock_device,
      APPLICATION_ENDPOINT,
      SUPPORTED_OPERATIONAL_STATE_COMMAND
    )
  })
  test.socket.capability:__expect_send(
    mock_device:generate_test_message(
      "main",
      capabilities.robotCleanerOperatingState.supportedOperatingStateCommands(
        {capabilities.robotCleanerOperatingState.commands.goHome.NAME},
        {visibility = {displayed = false}}
      )
    )
  )
end

test.register_coroutine_test(
  "Assert profile applied over doConfigure",
  function()
    test.socket.device_lifecycle:__queue_receive({ mock_device.id, "doConfigure" })
    mock_device:expect_metadata_update({ profile = "rvc-clean-mode-service-area" })
    mock_device:expect_metadata_update({ provisioning_state = "PROVISIONED" })
    test.socket.matter:__expect_send({
      mock_device.id,
      clusters.RvcOperationalState.attributes.AcceptedCommandList:read()
    })
  end
)

test.register_coroutine_test(
  "On changing the run mode to a mode with an IDLE tag, supportedArgument must be set to the appropriate value", function()
    supported_run_mode_init()
    supported_clean_mode_init()
    operating_state_init()
    test.socket.matter:__queue_receive({
      mock_device.id,
      clusters.RvcRunMode.attributes.CurrentMode:build_test_report_data(
        mock_device,
        APPLICATION_ENDPOINT,
        IDLE_MODE.mode
      )
    })
    test.socket.capability:__expect_send(
      mock_device:generate_test_message(
        "runMode",
        capabilities.mode.mode({value = IDLE_MODE.label})
      )
    )
    test.socket.capability:__expect_send(
      mock_device:generate_test_message(
        "main",
        capabilities.robotCleanerOperatingState.supportedOperatingStateCommands(
          {
            capabilities.robotCleanerOperatingState.commands.goHome.NAME,
            capabilities.robotCleanerOperatingState.commands.start.NAME
          },
          {visibility = {displayed = false}}
        )
      )
    )
    test.socket.capability:__expect_send(
      mock_device:generate_test_message(
        "runMode",
        capabilities.mode.supportedArguments(RUN_MODE_LABELS, { visibility = { displayed = false } })
      )
    )
    test.socket.capability:__expect_send(
      mock_device:generate_test_message(
        "cleanMode",
        capabilities.mode.supportedArguments(CLEAN_MODE_LABELS, { visibility = { displayed = false } })
      )
    )
  end
)

test.register_coroutine_test(
  "On changing the run mode to a mode with an CLEANING tag, supportedArgument must be set to the appropriate value", function()
    supported_run_mode_init()
    supported_clean_mode_init()
    operating_state_init()
    test.socket.matter:__queue_receive({
      mock_device.id,
      clusters.RvcRunMode.attributes.CurrentMode:build_test_report_data(
        mock_device,
        APPLICATION_ENDPOINT,
        CLEANING_MODE.mode
      )
    })
    test.socket.capability:__expect_send(
      mock_device:generate_test_message(
        "runMode",
        capabilities.mode.mode({value = CLEANING_MODE.label})
      )
    )
    test.socket.capability:__expect_send(
      mock_device:generate_test_message(
        "main",
        capabilities.robotCleanerOperatingState.supportedOperatingStateCommands(
          {capabilities.robotCleanerOperatingState.commands.goHome.NAME},
          {visibility = {displayed = false}}
        )
      )
    )
    test.socket.capability:__expect_send(
      mock_device:generate_test_message(
        "runMode",
        capabilities.mode.supportedArguments({ IDLE_MODE.label }, { visibility = { displayed = false } })
      )
    )
    test.socket.capability:__expect_send(
      mock_device:generate_test_message(
        "cleanMode",
        capabilities.mode.supportedArguments(CLEAN_MODE_LABELS, { visibility = { displayed = false } })
      )
    )
  end
)

test.register_coroutine_test(
  "On changing the run mode to a mode with an MAPPING tag, supportedArgument must be set to the appropriate value", function()
    supported_run_mode_init()
    supported_clean_mode_init()
    operating_state_init()
    test.socket.matter:__queue_receive({
      mock_device.id,
      clusters.RvcRunMode.attributes.CurrentMode:build_test_report_data(
        mock_device,
        APPLICATION_ENDPOINT,
        MAPPING_MODE.mode
      )
    })
    test.socket.capability:__expect_send(
      mock_device:generate_test_message(
        "runMode",
        capabilities.mode.mode({value = MAPPING_MODE.label})
      )
    )
    test.socket.capability:__expect_send(
      mock_device:generate_test_message(
        "main",
        capabilities.robotCleanerOperatingState.supportedOperatingStateCommands(
          {capabilities.robotCleanerOperatingState.commands.goHome.NAME},
          {visibility = {displayed = false}}
        )
      )
    )
    test.socket.capability:__expect_send(
      mock_device:generate_test_message(
        "runMode",
        capabilities.mode.supportedArguments({ IDLE_MODE.label }, { visibility = { displayed = false } })
      )
    )
    test.socket.capability:__expect_send(
      mock_device:generate_test_message(
        "cleanMode",
        capabilities.mode.supportedArguments(CLEAN_MODE_LABELS, { visibility = { displayed = false } })
      )
    )
  end
)

test.register_coroutine_test(
  "On changing the clean mode, mode must be set to the appropriate value", function()
    supported_run_mode_init()
    supported_clean_mode_init()
    operating_state_init()
    for _, cleanMode in ipairs(CLEAN_MODES) do
      test.socket.matter:__queue_receive({
        mock_device.id,
        clusters.RvcCleanMode.attributes.CurrentMode:build_test_report_data(
          mock_device,
          APPLICATION_ENDPOINT,
          cleanMode.mode
        )
      })
      test.socket.capability:__expect_send(
        mock_device:generate_test_message(
          "cleanMode",
          capabilities.mode.mode({value = cleanMode.label})
        )
      )
    end
  end
)

test.register_coroutine_test(
  "On changing the rvc run mode, appropriate RvcRunMode command must be sent to the device", function()
    supported_run_mode_init()
    operating_state_init()
    test.wait_for_events()
    for _, runMode in ipairs(RUN_MODES) do
      test.socket.capability:__queue_receive({
        mock_device.id,
        { capability = "mode", component = "runMode", command = "setMode", args = { runMode.label } }
      })
      test.socket.matter:__expect_send({
        mock_device.id,
        clusters.RvcRunMode.server.commands.ChangeToMode(mock_device, APPLICATION_ENDPOINT, runMode.mode)
      })
    end
  end
)

test.register_coroutine_test(
  "On changing the rvc clean mode, appropriate RvcCleanMode command must be sent to the device", function()
    supported_clean_mode_init()
    operating_state_init()
    test.wait_for_events()
    for _, cleanMode in ipairs(CLEAN_MODES) do
      test.socket.capability:__queue_receive({
        mock_device.id,
        { capability = "mode", component = "cleanMode", command = "setMode", args = { cleanMode.label } }
      })
      test.socket.matter:__expect_send({
        mock_device.id,
        clusters.RvcCleanMode.server.commands.ChangeToMode(mock_device, APPLICATION_ENDPOINT, cleanMode.mode)
      })
    end
  end
)

test.register_coroutine_test(
  "On receive the Start Command, supportedArgument must be set to the appropriate value", function()
    supported_run_mode_init()
    supported_clean_mode_init()
    operating_state_init()

    test.socket.matter:__queue_receive({
      mock_device.id,
      clusters.RvcRunMode.attributes.CurrentMode:build_test_report_data(
        mock_device,
        APPLICATION_ENDPOINT,
        IDLE_MODE.mode
      )
    })
    test.socket.capability:__expect_send(
      mock_device:generate_test_message(
        "runMode",
        capabilities.mode.mode({value = IDLE_MODE.label})
      )
    )
    test.socket.capability:__expect_send(
      mock_device:generate_test_message(
        "main",
        capabilities.robotCleanerOperatingState.supportedOperatingStateCommands(
          {
            capabilities.robotCleanerOperatingState.commands.goHome.NAME,
            capabilities.robotCleanerOperatingState.commands.start.NAME
          },
          {visibility = {displayed = false}}
        )
      )
    )
    test.socket.capability:__expect_send(
      mock_device:generate_test_message(
        "runMode",
        capabilities.mode.supportedArguments(RUN_MODE_LABELS, { visibility = { displayed = false } })
      )
    )
    test.socket.capability:__expect_send(
      mock_device:generate_test_message(
        "cleanMode",
        capabilities.mode.supportedArguments(CLEAN_MODE_LABELS, { visibility = { displayed = false } })
      )
    )
    test.wait_for_events()
    test.socket.capability:__queue_receive({
      mock_device.id,
      { capability = "robotCleanerOperatingState", component = "main", command = "start", args = {} }
    })
    test.socket.matter:__expect_send({
      mock_device.id,
      clusters.RvcRunMode.server.commands.ChangeToMode(mock_device, APPLICATION_ENDPOINT, CLEANING_MODE.mode)
    })
  end
)

test.register_coroutine_test(
  "On receive the goHome Command, supportedArgument must be set to the appropriate value", function()
    supported_run_mode_init()
    supported_clean_mode_init()
    operating_state_init()

    test.socket.matter:__queue_receive({
      mock_device.id,
      clusters.RvcRunMode.attributes.CurrentMode:build_test_report_data(
        mock_device,
        APPLICATION_ENDPOINT,
        CLEANING_MODE.mode
      )
    })
    test.socket.capability:__expect_send(
      mock_device:generate_test_message(
        "runMode",
        capabilities.mode.mode({value = CLEANING_MODE.label})
      )
    )
    test.socket.capability:__expect_send(
      mock_device:generate_test_message(
        "main",
        capabilities.robotCleanerOperatingState.supportedOperatingStateCommands(
          {capabilities.robotCleanerOperatingState.commands.goHome.NAME},
          {visibility = {displayed = false}}
        )
      )
    )
    test.socket.capability:__expect_send(
      mock_device:generate_test_message(
        "runMode",
        capabilities.mode.supportedArguments({IDLE_MODE.label}, { visibility = { displayed = false } })
      )
    )
    test.socket.capability:__expect_send(
      mock_device:generate_test_message(
        "cleanMode",
        capabilities.mode.supportedArguments(CLEAN_MODE_LABELS, { visibility = { displayed = false } })
      )
    )
    test.wait_for_events()
    test.socket.capability:__queue_receive({
      mock_device.id,
      { capability = "robotCleanerOperatingState", component = "main", command = "goHome", args = {} }
    })
    test.socket.matter:__expect_send({
      mock_device.id,
      clusters.RvcOperationalState.commands.GoHome(mock_device, APPLICATION_ENDPOINT)
    })
  end
)

test.register_coroutine_test(
  "On receive the pause Command, supportedArgument must be set to the appropriate value", function()
    supported_run_mode_init()
    supported_clean_mode_init()
    operating_state_init()

    test.socket.matter:__queue_receive({
      mock_device.id,
      clusters.RvcRunMode.attributes.CurrentMode:build_test_report_data(
        mock_device,
        APPLICATION_ENDPOINT,
        CLEANING_MODE.mode
      )
    })
    test.socket.capability:__expect_send(
      mock_device:generate_test_message(
        "runMode",
        capabilities.mode.mode({value = CLEANING_MODE.label})
      )
    )
    test.socket.capability:__expect_send(
      mock_device:generate_test_message(
        "main",
        capabilities.robotCleanerOperatingState.supportedOperatingStateCommands(
          {capabilities.robotCleanerOperatingState.commands.goHome.NAME},
          {visibility = {displayed = false}}
        )
      )
    )
    test.socket.capability:__expect_send(
      mock_device:generate_test_message(
        "runMode",
        capabilities.mode.supportedArguments({IDLE_MODE.label}, { visibility = { displayed = false } })
      )
    )
    test.socket.capability:__expect_send(
      mock_device:generate_test_message(
        "cleanMode",
        capabilities.mode.supportedArguments(CLEAN_MODE_LABELS, { visibility = { displayed = false } })
      )
    )
    test.socket.matter:__queue_receive({
      mock_device.id,
      clusters.RvcOperationalState.server.attributes.OperationalState:build_test_report_data(
        mock_device,
        APPLICATION_ENDPOINT,
        clusters.OperationalState.types.OperationalStateEnum.RUNNING
      )
    })
    test.socket.capability:__expect_send(
      mock_device:generate_test_message(
        "main",
        capabilities.robotCleanerOperatingState.operatingState.running()
      )
    )
    test.socket.capability:__expect_send(
      mock_device:generate_test_message(
        "main",
        capabilities.robotCleanerOperatingState.supportedOperatingStateCommands(
          {
            capabilities.robotCleanerOperatingState.commands.goHome.NAME,
            capabilities.robotCleanerOperatingState.commands.pause.NAME
          },
          {visibility = {displayed = false}}
        )
      )
    )
    test.socket.capability:__expect_send(
      mock_device:generate_test_message(
        "runMode",
        capabilities.mode.supportedArguments({ IDLE_MODE.label }, { visibility = { displayed = false } })
      )
    )
    test.socket.capability:__expect_send(
      mock_device:generate_test_message(
        "cleanMode",
        capabilities.mode.supportedArguments(CLEAN_MODE_LABELS, { visibility = { displayed = false } })
      )
    )
    test.wait_for_events()
    test.socket.capability:__queue_receive({
      mock_device.id,
      { capability = "robotCleanerOperatingState", component = "main", command = "pause", args = {} }
    })
    test.socket.matter:__expect_send({
      mock_device.id,
      clusters.RvcOperationalState.commands.Pause(mock_device, APPLICATION_ENDPOINT)
    })
  end
)

test.register_coroutine_test(
  "On changing the operatinalState to RUNNING, robotCleanerOperatingState must be set to the appropriate value", function()
    supported_run_mode_init()
    supported_clean_mode_init()
    operating_state_init()
    test.socket.matter:__queue_receive({
      mock_device.id,
      clusters.RvcRunMode.attributes.CurrentMode:build_test_report_data(
        mock_device,
        APPLICATION_ENDPOINT,
        IDLE_MODE.mode
      )
    })
    test.socket.capability:__expect_send(
      mock_device:generate_test_message(
        "runMode",
        capabilities.mode.mode({value = IDLE_MODE.label})
      )
    )
    test.socket.capability:__expect_send(
      mock_device:generate_test_message(
        "main",
        capabilities.robotCleanerOperatingState.supportedOperatingStateCommands(
          {
            capabilities.robotCleanerOperatingState.commands.goHome.NAME,
            capabilities.robotCleanerOperatingState.commands.start.NAME
          },
          {visibility = {displayed = false}}
        )
      )
    )
    test.socket.capability:__expect_send(
      mock_device:generate_test_message(
        "runMode",
        capabilities.mode.supportedArguments(RUN_MODE_LABELS, { visibility = { displayed = false } })
      )
    )
    test.socket.capability:__expect_send(
      mock_device:generate_test_message(
        "cleanMode",
        capabilities.mode.supportedArguments(CLEAN_MODE_LABELS, { visibility = { displayed = false } })
      )
    )
    test.socket.matter:__queue_receive({
      mock_device.id,
      clusters.RvcOperationalState.server.attributes.OperationalState:build_test_report_data(
        mock_device,
        APPLICATION_ENDPOINT,
        clusters.OperationalState.types.OperationalStateEnum.RUNNING
      )
    })
    test.socket.capability:__expect_send(
      mock_device:generate_test_message(
        "main",
        capabilities.robotCleanerOperatingState.operatingState.running()
      )
    )
    test.socket.capability:__expect_send(
      mock_device:generate_test_message(
        "main",
        capabilities.robotCleanerOperatingState.supportedOperatingStateCommands(
          {capabilities.robotCleanerOperatingState.commands.goHome.NAME},
          {visibility = {displayed = false}}
        )
      )
    )
    test.socket.capability:__expect_send(
      mock_device:generate_test_message(
        "runMode",
        capabilities.mode.supportedArguments({ IDLE_MODE.label }, { visibility = { displayed = false } })
      )
    )
    test.socket.capability:__expect_send(
      mock_device:generate_test_message(
        "cleanMode",
        capabilities.mode.supportedArguments(CLEAN_MODE_LABELS, { visibility = { displayed = false } })
      )
    )
  end
)

test.register_coroutine_test(
  "On changing the operatinalState to PAUSED, robotCleanerOperatingState must be set to the appropriate value", function()
    supported_run_mode_init()
    supported_clean_mode_init()
    operating_state_init()
    test.socket.matter:__queue_receive({
      mock_device.id,
      clusters.RvcRunMode.attributes.CurrentMode:build_test_report_data(
        mock_device,
        APPLICATION_ENDPOINT,
        IDLE_MODE.mode
      )
    })
    test.socket.capability:__expect_send(
      mock_device:generate_test_message(
        "runMode",
        capabilities.mode.mode({value = IDLE_MODE.label})
      )
    )
    test.socket.capability:__expect_send(
      mock_device:generate_test_message(
        "main",
        capabilities.robotCleanerOperatingState.supportedOperatingStateCommands(
          {
            capabilities.robotCleanerOperatingState.commands.goHome.NAME,
            capabilities.robotCleanerOperatingState.commands.start.NAME
          },
          {visibility = {displayed = false}}
        )
      )
    )
    test.socket.capability:__expect_send(
      mock_device:generate_test_message(
        "runMode",
        capabilities.mode.supportedArguments(RUN_MODE_LABELS, { visibility = { displayed = false } })
      )
    )
    test.socket.capability:__expect_send(
      mock_device:generate_test_message(
        "cleanMode",
        capabilities.mode.supportedArguments(CLEAN_MODE_LABELS, { visibility = { displayed = false } })
      )
    )
    test.socket.matter:__queue_receive({
      mock_device.id,
      clusters.RvcOperationalState.server.attributes.OperationalState:build_test_report_data(
        mock_device,
        APPLICATION_ENDPOINT,
        clusters.OperationalState.types.OperationalStateEnum.PAUSED
      )
    })
    test.socket.capability:__expect_send(
      mock_device:generate_test_message(
        "main",
        capabilities.robotCleanerOperatingState.operatingState.paused()
      )
    )
    test.socket.capability:__expect_send(
      mock_device:generate_test_message(
        "main",
        capabilities.robotCleanerOperatingState.supportedOperatingStateCommands(
          {
            capabilities.robotCleanerOperatingState.commands.goHome.NAME,
            capabilities.robotCleanerOperatingState.commands.start.NAME
          },
          {visibility = {displayed = false}}
        )
      )
    )
    test.socket.capability:__expect_send(
      mock_device:generate_test_message(
        "runMode",
        capabilities.mode.supportedArguments(RUN_MODE_LABELS, { visibility = { displayed = false } })
      )
    )
    test.socket.capability:__expect_send(
      mock_device:generate_test_message(
        "cleanMode",
        capabilities.mode.supportedArguments(CLEAN_MODE_LABELS, { visibility = { displayed = false } })
      )
    )
  end
)

test.register_coroutine_test(
  "On changing the operatinalState to SEEKING_CHARGER, robotCleanerOperatingState must be set to the appropriate value", function()
    supported_run_mode_init()
    supported_clean_mode_init()
    operating_state_init()
    test.socket.matter:__queue_receive({
      mock_device.id,
      clusters.RvcRunMode.attributes.CurrentMode:build_test_report_data(
        mock_device,
        APPLICATION_ENDPOINT,
        IDLE_MODE.mode
      )
    })
    test.socket.capability:__expect_send(
      mock_device:generate_test_message(
        "runMode",
        capabilities.mode.mode({value = IDLE_MODE.label})
      )
    )
    test.socket.capability:__expect_send(
      mock_device:generate_test_message(
        "main",
        capabilities.robotCleanerOperatingState.supportedOperatingStateCommands(
          {
            capabilities.robotCleanerOperatingState.commands.goHome.NAME,
            capabilities.robotCleanerOperatingState.commands.start.NAME
          },
          {visibility = {displayed = false}}
        )
      )
    )
    test.socket.capability:__expect_send(
      mock_device:generate_test_message(
        "runMode",
        capabilities.mode.supportedArguments(RUN_MODE_LABELS, { visibility = { displayed = false } })
      )
    )
    test.socket.capability:__expect_send(
      mock_device:generate_test_message(
        "cleanMode",
        capabilities.mode.supportedArguments(CLEAN_MODE_LABELS, { visibility = { displayed = false } })
      )
    )
    test.socket.matter:__queue_receive({
      mock_device.id,
      clusters.RvcOperationalState.server.attributes.OperationalState:build_test_report_data(
        mock_device,
        APPLICATION_ENDPOINT,
        clusters.RvcOperationalState.types.OperationalStateEnum.SEEKING_CHARGER
      )
    })
    test.socket.capability:__expect_send(
      mock_device:generate_test_message(
        "main",
        capabilities.robotCleanerOperatingState.operatingState.seekingCharger()
      )
    )
    test.socket.capability:__expect_send(
      mock_device:generate_test_message(
        "main",
        capabilities.robotCleanerOperatingState.supportedOperatingStateCommands(
          {
            capabilities.robotCleanerOperatingState.commands.goHome.NAME,
            capabilities.robotCleanerOperatingState.commands.pause.NAME
          },
          {visibility = {displayed = false}}
        )
      )
    )
    test.socket.capability:__expect_send(
      mock_device:generate_test_message(
        "runMode",
        capabilities.mode.supportedArguments({ IDLE_MODE.label }, { visibility = { displayed = false } })
      )
    )
    test.socket.capability:__expect_send(
      mock_device:generate_test_message(
        "cleanMode",
        capabilities.mode.supportedArguments(CLEAN_MODE_LABELS, { visibility = { displayed = false } })
      )
    )
  end
)

test.register_coroutine_test(
  "On changing the operatinalState to CHARGING, robotCleanerOperatingState must be set to the appropriate value", function()
    supported_run_mode_init()
    supported_clean_mode_init()
    operating_state_init()
    test.socket.matter:__queue_receive({
      mock_device.id,
      clusters.RvcRunMode.attributes.CurrentMode:build_test_report_data(
        mock_device,
        APPLICATION_ENDPOINT,
        IDLE_MODE.mode
      )
    })
    test.socket.capability:__expect_send(
      mock_device:generate_test_message(
        "runMode",
        capabilities.mode.mode({value = IDLE_MODE.label})
      )
    )
    test.socket.capability:__expect_send(
      mock_device:generate_test_message(
        "main",
        capabilities.robotCleanerOperatingState.supportedOperatingStateCommands(
          {
            capabilities.robotCleanerOperatingState.commands.goHome.NAME,
            capabilities.robotCleanerOperatingState.commands.start.NAME
          },
          {visibility = {displayed = false}}
        )
      )
    )
    test.socket.capability:__expect_send(
      mock_device:generate_test_message(
        "runMode",
        capabilities.mode.supportedArguments(RUN_MODE_LABELS, { visibility = { displayed = false } })
      )
    )
    test.socket.capability:__expect_send(
      mock_device:generate_test_message(
        "cleanMode",
        capabilities.mode.supportedArguments(CLEAN_MODE_LABELS, { visibility = { displayed = false } })
      )
    )
    test.socket.matter:__queue_receive({
      mock_device.id,
      clusters.RvcOperationalState.server.attributes.OperationalState:build_test_report_data(
        mock_device,
        APPLICATION_ENDPOINT,
        clusters.RvcOperationalState.types.OperationalStateEnum.CHARGING
      )
    })
    test.socket.capability:__expect_send(
      mock_device:generate_test_message(
        "main",
        capabilities.robotCleanerOperatingState.operatingState.charging()
      )
    )
    test.socket.capability:__expect_send(
      mock_device:generate_test_message(
        "main",
        capabilities.robotCleanerOperatingState.supportedOperatingStateCommands(
          {capabilities.robotCleanerOperatingState.commands.start.NAME},
          {visibility = {displayed = false}}
        )
      )
    )
    test.socket.capability:__expect_send(
      mock_device:generate_test_message(
        "runMode",
        capabilities.mode.supportedArguments(RUN_MODE_LABELS, { visibility = { displayed = false } })
      )
    )
    test.socket.capability:__expect_send(
      mock_device:generate_test_message(
        "cleanMode",
        capabilities.mode.supportedArguments(CLEAN_MODE_LABELS, { visibility = { displayed = false } })
      )
    )
  end
)

test.register_coroutine_test(
  "On changing the operatinalState to DOCKED, robotCleanerOperatingState must be set to the appropriate value", function()
    supported_run_mode_init()
    supported_clean_mode_init()
    operating_state_init()
    test.socket.matter:__queue_receive({
      mock_device.id,
      clusters.RvcRunMode.attributes.CurrentMode:build_test_report_data(
        mock_device,
        APPLICATION_ENDPOINT,
        IDLE_MODE.mode
      )
    })
    test.socket.capability:__expect_send(
      mock_device:generate_test_message(
        "runMode",
        capabilities.mode.mode({value = IDLE_MODE.label})
      )
    )
    test.socket.capability:__expect_send(
      mock_device:generate_test_message(
        "main",
        capabilities.robotCleanerOperatingState.supportedOperatingStateCommands(
          {
            capabilities.robotCleanerOperatingState.commands.goHome.NAME,
            capabilities.robotCleanerOperatingState.commands.start.NAME
          },
          {visibility = {displayed = false}}
        )
      )
    )
    test.socket.capability:__expect_send(
      mock_device:generate_test_message(
        "runMode",
        capabilities.mode.supportedArguments(RUN_MODE_LABELS, { visibility = { displayed = false } })
      )
    )
    test.socket.capability:__expect_send(
      mock_device:generate_test_message(
        "cleanMode",
        capabilities.mode.supportedArguments(CLEAN_MODE_LABELS, { visibility = { displayed = false } })
      )
    )
    test.socket.matter:__queue_receive({
      mock_device.id,
      clusters.RvcOperationalState.server.attributes.OperationalState:build_test_report_data(
        mock_device,
        APPLICATION_ENDPOINT,
        clusters.RvcOperationalState.types.OperationalStateEnum.DOCKED
      )
    })
    test.socket.capability:__expect_send(
      mock_device:generate_test_message(
        "main",
        capabilities.robotCleanerOperatingState.operatingState.docked()
      )
    )
    test.socket.capability:__expect_send(
      mock_device:generate_test_message(
        "main",
        capabilities.robotCleanerOperatingState.supportedOperatingStateCommands(
          {capabilities.robotCleanerOperatingState.commands.start.NAME},
          {visibility = {displayed = false}}
        )
      )
    )
    test.socket.capability:__expect_send(
      mock_device:generate_test_message(
        "runMode",
        capabilities.mode.supportedArguments(RUN_MODE_LABELS, { visibility = { displayed = false } })
      )
    )
    test.socket.capability:__expect_send(
      mock_device:generate_test_message(
        "cleanMode",
        capabilities.mode.supportedArguments(CLEAN_MODE_LABELS, { visibility = { displayed = false } })
      )
    )
  end
)

test.register_coroutine_test(
  "On changing the OperationalError, robotCleanerOperatingState must be set to the appropriate value", function()
    supported_run_mode_init()
    supported_clean_mode_init()
    operating_state_init()
    test.socket.matter:__queue_receive({
      mock_device.id,
      clusters.RvcRunMode.attributes.CurrentMode:build_test_report_data(
        mock_device,
        APPLICATION_ENDPOINT,
        IDLE_MODE.mode
      )
    })
    test.socket.capability:__expect_send(
      mock_device:generate_test_message(
        "runMode",
        capabilities.mode.mode({value = IDLE_MODE.label})
      )
    )
    test.socket.capability:__expect_send(
      mock_device:generate_test_message(
        "main",
        capabilities.robotCleanerOperatingState.supportedOperatingStateCommands(
          {
            capabilities.robotCleanerOperatingState.commands.goHome.NAME,
            capabilities.robotCleanerOperatingState.commands.start.NAME
          },
          {visibility = {displayed = false}}
        )
      )
    )
    test.socket.capability:__expect_send(
      mock_device:generate_test_message(
        "runMode",
        capabilities.mode.supportedArguments(RUN_MODE_LABELS, { visibility = { displayed = false } })
      )
    )
    test.socket.capability:__expect_send(
      mock_device:generate_test_message(
        "cleanMode",
        capabilities.mode.supportedArguments(CLEAN_MODE_LABELS, { visibility = { displayed = false } })
      )
    )
    test.socket.matter:__queue_receive({
      mock_device.id,
      clusters.RvcOperationalState.server.attributes.OperationalState:build_test_report_data(
        mock_device,
        APPLICATION_ENDPOINT,
        clusters.OperationalState.types.OperationalStateEnum.ERROR
      )
    })
    test.socket.capability:__expect_send(
      mock_device:generate_test_message(
        "main",
        capabilities.robotCleanerOperatingState.supportedOperatingStateCommands(
          {},
          {visibility = {displayed = false}}
        )
      )
    )
    test.socket.capability:__expect_send(
      mock_device:generate_test_message(
        "runMode",
        capabilities.mode.supportedArguments({}, { visibility = { displayed = false } })
      )
    )
    test.socket.capability:__expect_send(
      mock_device:generate_test_message(
        "cleanMode",
        capabilities.mode.supportedArguments({}, { visibility = { displayed = false } })
      )
    )
    test.socket.matter:__queue_receive({
      mock_device.id,
      clusters.RvcOperationalState.server.attributes.OperationalError:build_test_report_data(
        mock_device, APPLICATION_ENDPOINT,
        {
          error_state_id = clusters.OperationalState.types.ErrorStateEnum.UNABLE_TO_START_OR_RESUME,
          error_state_label = "",
          error_state_details = ""
        }
      )
    })
    test.socket.capability:__expect_send(
      mock_device:generate_test_message(
        "main",
        capabilities.robotCleanerOperatingState.operatingState.unableToStartOrResume()
      )
    )
    test.socket.matter:__queue_receive({
      mock_device.id,
      clusters.RvcOperationalState.server.attributes.OperationalError:build_test_report_data(
        mock_device, APPLICATION_ENDPOINT,
        {
          error_state_id = clusters.OperationalState.types.ErrorStateEnum.UNABLE_TO_COMPLETE_OPERATION,
          error_state_label = "",
          error_state_details = ""
        }
      )
    })
    test.socket.capability:__expect_send(
      mock_device:generate_test_message(
        "main",
        capabilities.robotCleanerOperatingState.operatingState.unableToCompleteOperation()
      )
    )
    test.socket.matter:__queue_receive({
      mock_device.id,
      clusters.RvcOperationalState.server.attributes.OperationalError:build_test_report_data(
        mock_device, APPLICATION_ENDPOINT,
        {
          error_state_id = clusters.OperationalState.types.ErrorStateEnum.COMMAND_INVALID_IN_STATE,
          error_state_label = "",
          error_state_details = ""
        }
      )
    })
    test.socket.capability:__expect_send(
      mock_device:generate_test_message(
        "main",
        capabilities.robotCleanerOperatingState.operatingState.commandInvalidInState()
      )
    )
    test.socket.matter:__queue_receive({
      mock_device.id,
      clusters.RvcOperationalState.server.attributes.OperationalError:build_test_report_data(
        mock_device, APPLICATION_ENDPOINT,
        {
          error_state_id = clusters.RvcOperationalState.types.ErrorStateEnum.FAILED_TO_FIND_CHARGING_DOCK,
          error_state_label = "",
          error_state_details = ""
        }
      )
    })
    test.socket.capability:__expect_send(
      mock_device:generate_test_message(
        "main",
        capabilities.robotCleanerOperatingState.operatingState.failedToFindChargingDock()
      )
    )
    test.socket.matter:__queue_receive({
      mock_device.id,
      clusters.RvcOperationalState.server.attributes.OperationalError:build_test_report_data(
        mock_device, APPLICATION_ENDPOINT,
        {
          error_state_id = clusters.RvcOperationalState.types.ErrorStateEnum.STUCK,
          error_state_label = "",
          error_state_details = ""
        }
      )
    })
    test.socket.capability:__expect_send(
      mock_device:generate_test_message(
        "main",
        capabilities.robotCleanerOperatingState.operatingState.stuck()
      )
    )
    test.socket.matter:__queue_receive({
      mock_device.id,
      clusters.RvcOperationalState.server.attributes.OperationalError:build_test_report_data(
        mock_device, APPLICATION_ENDPOINT,
        {
          error_state_id = clusters.RvcOperationalState.types.ErrorStateEnum.DUST_BIN_MISSING,
          error_state_label = "",
          error_state_details = ""
        }
      )
    })
    test.socket.capability:__expect_send(
      mock_device:generate_test_message(
        "main",
        capabilities.robotCleanerOperatingState.operatingState.dustBinMissing()
      )
    )
    test.socket.matter:__queue_receive({
      mock_device.id,
      clusters.RvcOperationalState.server.attributes.OperationalError:build_test_report_data(
        mock_device, APPLICATION_ENDPOINT,
        {
          error_state_id = clusters.RvcOperationalState.types.ErrorStateEnum.DUST_BIN_FULL,
          error_state_label = "",
          error_state_details = ""
        }
      )
    })
    test.socket.capability:__expect_send(
      mock_device:generate_test_message(
        "main",
        capabilities.robotCleanerOperatingState.operatingState.dustBinFull()
      )
    )
    test.socket.matter:__queue_receive({
      mock_device.id,
      clusters.RvcOperationalState.server.attributes.OperationalError:build_test_report_data(
        mock_device, APPLICATION_ENDPOINT,
        {
          error_state_id = clusters.RvcOperationalState.types.ErrorStateEnum.WATER_TANK_EMPTY,
          error_state_label = "",
          error_state_details = ""
        }
      )
    })
    test.socket.capability:__expect_send(
      mock_device:generate_test_message(
        "main",
        capabilities.robotCleanerOperatingState.operatingState.waterTankEmpty()
      )
    )
    test.socket.matter:__queue_receive({
      mock_device.id,
      clusters.RvcOperationalState.server.attributes.OperationalError:build_test_report_data(
        mock_device, APPLICATION_ENDPOINT,
        {
          error_state_id = clusters.RvcOperationalState.types.ErrorStateEnum.WATER_TANK_MISSING,
          error_state_label = "",
          error_state_details = ""
        }
      )
    })
    test.socket.capability:__expect_send(
      mock_device:generate_test_message(
        "main",
        capabilities.robotCleanerOperatingState.operatingState.waterTankMissing()
      )
    )
    test.socket.matter:__queue_receive({
      mock_device.id,
      clusters.RvcOperationalState.server.attributes.OperationalError:build_test_report_data(
        mock_device, APPLICATION_ENDPOINT,
        {
          error_state_id = clusters.RvcOperationalState.types.ErrorStateEnum.WATER_TANK_LID_OPEN,
          error_state_label = "",
          error_state_details = ""
        }
      )
    })
    test.socket.capability:__expect_send(
      mock_device:generate_test_message(
        "main",
        capabilities.robotCleanerOperatingState.operatingState.waterTankLidOpen()
      )
    )
    test.socket.matter:__queue_receive({
      mock_device.id,
      clusters.RvcOperationalState.server.attributes.OperationalError:build_test_report_data(
        mock_device, APPLICATION_ENDPOINT,
        {
          error_state_id = clusters.RvcOperationalState.types.ErrorStateEnum.MOP_CLEANING_PAD_MISSING,
          error_state_label = "",
          error_state_details = ""
        }
      )
    })
    test.socket.capability:__expect_send(
      mock_device:generate_test_message(
        "main",
        capabilities.robotCleanerOperatingState.operatingState.mopCleaningPadMissing()
      )
    )
  end
)

local locationDescriptorStruct = require "Global.types.LocationDescriptorStruct"
local areaInfoStruct = require "ServiceArea.types.AreaInfoStruct"
local areaStruct = require "ServiceArea.types.AreaStruct"
local landmarkInfoStruct = require "ServiceArea.types.LandmarkInfoStruct"
<<<<<<< HEAD
=======

>>>>>>> a488e180
test.register_message_test(
  "Supported ServiceAreas must be registered",
  {
    {
      channel = "matter",
      direction = "receive",
      message = {
        mock_device.id,
        clusters.ServiceArea.attributes.SupportedAreas:build_test_report_data(mock_device, APPLICATION_ENDPOINT,
          {
            -- how to pass nil values here
            areaStruct({ ["area_id"] = 0, ["map_id"] = 0, ["area_info"] = areaInfoStruct({ ["location_info"] = locationDescriptorStruct( {["location_name"] = "Location1", ["floor_number"] = 0, ["area_type"] = 0x04} ), ["landmark_info"] = landmarkInfoStruct({ ["landmark_tag"] = 0x1C, ["relative_position_tag"] = 0x02 })})}),
            areaStruct({ ["area_id"] = 1, ["map_id"] = 0, ["area_info"] = areaInfoStruct({ ["location_info"] = locationDescriptorStruct( {["location_name"] = "", ["floor_number"] = 0, ["area_type"] = 0x04} ), ["landmark_info"] = landmarkInfoStruct({ ["landmark_tag"] = 0x1C, ["relative_position_tag"] = 0x02 })})})
          }
        )
      }
    },
    {
      channel = "capability",
      direction = "send",
      message = mock_device:generate_test_message("main",
      capabilities.serviceArea.supportedAreas({
        {["areaId"] = 0, ["areaName"] = "Location1" },
        {["areaId"] = 1, ["areaName"] = "0F Balcony" },
      }, { visibility = { displayed = false } }))
    },
  }
)

<<<<<<< HEAD
local selectAreasStatus = require "ServiceArea.types.SelectAreasStatus"
=======
local uint32_dt = require "st.matter.data_types.Uint32"
local selectAreasStatus = require "ServiceArea.types.SelectAreasStatus"

>>>>>>> a488e180
test.register_message_test(
  "ServiceArea attribute report must emit appropriate capability event",
  {
    {
      channel = "matter",
      direction = "receive",
      message = {
        mock_device.id,
        clusters.ServiceArea.attributes.SelectedAreas:build_test_report_data(mock_device, APPLICATION_ENDPOINT,
        clusters.ServiceArea.attributes.SelectedAreas({uint32_dt(1),uint32_dt(2),uint32_dt(5)})
        )
      }
    },
    {
      channel = "capability",
      direction = "send",
      message = mock_device:generate_test_message("main",
      capabilities.serviceArea.selectedAreas({ 1,2,5 }, { visibility = { displayed = false } }))
    },
  }
)

local uint32_dt = require "st.matter.data_types.Uint32"
<<<<<<< HEAD
=======

>>>>>>> a488e180
test.register_message_test(
  "Select ServiceAreas command must trigger appropriate matter cluster",
  {
    {
      channel = "capability",
      direction = "receive",
      message = {
        mock_device.id,
        { capability = "serviceArea", component = "main", command = "selectAreas", args = { {1, 2} } }
      }
    },
    {
      channel = "matter",
      direction = "send",
      message = {
        mock_device.id,
        clusters.ServiceArea.server.commands.SelectAreas(mock_device, APPLICATION_ENDPOINT, {uint32_dt(1),uint32_dt(2)})
      }
    },
  }
)

<<<<<<< HEAD
=======

>>>>>>> a488e180
test.register_message_test(
  "Selected ServiceAreasResponse must log Success status or emit last valid selectedAreas capability on non-Success status",
  {
    {
      channel = "capability",
      direction = "receive",
      message = {
        mock_device.id,
        { capability = "serviceArea", component = "main", command = "selectAreas", args = { {1, 2, 5} } }
      }
    },
    {
      channel = "matter",
      direction = "send",
      message = {
        mock_device.id,
        clusters.ServiceArea.server.commands.SelectAreas(mock_device, APPLICATION_ENDPOINT, {uint32_dt(1),uint32_dt(2),uint32_dt(5)}) --0 is the index where Clean Mode 1 is stored.
      }
    },
    -- success response
    {
      channel = "matter",
      direction = "receive",
      message = {
        mock_device.id,
        clusters.ServiceArea.client.commands.SelectAreasResponse:build_test_command_response(mock_device, APPLICATION_ENDPOINT,
        selectAreasStatus.SUCCESS, "Success Response")
      }
    },
    -- Attribute report for last successful selectArea command
    {
      channel = "matter",
      direction = "receive",
      message = {
        mock_device.id,
        clusters.ServiceArea.attributes.SelectedAreas:build_test_report_data(mock_device, APPLICATION_ENDPOINT,
        clusters.ServiceArea.attributes.SelectedAreas({uint32_dt(1),uint32_dt(2),uint32_dt(5)})
        )
      }
    },
    {
      channel = "capability",
      direction = "send",
      message = mock_device:generate_test_message("main",
      capabilities.serviceArea.selectedAreas({ 1,2,5 }, { visibility = { displayed = false } }))
    },
    -- invalid command assuming area id 6 is not supported
    {
      channel = "capability",
      direction = "receive",
      message = {
        mock_device.id,
        { capability = "serviceArea", component = "main", command = "selectAreas", args = { {1, 2, 6} } }
      }
    },
    {
      channel = "matter",
      direction = "send",
      message = {
        mock_device.id,
        clusters.ServiceArea.server.commands.SelectAreas(mock_device, APPLICATION_ENDPOINT, {uint32_dt(1),uint32_dt(2),uint32_dt(6)})
      }
    },
    -- error response logs error and re-emits last valid 1,2,5
    {
      channel = "matter",
      direction = "receive",
      message = {
        mock_device.id,
        clusters.ServiceArea.client.commands.SelectAreasResponse:build_test_command_response(mock_device, APPLICATION_ENDPOINT,
        selectAreasStatus.UNSUPPORTED_AREA, "AreaId 6 is not supported")
      }
    },
    {
      channel = "capability",
      direction = "send",
      message = mock_device:generate_test_message("main",
      capabilities.serviceArea.selectedAreas({ 1,2,5 },{ state_change=true}))
    },
  }
)

test.run_registered_tests()<|MERGE_RESOLUTION|>--- conflicted
+++ resolved
@@ -25,19 +25,10 @@
   clusters.OperationalState = require "OperationalState"
 end
 
-<<<<<<< HEAD
 if version.api < 13 then
   clusters.ServiceArea = require "ServiceArea"
   clusters.Global = require "Global"
 end
-=======
-clusters.RvcCleanMode = require "RvcCleanMode"
-clusters.RvcOperationalState = require "RvcOperationalState"
-clusters.RvcRunMode = require "RvcRunMode"
-clusters.OperationalState = require "OperationalState"
-clusters.ServiceArea = require "ServiceArea"
-clusters.Global = require "Global"
->>>>>>> a488e180
 
 local APPLICATION_ENDPOINT = 10
 
@@ -1293,10 +1284,7 @@
 local areaInfoStruct = require "ServiceArea.types.AreaInfoStruct"
 local areaStruct = require "ServiceArea.types.AreaStruct"
 local landmarkInfoStruct = require "ServiceArea.types.LandmarkInfoStruct"
-<<<<<<< HEAD
-=======
-
->>>>>>> a488e180
+
 test.register_message_test(
   "Supported ServiceAreas must be registered",
   {
@@ -1326,13 +1314,8 @@
   }
 )
 
-<<<<<<< HEAD
 local selectAreasStatus = require "ServiceArea.types.SelectAreasStatus"
-=======
-local uint32_dt = require "st.matter.data_types.Uint32"
-local selectAreasStatus = require "ServiceArea.types.SelectAreasStatus"
-
->>>>>>> a488e180
+
 test.register_message_test(
   "ServiceArea attribute report must emit appropriate capability event",
   {
@@ -1356,10 +1339,7 @@
 )
 
 local uint32_dt = require "st.matter.data_types.Uint32"
-<<<<<<< HEAD
-=======
-
->>>>>>> a488e180
+
 test.register_message_test(
   "Select ServiceAreas command must trigger appropriate matter cluster",
   {
@@ -1382,10 +1362,7 @@
   }
 )
 
-<<<<<<< HEAD
-=======
-
->>>>>>> a488e180
+
 test.register_message_test(
   "Selected ServiceAreasResponse must log Success status or emit last valid selectedAreas capability on non-Success status",
   {
