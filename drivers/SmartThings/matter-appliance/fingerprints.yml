matterManufacturer:
  - id: "virtual/matter/refrigerator"
    deviceLabel: Matter Refrigerator
    vendorId: 0x10e1
    productId: 0x1021
    deviceProfileName: refrigerator-freezer
  - id: "virtual/matter/laundry-washer"
    deviceLabel: Matter Laundry Washer
    vendorId: 0x10e1
    productId: 0x1024
    deviceProfileName: laundry-washer-tn-tl
  - id: "virtual/matter/dishwasher"
    deviceLabel: Matter Dishwasher
    vendorId: 0x10e1
    productId: 0x1026
    deviceProfileName: dishwasher-tn-tl

matterGeneric:
  - id: "matter/refrigerator"
    deviceLabel: Matter Refrigerator
    deviceTypes:
      - id: 0x0070
      - id: 0x0071
    deviceProfileName: refrigerator-freezer
  - id: "matter/laundry-washer"
    deviceLabel: Matter Laundry Washer
    deviceTypes:
      - id: 0x0073
    deviceProfileName: laundry-washer-tn-tl
  - id: "matter/dishwasher"
    deviceLabel: Matter Dishwasher
    deviceTypes:
      - id: 0x0075
    deviceProfileName: dishwasher-tn-tl
<<<<<<< HEAD
  - id: "matter/laundry-dryer"
    deviceLabel: Matter Laundry Dryer
    deviceTypes:
      - id: 0x007C
    deviceProfileName: laundry-dryer
=======
  - id: "matter/cook-top"
    deviceLabel: Matter Cook Top
    deviceTypes:
      - id: 0x0078
    deviceProfileName: cook-top
>>>>>>> 99ebb005
<|MERGE_RESOLUTION|>--- conflicted
+++ resolved
@@ -32,16 +32,13 @@
     deviceTypes:
       - id: 0x0075
     deviceProfileName: dishwasher-tn-tl
-<<<<<<< HEAD
   - id: "matter/laundry-dryer"
     deviceLabel: Matter Laundry Dryer
     deviceTypes:
       - id: 0x007C
     deviceProfileName: laundry-dryer
-=======
   - id: "matter/cook-top"
     deviceLabel: Matter Cook Top
     deviceTypes:
       - id: 0x0078
-    deviceProfileName: cook-top
->>>>>>> 99ebb005
+    deviceProfileName: cook-top