-- Copyright 2022 SmartThings
--
-- Licensed under the Apache License, Version 2.0 (the "License");
-- you may not use this file except in compliance with the License.
-- You may obtain a copy of the License at
--
--     http://www.apache.org/licenses/LICENSE-2.0
--
-- Unless required by applicable law or agreed to in writing, software
-- distributed under the License is distributed on an "AS IS" BASIS,
-- WITHOUT WARRANTIES OR CONDITIONS OF ANY KIND, either express or implied.
-- See the License for the specific language governing permissions and
-- limitations under the License.

local capabilities = require "st.capabilities"
local ZigbeeDriver = require "st.zigbee"
local defaults = require "st.zigbee.defaults"

local function added_handler(self, device)
  device:emit_event(capabilities.windowShade.supportedWindowShadeCommands({"open", "close", "pause"}, { visibility = { displayed = false }}))
end

local zigbee_window_treatment_driver_template = {
  supported_capabilities = {
    capabilities.windowShade,
    capabilities.windowShadePreset,
    capabilities.windowShadeLevel,
    capabilities.battery
  },
<<<<<<< HEAD
  sub_drivers = { require("vimar"), require("aqara"), require("feibit"), require("somfy"), require("IKEA"),
    require("rooms-beautiful"), require("axis"), require("yoolax"), require("aeotec") },
=======
  sub_drivers = {
    require("vimar"),
    require("aqara"),
    require("feibit"),
    require("somfy"),
    require("invert-lift-percentage"),
    require("rooms-beautiful"),
    require("axis"),
    require("yoolax"),
    require("hanssem") },
>>>>>>> e081d218
  lifecycle_handlers = {
    added = added_handler
  }
}

defaults.register_for_default_handlers(zigbee_window_treatment_driver_template, zigbee_window_treatment_driver_template.supported_capabilities)
local zigbee_window_treatment = ZigbeeDriver("zigbee_window_treatment", zigbee_window_treatment_driver_template)
zigbee_window_treatment:run()<|MERGE_RESOLUTION|>--- conflicted
+++ resolved
@@ -27,10 +27,6 @@
     capabilities.windowShadeLevel,
     capabilities.battery
   },
-<<<<<<< HEAD
-  sub_drivers = { require("vimar"), require("aqara"), require("feibit"), require("somfy"), require("IKEA"),
-    require("rooms-beautiful"), require("axis"), require("yoolax"), require("aeotec") },
-=======
   sub_drivers = {
     require("vimar"),
     require("aqara"),
@@ -40,8 +36,9 @@
     require("rooms-beautiful"),
     require("axis"),
     require("yoolax"),
-    require("hanssem") },
->>>>>>> e081d218
+    require("hanssem"),
+	require("aeotec")
+	},
   lifecycle_handlers = {
     added = added_handler
   }
