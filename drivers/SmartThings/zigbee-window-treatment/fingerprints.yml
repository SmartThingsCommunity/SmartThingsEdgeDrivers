zigbeeManufacturer:
  - id: "Vimar/xx594-roller-shutter"
    deviceLabel: Vimar Smart Roller Shutter
    manufacturer: Vimar
    model: Window_Cov_v1.0
    deviceProfileName: window-treatment-profile-no-firmware-update
  - id: "Vimar/03982-roller-shutter-module"
    deviceLabel: Vimar Smart Roller Shutter Module
    manufacturer: Vimar
    model: Window_Cov_Module_v1.0
    deviceProfileName: window-treatment-profile-no-firmware-update
  - id: "LUMI/lumi.curtain.aq2"
    deviceLabel: Aqara Roller Shade Controller
    manufacturer: LUMI
    model: lumi.curtain.aq2
    deviceProfileName: window-treatment-aqara-roller-shade-rotate
  - id: "LUMI/lumi.curtain"
    deviceLabel: Aqara Curtain Controller
    manufacturer: LUMI
    model: lumi.curtain
    deviceProfileName: window-treatment-aqara
  - id: "LUMI/lumi.curtain.v1"
    deviceLabel: Aqara Curtain Controller
    manufacturer: LUMI
    model: lumi.curtain.v1
    deviceProfileName: window-treatment-aqara
  - id: "REXENSE/KG0001"
    deviceLabel: Window Treatment
    manufacturer: REXENSE
    model: KG0001
    deviceProfileName: window-treatment-profile
  - id: "REXENSE/DY0010"
    deviceLabel: Window Treatment
    manufacturer: REXENSE
    model: DY0010
    deviceProfileName: window-treatment-profile
  - id: "Feibit Co.Ltd/FTB56-ZT218AK1.6"
    deviceLabel: Wistar Window Treatment
    manufacturer: Feibit Co.Ltd
    model: FTB56-ZT218AK1.6
    deviceProfileName: window-treatment-profile
  - id: "Feibit Co.Ltd/FTB56-ZT218AK1.8"
    deviceLabel: Wistar Window Treatment
    manufacturer: Feibit Co.Ltd
    model: FTB56-ZT218AK1.8
    deviceProfileName: window-treatment-profile
  - id: "SOMFY/Glydea Ultra Curtain"
    deviceLabel: SOMFY Window Treatment
    manufacturer: SOMFY
    model: Glydea Ultra Curtain
    deviceProfileName: window-treatment-profile
  - id: "SOMFY/Sonesse 30 WF Roller"
    deviceLabel: SOMFY Window Treatment
    manufacturer: SOMFY
    model: Sonesse 30 WF Roller
    deviceProfileName: window-treatment-profile
  - id: "SOMFY/Sonesse 40 Roller"
    deviceLabel: SOMFY Window Treatment
    manufacturer: SOMFY
    model: Sonesse 40 Roller
    deviceProfileName: window-treatment-profile
  - id: "/E2B0-KR000Z0-HA"
    deviceLabel: eZEX Window Treatment
    model: E2B0-KR000Z0-HA
    deviceProfileName: window-treatment-profile
  - id: "IKEA/KADRILJ"
    deviceLabel: IKEA Window Treatment
    manufacturer: IKEA of Sweden
    model: KADRILJ roller blind
    deviceProfileName: window-treatment-battery
  - id: "IKEA/FYRTUR"
    deviceLabel: IKEA Window Treatment
    manufacturer: IKEA of Sweden
    model: FYRTUR block-out roller blind
    deviceProfileName: window-treatment-battery
  - id: "Yookee/D10110"
    deviceLabel: Yookee Window Treatment
    manufacturer: Yookee
    model: D10110
    deviceProfileName: window-treatment-battery
  - id: "yooksmart/D10110"
    deviceLabel: yooksmart Window Treatment
    manufacturer: yooksmart
    model: D10110
    deviceProfileName: window-treatment-battery
  - id: "Rooms Beautiful/C001"
    deviceLabel: Rooms Beautiful Window Treatment
    manufacturer: Rooms Beautiful
    model: C001
    deviceProfileName: window-treatment-no-preset
  - id: "AXIS/Gear"
    deviceLabel: AXIS Window Treatment
    manufacturer: AXIS
    model: Gear
    deviceProfileName: window-treatment-battery
<<<<<<< HEAD
  - id: "AEOTEC/ZGA004"
    deviceLabel: Aeotec Pico Shutter
    manufacturer: AEOTEC
    model: ZGA004
    deviceProfileName: window-treatment-aeotec-pico
=======
  - id: "_TZE204_fzbskaga/TS0601"
    deviceLabel: Hanssem Window Treatment
    manufacturer: _TZE204_fzbskaga
    model: TS0601
    deviceProfileName: window-treatment-hanssem
  - id: "Smartwings/WM25/L-Z"
    deviceLabel: Smartwings Window Treatment
    manufacturer: Smartwings
    model: WM25/L-Z
    deviceProfileName: window-treatment-battery
  - id: "Insta GmbH/Blinds Actuator"
    deviceLabel: NEXENTRO Blinds Actuator
    manufacturer: Insta GmbH
    model: NEXENTRO Blinds Actuator
    deviceProfileName: window-treatment-profile

>>>>>>> e081d218
zigbeeGeneric:
  - id: "genericShade"
    deviceLabel: Zigbee Window Treatment
    clusters:
      server:
        - 0x0102 #Window Covering
    deviceProfileName: window-treatment-profile
  - id: "genericShade-battery"
    deviceLabel: Zigbee Window Treatment
    clusters:
      server:
        - 0x0102 #Window Covering
        - 0x0001 #Power Configuration
    deviceProfileName: window-treatment-battery<|MERGE_RESOLUTION|>--- conflicted
+++ resolved
@@ -93,13 +93,6 @@
     manufacturer: AXIS
     model: Gear
     deviceProfileName: window-treatment-battery
-<<<<<<< HEAD
-  - id: "AEOTEC/ZGA004"
-    deviceLabel: Aeotec Pico Shutter
-    manufacturer: AEOTEC
-    model: ZGA004
-    deviceProfileName: window-treatment-aeotec-pico
-=======
   - id: "_TZE204_fzbskaga/TS0601"
     deviceLabel: Hanssem Window Treatment
     manufacturer: _TZE204_fzbskaga
@@ -115,8 +108,11 @@
     manufacturer: Insta GmbH
     model: NEXENTRO Blinds Actuator
     deviceProfileName: window-treatment-profile
-
->>>>>>> e081d218
+  - id: "AEOTEC/ZGA004"
+    deviceLabel: Aeotec Pico Shutter
+    manufacturer: AEOTEC
+    model: ZGA004
+    deviceProfileName: window-treatment-aeotec-pico
 zigbeeGeneric:
   - id: "genericShade"
     deviceLabel: Zigbee Window Treatment
