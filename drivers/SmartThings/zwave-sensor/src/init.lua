--- conflicted
+++ resolved
@@ -139,11 +139,8 @@
     require("v1-contact-event"),
     require("timed-tamper-clear"),
     require("wakeup-no-poll"),
-<<<<<<< HEAD
-    require("aeotec-trisensor")
-=======
+    require("aeotec-trisensor"),
     require("apiv6_bugfix")
->>>>>>> 44b3af88
   },
   lifecycle_handlers = {
     added = added_handler,
