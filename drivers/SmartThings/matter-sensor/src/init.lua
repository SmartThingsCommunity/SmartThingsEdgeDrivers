--- conflicted
+++ resolved
@@ -46,7 +46,6 @@
 end
 
 local BATTERY_CHECKED = "__battery_checked"
-<<<<<<< HEAD
 local MAX_SENSITIVITY_LEVEL = "__max_sensitivity_level"
 local MIN_SENSITIVITY_LEVEL = "__min_sensitivity_level"
 
@@ -71,7 +70,7 @@
           end
       end
   end
-=======
+
 local TEMP_BOUND_RECEIVED = "__temp_bound_received"
 local TEMP_MIN = "__temp_min"
 local TEMP_MAX = "__temp_max"
@@ -84,7 +83,6 @@
 
 local function set_field_for_endpoint(device, field, endpoint, value, additional_params)
   device:set_field(string.format("%s_%d", field, endpoint), value, additional_params)
->>>>>>> cc00edc8
 end
 
 local function supports_battery_percentage_remaining(device)
