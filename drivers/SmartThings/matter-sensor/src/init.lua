-- Copyright 2022 SmartThings
--
-- Licensed under the Apache License, Version 2.0 (the "License");
-- you may not use this file except in compliance with the License.
-- You may obtain a copy of the License at
--
--     http://www.apache.org/licenses/LICENSE-2.0
--
-- Unless required by applicable law or agreed to in writing, software
-- distributed under the License is distributed on an "AS IS" BASIS,
-- WITHOUT WARRANTIES OR CONDITIONS OF ANY KIND, either express or implied.
-- See the License for the specific language governing permissions and
-- limitations under the License.

local capabilities = require "st.capabilities"
local log = require "log"
local clusters = require "st.matter.clusters"
local MatterDriver = require "st.matter.driver"
local utils = require "st.utils"

-- This can be removed once LuaLibs supports the PressureMeasurement cluster
if not pcall(function(cluster) return clusters[cluster] end,
             "PressureMeasurement") then
  clusters.PressureMeasurement = require "PressureMeasurement"
end

-- Include driver-side definitions when lua libs api version is < 10
local version = require "version"
if version.api < 10 then
  clusters.AirQuality = require "AirQuality"
  clusters.BooleanStateConfiguration = require "BooleanStateConfiguration"
  clusters.CarbonMonoxideConcentrationMeasurement = require "CarbonMonoxideConcentrationMeasurement"
  clusters.CarbonDioxideConcentrationMeasurement = require "CarbonDioxideConcentrationMeasurement"
  clusters.FormaldehydeConcentrationMeasurement = require "FormaldehydeConcentrationMeasurement"
  clusters.NitrogenDioxideConcentrationMeasurement = require "NitrogenDioxideConcentrationMeasurement"
  clusters.OzoneConcentrationMeasurement = require "OzoneConcentrationMeasurement"
  clusters.Pm1ConcentrationMeasurement = require "Pm1ConcentrationMeasurement"
  clusters.Pm10ConcentrationMeasurement = require "Pm10ConcentrationMeasurement"
  clusters.Pm25ConcentrationMeasurement = require "Pm25ConcentrationMeasurement"
  clusters.RadonConcentrationMeasurement = require "RadonConcentrationMeasurement"
  clusters.SmokeCoAlarm = require "SmokeCoAlarm"
  clusters.TotalVolatileOrganicCompoundsConcentrationMeasurement = require "TotalVolatileOrganicCompoundsConcentrationMeasurement"
end

local BATTERY_CHECKED = "__battery_checked"
<<<<<<< HEAD
local BOOLEAN_DEVICE_TYPES_CHECKED = "__boolean_device_types_checked"
local TEMP_BOUND_RECEIVED = "__temp_bound_received"
local TEMP_MIN = "__temp_min"
local TEMP_MAX = "__temp_max"

local HUE_MANUFACTURER_ID = 0x100B

local BOOLEAN_DEVICE_TYPE_INFO = {
  ["RAIN_SENSOR"] = { id = 0x0044, },
  ["WATER_FREEZE_DETECTOR"] = { id = 0x0041, },
  ["WATER_LEAK_DETECTOR"] = { id = 0x0043, },
  ["CONTACT_SENSOR"] = { id = 0x0015, },
}

local function set_device_type_per_endpoint(driver, device)
  for _, ep in ipairs(device.endpoints) do
      for _, dt in ipairs(ep.device_types) do
          for dt_name, info in pairs(BOOLEAN_DEVICE_TYPE_INFO) do
              if dt.device_type_id == info.id then
                  device:set_field(dt_name, ep.endpoint_id)
              end
          end
      end
  end
  device:set_field(BOOLEAN_DEVICE_TYPES_CHECKED, 1, {persist = true})
end

local function get_field_for_endpoint(device, field, endpoint)
  return device:get_field(string.format("%s_%d", field, endpoint))
end

local function set_field_for_endpoint(device, field, endpoint, value, additional_params)
  device:set_field(string.format("%s_%d", field, endpoint), value, additional_params)
end

=======

local HUE_MANUFACTURER_ID = 0x100B

>>>>>>> 74630ed0
local function supports_battery_percentage_remaining(device)
  local battery_eps = device:get_endpoints(clusters.PowerSource.ID,
          {feature_bitmap = clusters.PowerSource.types.PowerSourceFeature.BATTERY})
  -- Hue devices support the PowerSource cluster but don't support reporting battery percentage remaining
  if #battery_eps > 0 and device.manufacturer_info.vendor_id ~= HUE_MANUFACTURER_ID then
    return true
  end
  return false
end

local function check_for_battery(device)
  local profile_name = ""

  if device:supports_capability(capabilities.motionSensor) then
    profile_name = profile_name .. "-motion"
  end

  if device:supports_capability(capabilities.contactSensor) then
    profile_name = profile_name .. "-contact"
  end

  if device:supports_capability(capabilities.illuminanceMeasurement) then
    profile_name = profile_name .. "-illuminance"
  end

  if device:supports_capability(capabilities.temperatureMeasurement) then
    profile_name = profile_name .. "-temperature"
  end

  if device:supports_capability(capabilities.relativeHumidityMeasurement) then
    profile_name = profile_name .. "-humidity"
  end

  if device:supports_capability(capabilities.atmosphericPressureMeasurement) then
    profile_name = profile_name .. "-pressure"
  end

  if supports_battery_percentage_remaining(device) then
    profile_name = profile_name .. "-battery"
  end

  if device:supports_capability(capabilities.rainSensor) then
    profile_name = profile_name .. "-rain"
  end

  if device:supports_capability(capabilities.temperatureAlarm) then
    profile_name = profile_name .. "-freeze"
  end

  if device:supports_capability(capabilities.waterSensor) then
    profile_name = profile_name .. "-leak"
  end

  if device:supports_capability(capabilities.hardwareFault) then
    profile_name = profile_name .. "-fault"
  end

  -- remove leading "-"
  profile_name = string.sub(profile_name, 2)

  device:try_update_metadata({profile = profile_name})
  device:set_field(BATTERY_CHECKED, 1, {persist = true})
end

local function device_init(driver, device)
  log.info("device init")
  if not device:get_field(BATTERY_CHECKED) then
    check_for_battery(device)
  end
  if not device:get_field(BOOLEAN_DEVICE_TYPES_CHECKED) then
    set_device_type_per_endpoint(driver, device)
  end
  device:subscribe()
end

local function info_changed(driver, device, event, args)
  if device.profile.id ~= args.old_st_store.profile.id then
    device:subscribe()
  end
end

local function illuminance_attr_handler(driver, device, ib, response)
  local lux = math.floor(10 ^ ((ib.data.value - 1) / 10000))
  device:emit_event_for_endpoint(ib.endpoint_id, capabilities.illuminanceMeasurement.illuminance(lux))
end

local function temperature_attr_handler(driver, device, ib, response)
  local measured_value = ib.data.value
  if measured_value ~= nil then
    local temp = measured_value / 100.0
    local unit = "C"
    device:emit_event_for_endpoint(ib.endpoint_id, capabilities.temperatureMeasurement.temperature({value = temp, unit = unit}))
  end
end

local function humidity_attr_handler(driver, device, ib, response)
  local measured_value = ib.data.value
  if measured_value ~= nil then
    local humidity = utils.round(measured_value / 100.0)
    device:emit_event_for_endpoint(ib.endpoint_id, capabilities.relativeHumidityMeasurement.humidity(humidity))
  end
end

local BOOLEAN_CAP_EVENT_MAP = {
  [true] = {
      ["WATER_FREEZE_DETECTOR"] = capabilities.temperatureAlarm.temperatureAlarm.freeze(),
      ["WATER_LEAK_DETECTOR"] = capabilities.waterSensor.water.wet(),
      ["RAIN_SENSOR"] = capabilities.rainSensor.rain.detected(),
      ["CONTACT_SENSOR"] =  capabilities.contactSensor.contact.closed(),
  },
  [false] = {
      ["WATER_FREEZE_DETECTOR"] = capabilities.temperatureAlarm.temperatureAlarm.cleared(),
      ["WATER_LEAK_DETECTOR"] = capabilities.waterSensor.water.dry(),
      ["RAIN_SENSOR"] = capabilities.rainSensor.rain.undetected(),
      ["CONTACT_SENSOR"] =  capabilities.contactSensor.contact.open(),
  }
}

local function boolean_attr_handler(driver, device, ib, response)
  local name = nil
  for dt_name, _ in pairs(BOOLEAN_DEVICE_TYPE_INFO) do
      local dt_ep_id = device:get_field(dt_name)
      if ib.endpoint_id == dt_ep_id then
          name = dt_name
          break
      end
  end
  if name == nil then
      log.error("No Boolean device type found on an endpoint, BooleanState handler aborted")
      return
  end
  device:emit_event_for_endpoint(ib.endpoint_id, BOOLEAN_CAP_EVENT_MAP[ib.data.value][name])
end

local function sensor_fault_handler(driver, device, ib, response)
  if ib.data.value > 0 then
      device:emit_event_for_endpoint(ib.endpoint_id, capabilities.hardwareFault.hardwareFault.detected())
  else
      device:emit_event_for_endpoint(ib.endpoint_id, capabilities.hardwareFault.hardwareFault.clear())
  end
end

local function battery_percent_remaining_attr_handler(driver, device, ib, response)
  if ib.data.value then
    device:emit_event(capabilities.battery.battery(math.floor(ib.data.value / 2.0 + 0.5)))
  end
end

local function occupancy_attr_handler(driver, device, ib, response)
  device:emit_event(ib.data.value == 0x01 and capabilities.motionSensor.motion.active() or capabilities.motionSensor.motion.inactive())
end

local function pressure_attr_handler(driver, device, ib, response)
  local measured_value = ib.data.value
  if measured_value ~= nil then
    local kPa = utils.round(measured_value / 10.0)
    local unit = "kPa"
    device:emit_event(capabilities.atmosphericPressureMeasurement.atmosphericPressure({value = kPa, unit = unit}))
  end
end

local matter_driver_template = {
  lifecycle_handlers = {
    init = device_init,
    infoChanged = info_changed
  },
  matter_handlers = {
    attr = {
      [clusters.RelativeHumidityMeasurement.ID] = {
        [clusters.RelativeHumidityMeasurement.attributes.MeasuredValue.ID] = humidity_attr_handler
      },
      [clusters.TemperatureMeasurement.ID] = {
        [clusters.TemperatureMeasurement.attributes.MeasuredValue.ID] = temperature_attr_handler
      },
      [clusters.IlluminanceMeasurement.ID] = {
        [clusters.IlluminanceMeasurement.attributes.MeasuredValue.ID] = illuminance_attr_handler
      },
      [clusters.BooleanState.ID] = {
        [clusters.BooleanState.attributes.StateValue.ID] = boolean_attr_handler
      },
      [clusters.PowerSource.ID] = {
        [clusters.PowerSource.attributes.BatPercentRemaining.ID] = battery_percent_remaining_attr_handler,
      },
      [clusters.OccupancySensing.ID] = {
        [clusters.OccupancySensing.attributes.Occupancy.ID] = occupancy_attr_handler,
      },
      [clusters.PressureMeasurement.ID] = {
        [clusters.PressureMeasurement.attributes.MeasuredValue.ID] = pressure_attr_handler,
      },
      [clusters.BooleanStateConfiguration.ID] = {
        [clusters.BooleanStateConfiguration.attributes.SensorFault.ID] = sensor_fault_handler,
    },
    }
  },
  -- TODO Once capabilities all have default handlers move this info there, and
  -- use `supported_capabilities`
  subscribed_attributes = {
    [capabilities.relativeHumidityMeasurement.ID] = {
      clusters.RelativeHumidityMeasurement.attributes.MeasuredValue
    },
    [capabilities.temperatureMeasurement.ID] = {
      clusters.TemperatureMeasurement.attributes.MeasuredValue
    },
    [capabilities.illuminanceMeasurement.ID] = {
      clusters.IlluminanceMeasurement.attributes.MeasuredValue
    },
    [capabilities.motionSensor.ID] = {
      clusters.OccupancySensing.attributes.Occupancy
    },
    [capabilities.contactSensor.ID] = {
      clusters.BooleanState.attributes.StateValue
    },
    [capabilities.battery.ID] = {
      clusters.PowerSource.attributes.BatPercentRemaining
    },
    [capabilities.atmosphericPressureMeasurement.ID] = {
      clusters.PressureMeasurement.attributes.MeasuredValue
    },
    [capabilities.airQualityHealthConcern.ID] = {
      clusters.AirQuality.attributes.AirQuality
    },
    [capabilities.carbonMonoxideMeasurement.ID] = {
      clusters.CarbonMonoxideConcentrationMeasurement.attributes.MeasuredValue,
      clusters.CarbonMonoxideConcentrationMeasurement.attributes.MeasurementUnit,
    },
    [capabilities.carbonMonoxideHealthConcern.ID] = {
      clusters.CarbonMonoxideConcentrationMeasurement.attributes.LevelValue,
    },
    [capabilities.carbonDioxideMeasurement.ID] = {
      clusters.CarbonDioxideConcentrationMeasurement.attributes.MeasuredValue,
      clusters.CarbonDioxideConcentrationMeasurement.attributes.MeasurementUnit,
    },
    [capabilities.carbonDioxideHealthConcern.ID] = {
      clusters.CarbonDioxideConcentrationMeasurement.attributes.LevelValue,
    },
    [capabilities.nitrogenDioxideMeasurement.ID] = {
      clusters.NitrogenDioxideConcentrationMeasurement.attributes.MeasuredValue,
      clusters.NitrogenDioxideConcentrationMeasurement.attributes.MeasurementUnit
    },
    [capabilities.nitrogenDioxideHealthConcern.ID] = {
      clusters.NitrogenDioxideConcentrationMeasurement.attributes.LevelValue,
    },
    [capabilities.ozoneMeasurement.ID] = {
      clusters.OzoneConcentrationMeasurement.attributes.MeasuredValue,
      clusters.OzoneConcentrationMeasurement.attributes.MeasurementUnit
    },
    [capabilities.ozoneHealthConcern.ID] = {
      clusters.OzoneConcentrationMeasurement.attributes.LevelValue,
    },
    [capabilities.formaldehydeMeasurement.ID] = {
      clusters.FormaldehydeConcentrationMeasurement.attributes.MeasuredValue,
      clusters.FormaldehydeConcentrationMeasurement.attributes.MeasurementUnit,
    },
    [capabilities.formaldehydeHealthConcern.ID] = {
      clusters.FormaldehydeConcentrationMeasurement.attributes.LevelValue,
    },
    [capabilities.veryFineDustSensor.ID] = {
      clusters.Pm1ConcentrationMeasurement.attributes.MeasuredValue,
      clusters.Pm1ConcentrationMeasurement.attributes.MeasurementUnit,
    },
    [capabilities.veryFineDustHealthConcern.ID] = {
      clusters.Pm1ConcentrationMeasurement.attributes.LevelValue,
    },
    [capabilities.fineDustHealthConcern.ID] = {
      clusters.Pm25ConcentrationMeasurement.attributes.LevelValue,
    },
    [capabilities.fineDustSensor.ID] = {
      clusters.Pm25ConcentrationMeasurement.attributes.MeasuredValue,
      clusters.Pm25ConcentrationMeasurement.attributes.MeasurementUnit,
    },
    [capabilities.dustSensor.ID] = {
      clusters.Pm25ConcentrationMeasurement.attributes.MeasuredValue,
      clusters.Pm25ConcentrationMeasurement.attributes.MeasurementUnit,
      clusters.Pm10ConcentrationMeasurement.attributes.MeasuredValue,
      clusters.Pm10ConcentrationMeasurement.attributes.MeasurementUnit,
    },
    [capabilities.dustHealthConcern.ID] = {
      clusters.Pm10ConcentrationMeasurement.attributes.LevelValue,
    },
    [capabilities.radonMeasurement.ID] = {
      clusters.RadonConcentrationMeasurement.attributes.MeasuredValue,
      clusters.RadonConcentrationMeasurement.attributes.MeasurementUnit,
    },
    [capabilities.radonHealthConcern.ID] = {
      clusters.RadonConcentrationMeasurement.attributes.LevelValue,
    },
    [capabilities.tvocMeasurement.ID] = {
      clusters.TotalVolatileOrganicCompoundsConcentrationMeasurement.attributes.MeasuredValue,
      clusters.TotalVolatileOrganicCompoundsConcentrationMeasurement.attributes.MeasurementUnit,
    },
    [capabilities.tvocHealthConcern.ID] = {
      clusters.TotalVolatileOrganicCompoundsConcentrationMeasurement.attributes.LevelValue,
    },
    [capabilities.smokeDetector.ID] = {
      clusters.SmokeCoAlarm.attributes.SmokeState,
      clusters.SmokeCoAlarm.attributes.TestInProgress,
    },
    [capabilities.carbonMonoxideDetector.ID] = {
      clusters.SmokeCoAlarm.attributes.COState,
      clusters.SmokeCoAlarm.attributes.TestInProgress,
    },
    [capabilities.hardwareFault.ID] = {
      clusters.SmokeCoAlarm.attributes.HardwareFaultAlert,
      clusters.BooleanStateConfiguration.attributes.SensorFault,
    },
    [capabilities.batteryLevel.ID] = {
      clusters.SmokeCoAlarm.attributes.BatteryAlert,
    },
    [capabilities.waterSensor.ID] = {
        clusters.BooleanState.attributes.StateValue,
    },
    [capabilities.temperatureAlarm.ID] = {
        clusters.BooleanState.attributes.StateValue,
    },
    [capabilities.rainSensor.ID] = {
        clusters.BooleanState.attributes.StateValue,
    }
  },
  capability_handlers = {
  },
  supported_capabilities = {
    capabilities.temperatureMeasurement,
    capabilities.contactSensor,
    capabilities.motionSensor,
    capabilities.battery,
    capabilities.relativeHumidityMeasurement,
    capabilities.illuminanceMeasurement,
    capabilities.atmosphericPressureMeasurement,
    capabilities.waterSensor,
    capabilities.temperatureAlarm,
    capabilities.hardwareFault
  },
  sub_drivers = {
    require("air-quality-sensor"),
    require("smoke-co-alarm")
  }
}

local matter_driver = MatterDriver("matter-sensor", matter_driver_template)
matter_driver:run()<|MERGE_RESOLUTION|>--- conflicted
+++ resolved
@@ -43,7 +43,6 @@
 end
 
 local BATTERY_CHECKED = "__battery_checked"
-<<<<<<< HEAD
 local BOOLEAN_DEVICE_TYPES_CHECKED = "__boolean_device_types_checked"
 local TEMP_BOUND_RECEIVED = "__temp_bound_received"
 local TEMP_MIN = "__temp_min"
@@ -79,11 +78,6 @@
   device:set_field(string.format("%s_%d", field, endpoint), value, additional_params)
 end
 
-=======
-
-local HUE_MANUFACTURER_ID = 0x100B
-
->>>>>>> 74630ed0
 local function supports_battery_percentage_remaining(device)
   local battery_eps = device:get_endpoints(clusters.PowerSource.ID,
           {feature_bitmap = clusters.PowerSource.types.PowerSourceFeature.BATTERY})
