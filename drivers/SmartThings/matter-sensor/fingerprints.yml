--- conflicted
+++ resolved
@@ -16,19 +16,17 @@
     vendorId: 0x130a
     productId: 0x004D
     deviceProfileName: contact-battery
-<<<<<<< HEAD
   - id: "Eve/Weather"
     deviceLabel: Eve Weather
     vendorId: 0x130a
     productId: 0x0057
     deviceProfileName: temperature-humidity-battery
-=======
+
   - id: "TUO/ContactDoorAndWindow"
     deviceLabel: TUO Contact Sensor
     vendorId: 0x141E
     productId: 0x0002
     deviceProfileName: contact-battery
->>>>>>> 4e4b74eb
 
 matterGeneric:
   - id: "matter/contact/sensor"
