matterManufacturer:
  #Aqara
  - id: "Aqara/DoorAndWindow"
    deviceLabel: Aqara Door and Window Sensor P2
    vendorId: 0x115F
    productId: 0x2002
    deviceProfileName: contact-battery
  - id: "4447/8195"
    deviceLabel: Aqara Motion and Light Sensor P2
    vendorId: 0x115F
    productId: 0x2003
    deviceProfileName: motion-illuminance-battery
  #Elko
  - id: "5170/4098"
    deviceLabel: RFWD-100/MT
    vendorId: 0x1432
    productId: 0x1002
    deviceProfileName: contact-battery
  #Eve
  - id: "Eve Motion"
    deviceLabel: Eve Motion
    vendorId: 0x130a
    productId: 0x0059
    deviceProfileName: motion-illuminance-battery
  - id: "Eve/DoorAndWindow"
    deviceLabel: Eve Door and Window
    vendorId: 0x130a
    productId: 0x004D
    deviceProfileName: contact-battery
  - id: "Eve/Weather"
    deviceLabel: Eve Weather
    vendorId: 0x130a
    productId: 0x0057
    deviceProfileName: temperature-humidity-battery
  #Heiman
  - id: "Heiman/Motion"
    deviceLabel: Heiman Motion Sensor
    vendorId: 0x120B
    productId: 0x1001
    deviceProfileName: motion-illuminance-battery
  - id: "4619/4145"
    deviceLabel: Heiman Door and Window D1-M
    vendorId: 0x120B
    productId: 0x1031
    deviceProfileName: contact-battery
  - id: "4619/4102"
    deviceLabel: Heiman Smoke Sensor
    vendorId: 0x120B
    productId: 0x1006
    deviceProfileName: smoke
  - id: "4619/4098"
    deviceLabel: Heiman CO Sensor
    vendorId: 0x120B
    productId: 0x1002
    deviceProfileName: co-comeas
  - id: "4619/4099"
    deviceLabel: Heiman Smoke Sensor
    vendorId: 0x120B
    productId: 0x1003
    deviceProfileName: smoke
  - id: "4619/4103"
    deviceLabel: Smart co sensor
    vendorId: 0x120B
    productId: 0x1007
    deviceProfileName: co  
  # Legrand
  - id: "Legrand/Netatmo/Smart-2-in-1-Sensor"
    deviceLabel: Netatmo Smart 2-in-1 Sensor
    vendorId: 0x1021
    productId: 0x0001
    deviceProfileName: motion-contact-battery
  # Neo
  - id: "4991/1122"
    deviceLabel: Door Sensor
    vendorId: 0x137F
    productId: 0x0462
    deviceProfileName: contact-battery
  - id: "4991/1123"
    deviceLabel: Motion Sensor
    vendorId: 0x137F
    productId: 0x0463
    deviceProfileName: motion-battery
  #Tuo
  - id: "5150/3"
    deviceLabel: "TUO Temperature Sensor"
    vendorId: 0x141E
    productId: 0x0003
    deviceProfileName: "temperature-humidity-battery"
  - id: "TUO/ContactDoorAndWindow"
    deviceLabel: TUO Contact Sensor
    vendorId: 0x141E
    productId: 0x0002
    deviceProfileName: contact-battery
  # LeTianpai
  - id: "LeTianPai/Motion"
    deviceLabel: LeTianPai Presence Sensor Box
    vendorId: 0x142B
    productId: 0x0002
    deviceProfileName: motion-illuminance-temperature-humidity
  # Siterwell
<<<<<<< HEAD
  - id: "4736/847"
    deviceLabel: Siterwell Door Window Sensor
    vendorId: 0x1280
    productId: 0x034F
    deviceProfileName: contact-battery
=======
  - id: "4736/32789"
    deviceLabel: Siterwell Smart Carbon Monoxide Alarm
    vendorId: 0x1280
    productId: 0x8015
    deviceProfileName: co 
>>>>>>> 8c31e7fd
matterGeneric:
  - id: "matter/contact/sensor"
    deviceLabel: Matter Contact Sensor
    deviceTypes:
      - id: 0x0015 # Contact Sensor
    deviceProfileName: contact-battery
  - id: "matter/light/sensor"
    deviceLabel: Matter Light Sensor
    deviceTypes:
      - id: 0x0106 # Light Sensor
    deviceProfileName: illuminance-battery
  - id: "matter/temperature/sensor"
    deviceLabel: Matter Temperature Sensor
    deviceTypes:
      - id: 0x0302 # Temperature Sensor
    deviceProfileName: temperature-battery
  - id: "matter/humidity/sensor"
    deviceLabel: Matter Humidity Sensor
    deviceTypes:
      - id: 0x0307 # Humidity Sensor
    deviceProfileName: humidity-battery
  - id: "matter/pressure/sensor"
    deviceLabel: Matter Pressure Sensor
    deviceTypes:
      - id: 0x0305 # Pressure Sensor
    deviceProfileName: pressure-battery
  - id: "matter/temperature-humidity/sensor"
    deviceLabel: Matter Temp/Humidity Sensor
    deviceTypes:
      - id: 0x0307 # Humidity Sensor
      - id: 0x0302 # Temperature Sensor
    deviceProfileName: temperature-humidity-battery
  - id: "matter/temp-humidity-pressure/sensor"
    deviceLabel: Matter Temp/Humidity/Pressure Sensor
    deviceTypes:
      - id: 0x0307 # Humidity Sensor
      - id: 0x0302 # Temperature Sensor
      - id: 0x0305 # Pressure Sensor
    deviceProfileName: temperature-humidity-pressure-battery
  - id: "matter/motion-illuminance"
    deviceLabel: Matter Motion/Illuminance Sensor
    deviceTypes:
      - id: 0x0107 # Occupancy Sensor
      - id: 0x0106 # Light Sensor
    deviceProfileName: motion-illuminance-battery
  - id: "matter/motion-illuminance-temp"
    deviceLabel: Matter Motion/Illuminance Sensor
    deviceTypes:
      - id: 0x0107 # Occupancy Sensor
      - id: 0x0106 # Light Sensor
      - id: 0x0302 # Temperature Sensor
    deviceProfileName: motion-illuminance-temperature-battery
  - id: "matter/motion-sensor"
    deviceLabel: Matter Motion Sensor
    deviceTypes:
      - id: 0x0107 # Occupancy Sensor
    deviceProfileName: motion-battery
  - id: "matter/motion-sensor/contact"
    deviceLabel: Matter Motion/Contact Sensor
    deviceTypes:
      - id: 0x0107 # Occupancy Sensor
      - id: 0x0015 # Contact Sensor
    deviceProfileName: motion-contact-battery
  - id: "matter/air-quality-sensor"
    deviceLabel: Matter Air Quality Sensor
    deviceTypes:
      - id: 0x002C
    deviceProfileName: aqs
  - id: "matter/smoke-co-alarm"
    deviceLabel: Matter Smoke/CO Alarm
    deviceTypes:
      - id: 0x0076
    deviceProfileName: smoke-co
  - id: "matter/rain/sensor"
    deviceLabel: Matter Rain Sensor
    deviceTypes:
      - id: 0x0044
    deviceProfileName: rain-battery
  - id: "matter/freeze/detector"
    deviceLabel: Matter Water Freeze Detector
    deviceTypes:
      - id: 0x0041
    deviceProfileName: freeze-battery
  - id: "matter/leak/detector"
    deviceLabel: Matter Water Leak Detector
    deviceTypes:
      - id: 0x0043
    deviceProfileName: leak-battery<|MERGE_RESOLUTION|>--- conflicted
+++ resolved
@@ -98,19 +98,17 @@
     productId: 0x0002
     deviceProfileName: motion-illuminance-temperature-humidity
   # Siterwell
-<<<<<<< HEAD
   - id: "4736/847"
     deviceLabel: Siterwell Door Window Sensor
     vendorId: 0x1280
     productId: 0x034F
     deviceProfileName: contact-battery
-=======
   - id: "4736/32789"
     deviceLabel: Siterwell Smart Carbon Monoxide Alarm
     vendorId: 0x1280
     productId: 0x8015
     deviceProfileName: co 
->>>>>>> 8c31e7fd
+
 matterGeneric:
   - id: "matter/contact/sensor"
     deviceLabel: Matter Contact Sensor
