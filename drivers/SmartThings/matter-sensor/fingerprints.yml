--- conflicted
+++ resolved
@@ -69,21 +69,17 @@
     vendorId: 0x1021
     productId: 0x0001
     deviceProfileName: motion-contact-battery
-<<<<<<< HEAD
-# LG
-  - id: "4142/8240"
-    deviceLabel: LG Motion Sensor
-    vendorId: 0x102E
-    productId: 0x2030
-    deviceProfileName: motion-illuminance-battery
-=======
   # LG
   - id: "4142/8208"
     deviceLabel: LG Air Quality Sensor
     vendorId: 0x102E
     productId: 0x2010
     deviceProfileName: aqs-temp-humidity-co2-pm1-pm25-pm10-meas
->>>>>>> 7397af4a
+  - id: "4142/8240"
+    deviceLabel: LG Motion Sensor
+    vendorId: 0x102E
+    productId: 0x2030
+    deviceProfileName: motion-illuminance-battery
   # Neo
   - id: "4991/1122"
     deviceLabel: Door Sensor
