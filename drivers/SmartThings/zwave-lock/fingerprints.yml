zwaveManufacturer:
# LOCKS WITH CODES
  # KwikSet
  - id: "KwikSet/910/1"
    deviceLabel: KwikSet Door Lock
    manufacturerId: 0x0090
    productType: 0x0001
    productId: 0x0236
    deviceProfileName: base-lock
  - id: "KwikSet/910/2"
    deviceLabel: KwikSet Door Lock
    manufacturerId: 0x0090
    productType: 0x0003
    productId: 0x0238
    deviceProfileName: base-lock
  - id: "KwikSet/910/3"
    deviceLabel: KwikSet Door Lock
    manufacturerId: 0x0090
    productType: 0x0001
    productId: 0x0001
    deviceProfileName: base-lock
  - id: "KwikSet/912"
    deviceLabel: KwikSet Door Lock
    manufacturerId: 0x0090
    productType: 0x0003
    productId: 0x0339
    deviceProfileName: base-lock
  - id: "KwikSet/914/1"
    deviceLabel: KwikSet Door Lock
    manufacturerId: 0x0090
    productType: 0x0003
    productId: 0x4006
    deviceProfileName: base-lock
  - id: "KwikSet/914/2"
    deviceLabel: KwikSet Door Lock
    manufacturerId: 0x0090
    productType: 0x0003
    productId: 0x0440
    deviceProfileName: base-lock
  - id: "KwikSet/916/1"
    deviceLabel: KwikSet Door Lock
    manufacturerId: 0x0090
    productType: 0x0001
    productId: 0x0642
    deviceProfileName: base-lock
  - id: "KwikSet/916/2"
    deviceLabel: KwikSet Door Lock
    manufacturerId: 0x0090
    productType: 0x0003
    productId: 0x0642
    deviceProfileName: base-lock
  - id: "KwikSet/888"
    deviceLabel: KwikSet Door Lock
    manufacturerId: 0x0090
    productType: 0x0003
    productId: 0x0541
    deviceProfileName: base-lock
  - id: "KwikSet/Obsidian"
    deviceLabel: KwikSet Door Lock
    manufacturerId: 0x0090
    productType: 0x0003
    productId: 0x0742
    deviceProfileName: base-lock
  # Schlage
  - id: "Schlage/Touchscreen/1"
    deviceLabel: Schlage Door Lock
    manufacturerId: 0x003B
    productType: 0x6349
    productId: 0x5044
    deviceProfileName: base-lock
  - id: "Schlage/Touchscreen/2"
    deviceLabel: Schlage Door Lock
    manufacturerId: 0x003B
    productType: 0x6341
    productId: 0x5044
    deviceProfileName: base-lock
  - id: "Schlage/Connected-Keypad"
    deviceLabel: Schlage Door Lock
    manufacturerId: 0x003B
    productType: 0x634B
    productId: 0x504C
    deviceProfileName: base-lock
  - id: "Schlage/BE468ZP"
    deviceLabel: Schlage Door Lock
    manufacturerId: 0x003B
    productType: 0x0001
    productId: 0x0468
    deviceProfileName: base-lock
  - id: "Schlage/BE469ZP"
    deviceLabel: Schlage Door Lock
    manufacturerId: 0x003B
    productType: 0x0001
    productId: 0x0469
    deviceProfileName: base-lock
  - id: "Schlage/JBE109"
    deviceLabel: Schlage Door Lock
    manufacturerId: 0x003B
    productType: 0x0004
    productId: 0x2109
    deviceProfileName: base-lock
  - id: "Schlage/JFE109"
    deviceLabel: Schlage Door Lock
    manufacturerId: 0x003B
    productType: 0x0004
    productId: 0x6109
    deviceProfileName: base-lock
  # Yale
  - id: "Yale/YRD120"
    deviceLabel: Yale Door Lock
    manufacturerId: 0x0129
    productType: 0x0002
    productId: 0x0800
    deviceProfileName: base-lock
  - id: "Yale/YRD240"
    deviceLabel: Yale Door Lock
    manufacturerId: 0x0129
    productType: 0x0002
    productId: 0x0000
    deviceProfileName: base-lock
  - id: "Yale/YRD220"
    deviceLabel: Yale Door Lock
    manufacturerId: 0x0129
    productType: 0x0002
    productId: 0xFFFF
    deviceProfileName: base-lock
  - id: "Yale/YRD110"
    deviceLabel: Yale Door Lock
    manufacturerId: 0x0129
    productType: 0x0004
    productId: 0x0800
    deviceProfileName: base-lock
  - id: "Yale/YRD210/1"
    deviceLabel: Yale Door Lock
    manufacturerId: 0x0129
    productType: 0x0004
    productId: 0x0000
    deviceProfileName: base-lock
  - id: "Yale/YRD210/2"
    deviceLabel: Yale Door Lock
    manufacturerId: 0x0129
    productType: 0x0001
    productId: 0x0000
    deviceProfileName: base-lock
  - id: "Yale/YRD416/426/446"
    deviceLabel: Yale Door Lock
    manufacturerId: 0x0129
    productType: 0x8002
    productId: 0x0600
    deviceProfileName: base-lock
  - id: "Yale/Keyless"
    deviceLabel: Yale Door Lock
    manufacturerId: 0x0129
    productType: 0x0007
    productId: 0x0001
    deviceProfileName: base-lock
  - id: "Yale/YRD216"
    deviceLabel: Yale Door Lock
    manufacturerId: 0x0129
    productType: 0x8004
    productId: 0x0600
    deviceProfileName: base-lock
  - id: "Yale/Conexis"
    deviceLabel: Yale Door Lock
    manufacturerId: 0x0129
    productType: 0x6600
    productId: 0x0002
    deviceProfileName: base-lock
  - id: "Yale/YRL220"
    deviceLabel: Yale Door Lock
    manufacturerId: 0x0129
    productType: 0x0001
    productId: 0x0409
    deviceProfileName: base-lock
  - id: "Yale/YRL216"
    deviceLabel: Yale Door Lock
    manufacturerId: 0x0129
    productType: 0x800B
    productId: 0x0F00
    deviceProfileName: base-lock
  - id: "Yale/YRL226"
    deviceLabel: Yale Door Lock
    manufacturerId: 0x0129
    productType: 0x800C
    productId: 0x0F00
    deviceProfileName: base-lock
  - id: "Yale/YRD-ZWM-1"
    deviceLabel: Yale Door Lock
    manufacturerId: 0x0129
    productType: 0x8002
    productId: 0x1000
    deviceProfileName: base-lock
  - id: "Yale/YRD156"
    deviceLabel: Yale Door Lock
    manufacturerId: 0x0129
    productType: 0x803A
    productId: 0x0508
    deviceProfileName: base-lock
  - id: "Yale/YRD410"
    deviceLabel: Yale Door Lock
    manufacturerId: 0x0129
    productType: 0x8104
    productId: 0x05D1
    deviceProfileName: base-lock
  - id: "Yale/YRD420"
    deviceLabel: Yale Door Lock
    manufacturerId: 0x0129
    productType: 0x8104
    productId: 0x05D2
    deviceProfileName: base-lock
  - id: "Yale/YRD430"
    deviceLabel: Yale Door Lock
    manufacturerId: 0x0129
    productType: 0x8104
    productId: 0x05D3
    deviceProfileName: base-lock
  - id: "Yale/YRD440"
    deviceLabel: Yale Door Lock
    manufacturerId: 0x0129
    productType: 0x8104
    productId: 0x05D4
    deviceProfileName: base-lock
  - id: "297/33031/18901"
    deviceLabel: "Assure 2 Bio 450"
    manufacturerId: 0x0129
    productType: 0x8107
    productId: 0x49D5
    deviceProfileName: base-lock    
  - id: "Yale/YRD410-ZW3"
    deviceLabel: Yale Door Lock
    manufacturerId: 0x0129
    productType: 0x8104
    productId: 0x45D1
    deviceProfileName: base-lock
  - id: "Yale/YRD420-ZW3"
    deviceLabel: Yale Door Lock
    manufacturerId: 0x0129
    productType: 0x8104
    productId: 0x45D2
    deviceProfileName: base-lock
  - id: "Yale/YRD430-ZW3"
    deviceLabel: Yale Door Lock
    manufacturerId: 0x0129
    productType: 0x8104
    productId: 0x45D3
    deviceProfileName: base-lock
  - id: "Yale/YRD450-ZW3"
    deviceLabel: Yale Door Lock
    manufacturerId: 0x0129
    productType: 0x8104
    productId: 0x45D5
    deviceProfileName: base-lock    
  - id: "297/33031/18899"
    deviceLabel: "Assure 2 Bio 430"
    manufacturerId: 0x0129
    productType: 0x8107
    productId: 0x49D3
    deviceProfileName: base-lock    
  - id: "297/33031/18897"
    deviceLabel: "Assure 2 Biometric 410"
    manufacturerId: 0x0129
    productType: 0x8107
    productId: 0x49D1
    deviceProfileName: base-lock    
  - id: "297/33031/18898"
    deviceLabel: "Yale Assure 2 Biometric"
    manufacturerId: 0x0129
    productId: 0x49D2
    productType: 0x8107
    deviceProfileName: base-lock
  # Samsung
  - id: "Samsung/SmartDoorlock"
    deviceLabel: Samsung Door Lock
    manufacturerId: 0x022E
    productType: 0x0001
    productId: 0x0001
    deviceProfileName: base-lock
  # KeyWe
  - id: "KeyWe/GKW-2000D"
    deviceLabel: KeyWe Door Lock
    manufacturerId: 0x037B
    productType: 0x0002
    productId: 0x0001
    deviceProfileName: base-lock-tamper
  - id: "KeyWe/GKW-1000Z"
    deviceLabel: KeyWe Door Lock
    manufacturerId: 0x037B
    productType: 0x0003
    productId: 0x0001
    deviceProfileName: base-lock-tamper
  # Philia
  - id: "Philia/PDS-100"
    deviceLabel: Philia Door Lock
    manufacturerId: 0x0366
    productType: 0x0001
    productId: 0x0001
    deviceProfileName: base-lock
<<<<<<< HEAD
  # Kaadas
  - id: 541/259/205
    deviceLabel: Kaadas Z-Wave Lock
    manufacturerId: 0x021D
    productId: 0x00CD
    productType: 0x0103
    deviceProfileName: base-lock
  - id: 541/259/199
    deviceLabel: Kaadas Z-Wave Lock
    manufacturerId: 0x021D
    productId: 0x00C7
    productType: 0x0103
    deviceProfileName: base-lock
  - id: 541/259/200
    deviceLabel: Kaadas Z-Wave Lock
    manufacturerId: 0x021D
    productId: 0x00C8
    productType: 0x0103
    deviceProfileName: base-lock
  - id: 541/259/201
    deviceLabel: Kaadas Z-Wave Lock
    manufacturerId: 0x021D
    productId: 0x00C9
    productType: 0x0103
=======
  # Philips
  - id: "541/2307/212"
    deviceLabel: Philips Lock
    manufacturerId: 0x021D
    productId: 0x00D4
    productType: 0x0903
    deviceProfileName: base-lock
  # TLJ
  - id: "TLJ"
    deviceLabel: TLJ Door Lock
    manufacturerId: 0x0449
    productType: 0x0004
    productId: 0x0001
>>>>>>> f28f9e29
    deviceProfileName: base-lock
# LOCKS WITHOUT CODES
  # Danalock
  - id: "Danalock/V3-BTZU"
    deviceLabel: Danalock Door Lock
    manufacturerId: 0x010E
    productType: 0x0009
    productId: 0x0001
    deviceProfileName: lock-battery
  - id: "Danalock/V2"
    deviceLabel: Danalock Door Lock
    manufacturerId: 0x010E
    productType: 0x0008
    productId: 0x0002
    deviceProfileName: lock-battery
  # Kwikset
  - id: "Kwikset"
    deviceLabel: Kwikset Door Lock
    manufacturerId: 0x0090
    productType: 0x0003
    productId: 0x0446
    deviceProfileName: lock-battery
  # August
  - id: "August"
    deviceLabel: August Door Lock
    manufacturerId: 0x033F
    productType: 0x0001
    productId: 0x0001
    deviceProfileName: lock-battery
  # Alfred
  - id: "Alfred"
    deviceLabel: Alfred Door Lock
    manufacturerId: 0x021D
    productType: 0x0003
    productId: 0x0001
    deviceProfileName: lock-battery
  # POPP
  - id: "POPP"
    deviceLabel: POPP Door Lock
    manufacturerId: 0x0154
    productType: 0x0005
    productId: 0x0001
    deviceProfileName: lock-battery
zwaveGeneric:
  - id: "GenericZwaveLock"
    deviceLabel: Door Lock
    commandClasses:
      supported:
        - 0x62 # door lock
        - 0x63 # user code
        - 0x80 # battery
    deviceProfileName: base-lock
  - id: "GenericZwaveLock2"
    deviceLabel: Door Lock
    commandClasses:
      supported:
        - 0x62 # door lock
        - 0x80 # battery
    deviceProfileName: lock-battery<|MERGE_RESOLUTION|>--- conflicted
+++ resolved
@@ -294,7 +294,6 @@
     productType: 0x0001
     productId: 0x0001
     deviceProfileName: base-lock
-<<<<<<< HEAD
   # Kaadas
   - id: 541/259/205
     deviceLabel: Kaadas Z-Wave Lock
@@ -319,7 +318,6 @@
     manufacturerId: 0x021D
     productId: 0x00C9
     productType: 0x0103
-=======
   # Philips
   - id: "541/2307/212"
     deviceLabel: Philips Lock
@@ -333,7 +331,6 @@
     manufacturerId: 0x0449
     productType: 0x0004
     productId: 0x0001
->>>>>>> f28f9e29
     deviceProfileName: base-lock
 # LOCKS WITHOUT CODES
   # Danalock
