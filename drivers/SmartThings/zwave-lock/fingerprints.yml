--- conflicted
+++ resolved
@@ -219,12 +219,10 @@
     productType: 0x8104
     productId: 0x05D4
     deviceProfileName: base-lock
-<<<<<<< HEAD
   - id: "297/33031/18899"
     deviceLabel: "Assure 2 Bio 430"
     manufacturerId: 0x0129
     productId: 0x49D3
-=======
   - id: "297/33031/18897"
     deviceLabel: "Assure 2 Biometric 410"
     manufacturerId: 0x0129
@@ -233,7 +231,6 @@
     deviceLabel: "Yale Assure 2 Biometric"
     manufacturerId: 0x0129
     productId: 0x49D2
->>>>>>> f2c99908
     productType: 0x8107
     deviceProfileName: base-lock
   # Samsung
