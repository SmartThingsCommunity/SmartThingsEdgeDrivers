--- conflicted
+++ resolved
@@ -23,13 +23,10 @@
     capabilities.battery
   },
   sub_drivers = {
-<<<<<<< HEAD
     require("frient"),
     require("aqara-gas")
-=======
     require("aqara"),
     require("frient")
->>>>>>> 7b38f82d
   },
   ias_zone_configuration_method = constants.IAS_ZONE_CONFIGURE_TYPE.AUTO_ENROLL_RESPONSE,
 }
