--- conflicted
+++ resolved
@@ -183,16 +183,12 @@
     deviceLabel: Multipurpose Sensor
     manufacturer: SmartThings
     model: PGC313EU
-<<<<<<< HEAD
     deviceProfileName: smartsense-multi
   - id: "Third Reality/3RVS01031Z"
     deviceLabel: ThirdReality Vibration Sensor
     manufacturer: Third Reality, Inc
     model: 3RVS01031Z
     deviceProfileName: thirdreality-multi-sensor
-=======
-    deviceProfileName: multi-sensor
->>>>>>> 38c1a61f
 zigbeeGeneric:
   - id: "contact-generic"
     deviceLabel: "Zigbee Contact Sensor"
