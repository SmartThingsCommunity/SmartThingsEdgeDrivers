--- conflicted
+++ resolved
@@ -30,12 +30,8 @@
 )
 zigbee_test_utils.prepare_zigbee_env_info()
 local function test_init()
-<<<<<<< HEAD
   test.mock_device.add_test_device(mock_device)
 end
-=======
-  test.mock_device.add_test_device(mock_device)end
->>>>>>> 6d4d01c5
 
 test.set_test_init_function(test_init)
 
@@ -196,8 +192,6 @@
     }
 )
 
-<<<<<<< HEAD
-=======
 -- test.register_coroutine_test(
 --     "Health check should check all relevant attributes",
 --     function()
@@ -226,7 +220,6 @@
 --       end
 --     }
 -- )
->>>>>>> 6d4d01c5
 
 test.register_coroutine_test(
     "Refresh necessary attributes",
