matterManufacturer:
  - id: "matter/samsung-room-air-conditioner"
    deviceLabel: Samsung Room Air Conditioner
    vendorId: 0x10e1
    productId: 0x1023
    deviceProfileName: room-air-conditioner

  - id: "Leedarson AiDot Air Purifier"
    deviceLabel: AiDot Air Purifier
    vendorId: 0x1396
    productId: 0x0043A
    deviceProfileName: air-purifier-hepa
#Eve
  - id: "4874/79"
    deviceLabel: Eve Thermo
    vendorId: 0x130A
    productId: 0x004F
    deviceProfileName: thermostat-heating-only-nostate
<<<<<<< HEAD
#Habi
  - id: "5415/1"
    deviceLabel: habi Matter Wireless Room Thermostat
    vendorId: 0x1527
    productId: 0x0001
    deviceProfileName: thermostat-heating-only-batteryLevel  
=======
#Siterwell
  - id: "4736/769"
    deviceLabel: Siterwell Radiator Thermostat 
    vendorId: 0x1280
    productId: 0x0301
    deviceProfileName: thermostat-heating-only-nostate-nobattery
>>>>>>> c44ffd5a

matterGeneric:
  - id: "matter/hvac/heatcool"
    deviceLabel: Matter Thermostat
    deviceTypes:
      - id: 0x0300 # HVAC Heating/Cooling Unit
    deviceProfileName: thermostat
  - id: "matter/hvac/thermostat"
    deviceLabel: Matter Thermostat
    deviceTypes:
      - id: 0x0301 # Thermostat
    deviceProfileName: thermostat
  - id: "matter/hvac/heatcool/humidity"
    deviceLabel: Matter Thermostat
    deviceTypes:
      - id: 0x0300 # HVAC Heating/Cooling Unit
      - id: 0x0307 # Humidity Sensor
    deviceProfileName: thermostat-humidity
  - id: "matter/hvac/themostat/humidity"
    deviceLabel: Matter Thermostat
    deviceTypes:
      - id: 0x0301 # Thermostat
      - id: 0x0307 # Humidity Sensor
    deviceProfileName: thermostat-humidity
  - id: "matter/hvac/heatcool/fan"
    deviceLabel: Matter Thermostat
    deviceTypes:
      - id: 0x0300 # HVAC Heating/Cooling Unit
      - id: 0x002B # Fan
    deviceProfileName: thermostat-fan
  - id: "matter/hvac/thermostat/fan"
    deviceLabel: Matter Thermostat
    deviceTypes:
      - id: 0x0301 # Thermostat
      - id: 0x002B # Fan
    deviceProfileName: thermostat-fan
  - id: "matter/hvac/heatcool/humidity/fan"
    deviceLabel: Matter Thermostat
    deviceTypes:
      - id: 0x0300 # HVAC Heating/Cooling Unit
      - id: 0x0307 # Humidity Sensor
      - id: 0x002B # Fan
    deviceProfileName: thermostat-humidity-fan
  - id: "matter/hvac/themostat/humidity/fan"
    deviceLabel: Matter Thermostat
    deviceTypes:
      - id: 0x0301 # Thermostat
      - id: 0x0307 # Humidity Sensor
      - id: 0x002B # Fan
    deviceProfileName: thermostat-humidity-fan
  - id: "matter/room-air-conditioner"
    deviceLabel: Matter Room Air Conditioner
    deviceTypes:
      - id: 0x0072
    deviceProfileName: room-air-conditioner
  - id: "matter/fan"
    deviceLabel: Matter Fan
    deviceTypes:
      - id: 0x002B
    deviceProfileName: fan-generic
  - id: "matter/air-purifier"
    deviceLabel: Matter Air Purifier
    deviceTypes:
      - id: 0x002D # Air Purifier
    deviceProfileName: air-purifier-hepa-ac-wind
  - id: "matter/water-heater"
    deviceLabel: Matter Water Heater
    deviceTypes:
      - id: 0x050F # Water Heater
    deviceProfileName: water-heater
  - id: "matter/heat-pump"
    deviceLabel: Matter Heat Pump
    deviceTypes:
      - id: 0x0309 # Heat Pump
      - id: 0x0510 # Electrical Sensor
    deviceProfileName: heat-pump
  - id: "matter/heat-pump/thermostat"
    deviceLabel: Matter Heat Pump
    deviceTypes:
      - id: 0x0309 # Heat Pump
      - id: 0x0510 # Electrical Sensor
      - id: 0x0301 # Thermostat
    deviceProfileName: heat-pump-thermostat<|MERGE_RESOLUTION|>--- conflicted
+++ resolved
@@ -16,21 +16,18 @@
     vendorId: 0x130A
     productId: 0x004F
     deviceProfileName: thermostat-heating-only-nostate
-<<<<<<< HEAD
 #Habi
   - id: "5415/1"
     deviceLabel: habi Matter Wireless Room Thermostat
     vendorId: 0x1527
     productId: 0x0001
     deviceProfileName: thermostat-heating-only-batteryLevel  
-=======
 #Siterwell
   - id: "4736/769"
     deviceLabel: Siterwell Radiator Thermostat 
     vendorId: 0x1280
     productId: 0x0301
     deviceProfileName: thermostat-heating-only-nostate-nobattery
->>>>>>> c44ffd5a
 
 matterGeneric:
   - id: "matter/hvac/heatcool"
