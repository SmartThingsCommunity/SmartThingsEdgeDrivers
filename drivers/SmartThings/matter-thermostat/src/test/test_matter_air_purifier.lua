-- Copyright 2024 SmartThings
--
-- Licensed under the Apache License, Version 2.0 (the "License");
-- you may not use this file except in compliance with the License.
-- You may obtain a copy of the License at
--
--     http://www.apache.org/licenses/LICENSE-2.0
--
-- Unless required by applicable law or agreed to in writing, software
-- distributed under the License is distributed on an "AS IS" BASIS,
-- WITHOUT WARRANTIES OR CONDITIONS OF ANY KIND, either express or implied.
-- See the License for the specific language governing permissions and
-- limitations under the License.
local test = require "integration_test"
local capabilities = require "st.capabilities"
local t_utils = require "integration_test.utils"
local SinglePrecisionFloat = require "st.matter.data_types.SinglePrecisionFloat"

local clusters = require "st.matter.clusters"

clusters.HepaFilterMonitoring = require "HepaFilterMonitoring"
clusters.ActivatedCarbonFilterMonitoring = require "ActivatedCarbonFilterMonitoring"
clusters.AirQuality = require "AirQuality"
clusters.CarbonMonoxideConcentrationMeasurement = require "CarbonMonoxideConcentrationMeasurement"
clusters.CarbonDioxideConcentrationMeasurement = require "CarbonDioxideConcentrationMeasurement"
clusters.FormaldehydeConcentrationMeasurement = require "FormaldehydeConcentrationMeasurement"
clusters.NitrogenDioxideConcentrationMeasurement = require "NitrogenDioxideConcentrationMeasurement"
clusters.OzoneConcentrationMeasurement = require "OzoneConcentrationMeasurement"
clusters.Pm1ConcentrationMeasurement = require "Pm1ConcentrationMeasurement"
clusters.Pm10ConcentrationMeasurement = require "Pm10ConcentrationMeasurement"
clusters.Pm25ConcentrationMeasurement = require "Pm25ConcentrationMeasurement"
clusters.RadonConcentrationMeasurement = require "RadonConcentrationMeasurement"
clusters.TotalVolatileOrganicCompoundsConcentrationMeasurement = require "TotalVolatileOrganicCompoundsConcentrationMeasurement"

local mock_device = test.mock_device.build_test_matter_device({
  profile = t_utils.get_profile_definition("air-purifier-hepa-ac-wind.yml"),
  manufacturer_info = {
    vendor_id = 0x0000,
    product_id = 0x0000,
  },
  endpoints = {
    {
      endpoint_id = 0,
      clusters = {
        {cluster_id = clusters.Basic.ID, cluster_type = "SERVER"},
      },
      device_types = {
        device_type_id = 0x0016, device_type_revision = 1, -- RootNode
      }
    },
    {
        endpoint_id = 1,
        clusters = {
          {cluster_id = clusters.FanControl.ID, cluster_type = "SERVER"},
          {cluster_id = clusters.HepaFilterMonitoring.ID, cluster_type = "SERVER"},
          {cluster_id = clusters.ActivatedCarbonFilterMonitoring.ID, cluster_type = "SERVER"},
        }
      }
  }
})

local mock_device_rock = test.mock_device.build_test_matter_device({
  profile = t_utils.get_profile_definition("air-purifier-hepa-ac-rock-wind.yml"),
  manufacturer_info = {
    vendor_id = 0x0000,
    product_id = 0x0000,
  },
  endpoints = {
    {
      endpoint_id = 0,
      clusters = {
        {cluster_id = clusters.Basic.ID, cluster_type = "SERVER"},
      },
      device_types = {
        device_type_id = 0x0016, device_type_revision = 1, -- RootNode
      }
    },
    {
        endpoint_id = 1,
        clusters = {
          {cluster_id = clusters.FanControl.ID, cluster_type = "SERVER"},
          {cluster_id = clusters.HepaFilterMonitoring.ID, cluster_type = "SERVER"},
          {cluster_id = clusters.ActivatedCarbonFilterMonitoring.ID, cluster_type = "SERVER"},
        }
      }
  }
})

local mock_device_ap_aqs = test.mock_device.build_test_matter_device({
  profile = t_utils.get_profile_definition("air-purifier-hepa-ac-wind.yml"),
  manufacturer_info = {
    vendor_id = 0x0000,
    product_id = 0x0000,
  },
  endpoints = {
    {
      endpoint_id = 0,
      clusters = {
        {cluster_id = clusters.Basic.ID, cluster_type = "SERVER"},
      },
      device_types = {
        device_type_id = 0x0016, device_type_revision = 1, -- RootNode
      }
    },
    {
      endpoint_id = 1,
      clusters = {
        {cluster_id = clusters.FanControl.ID, cluster_type = "SERVER", feature_map = 0},
        {cluster_id = clusters.HepaFilterMonitoring.ID, cluster_type = "SERVER", feature_map = 0},
        {cluster_id = clusters.ActivatedCarbonFilterMonitoring.ID, cluster_type = "SERVER", feature_map = 0},
      },
      device_types = {
        {device_type_id = 0x002D, device_type_revision = 1} -- AP
      }
    },
    {
      endpoint_id = 3,
      clusters = {
        {cluster_id = clusters.AirQuality.ID, cluster_type = "SERVER"},
        {cluster_id = clusters.CarbonDioxideConcentrationMeasurement.ID, cluster_type = "SERVER", feature_map = 3},
        {cluster_id = clusters.RadonConcentrationMeasurement.ID, cluster_type = "SERVER", feature_map = 2},
        {cluster_id = clusters.TotalVolatileOrganicCompoundsConcentrationMeasurement.ID, cluster_type = "SERVER", feature_map = 1},
      },
      device_types = {
        {device_type_id = 0x002C, device_type_revision = 1} -- AQS
      }
    }
  }
})

local mock_device_ap_thermo_aqs = test.mock_device.build_test_matter_device({
  profile = t_utils.get_profile_definition("air-purifier-hepa-ac-wind.yml"),
  manufacturer_info = {
    vendor_id = 0x0000,
    product_id = 0x0000,
  },
  endpoints = {
    {
      endpoint_id = 0,
      clusters = {
        {cluster_id = clusters.Basic.ID, cluster_type = "SERVER"},
      },
      device_types = {
        device_type_id = 0x0016, device_type_revision = 1, -- RootNode
      }
    },
    {
      endpoint_id = 1,
      clusters = {
        {cluster_id = clusters.FanControl.ID, cluster_type = "SERVER", feature_map = 63},
        {cluster_id = clusters.HepaFilterMonitoring.ID, cluster_type = "SERVER", feature_map = 7},
        {cluster_id = clusters.ActivatedCarbonFilterMonitoring.ID, cluster_type = "SERVER", feature_map = 7},
      },
      device_types = {
        {device_type_id = 0x002D, device_type_revision = 1} -- AP
      }
    },
    {
      endpoint_id = 3,
      clusters = {
        {cluster_id = clusters.AirQuality.ID, cluster_type = "SERVER"},
        {cluster_id = clusters.NitrogenDioxideConcentrationMeasurement.ID, cluster_type = "SERVER", feature_map = 14},
        {cluster_id = clusters.Pm25ConcentrationMeasurement.ID, cluster_type = "SERVER", feature_map = 15},
        {cluster_id = clusters.FormaldehydeConcentrationMeasurement.ID, cluster_type = "SERVER", feature_map = 15},
        {cluster_id = clusters.Pm10ConcentrationMeasurement.ID, cluster_type = "SERVER", feature_map = 15},
        {cluster_id = clusters.TotalVolatileOrganicCompoundsConcentrationMeasurement.ID, cluster_type = "SERVER", feature_map = 14},
      },
      device_types = {
        {device_type_id = 0x002C, device_type_revision = 1} -- AQS
      }
    },
    {
      endpoint_id = 4,
      clusters = {
        {cluster_id = clusters.TemperatureMeasurement.ID, cluster_type = "SERVER", feature_map = 0},
      },
      device_types = {
        {device_type_id = 0x0302, device_type_revision = 1} -- Temperature Sensor
      }
    },
    {
      endpoint_id = 6,
      clusters = {
        {cluster_id = clusters.RelativeHumidityMeasurement.ID, cluster_type = "SERVER", feature_map = 0},
      },
      device_types = {
        {device_type_id = 0x0307, device_type_revision = 1} -- Humidity Sensor
      }
    },
    {
      endpoint_id = 7,
      clusters = {
        {cluster_id = clusters.Thermostat.ID, cluster_type = "SERVER", feature_map = 1},
      },
      device_types = {
        {device_type_id = 0x0301, device_type_revision = 1} -- Thermostat
      }
    },
  }
})

local mock_device_ap_thermo_aqs_preconfigured = test.mock_device.build_test_matter_device({
  profile = t_utils.get_profile_definition("air-purifier-hepa-ac-rock-wind-thermostat-humidity-fan-heating-only-nostate-nobattery-aqs-pm10-pm25-ch2o-meas-pm10-pm25-ch2o-no2-tvoc-level.yml"),
  manufacturer_info = {
    vendor_id = 0x0000,
    product_id = 0x0000,
  },
  endpoints = {
    {
      endpoint_id = 0,
      clusters = {
        {cluster_id = clusters.Basic.ID, cluster_type = "SERVER"},
      },
      device_types = {
        device_type_id = 0x0016, device_type_revision = 1, -- RootNode
      }
    },
    {
      endpoint_id = 1,
      clusters = {
        {cluster_id = clusters.FanControl.ID, cluster_type = "SERVER", feature_map = 63},
        {cluster_id = clusters.HepaFilterMonitoring.ID, cluster_type = "SERVER", feature_map = 7},
        {cluster_id = clusters.ActivatedCarbonFilterMonitoring.ID, cluster_type = "SERVER", feature_map = 7},
      },
      device_types = {
        {device_type_id = 0x002D, device_type_revision = 1} -- AP
      }
    },
    {
      endpoint_id = 3,
      clusters = {
        {cluster_id = clusters.AirQuality.ID, cluster_type = "SERVER"},
        {cluster_id = clusters.NitrogenDioxideConcentrationMeasurement.ID, cluster_type = "SERVER", feature_map = 14},
        {cluster_id = clusters.Pm25ConcentrationMeasurement.ID, cluster_type = "SERVER", feature_map = 15},
        {cluster_id = clusters.FormaldehydeConcentrationMeasurement.ID, cluster_type = "SERVER", feature_map = 15},
        {cluster_id = clusters.Pm10ConcentrationMeasurement.ID, cluster_type = "SERVER", feature_map = 15},
        {cluster_id = clusters.TotalVolatileOrganicCompoundsConcentrationMeasurement.ID, cluster_type = "SERVER", feature_map = 14},
      },
      device_types = {
        {device_type_id = 0x002C, device_type_revision = 1} -- AQS
      }
    },
    {
      endpoint_id = 4,
      clusters = {
        {cluster_id = clusters.TemperatureMeasurement.ID, cluster_type = "SERVER", feature_map = 0},
      },
      device_types = {
        {device_type_id = 0x0302, device_type_revision = 1} -- Temperature Sensor
      }
    },
    {
      endpoint_id = 6,
      clusters = {
        {cluster_id = clusters.RelativeHumidityMeasurement.ID, cluster_type = "SERVER", feature_map = 0},
      },
      device_types = {
        {device_type_id = 0x0307, device_type_revision = 1} -- Humidity Sensor
      }
    },
    {
      endpoint_id = 7,
      clusters = {
        {cluster_id = clusters.Thermostat.ID, cluster_type = "SERVER", feature_map = 1},
      },
      device_types = {
        {device_type_id = 0x0301, device_type_revision = 1} -- Thermostat
      }
    },
  }
})

local cluster_subscribe_list = {
  clusters.FanControl.attributes.FanModeSequence,
  clusters.FanControl.attributes.FanMode,
  clusters.FanControl.attributes.PercentCurrent,
  clusters.FanControl.attributes.WindSupport,
  clusters.FanControl.attributes.WindSetting,
  clusters.HepaFilterMonitoring.attributes.ChangeIndication,
  clusters.HepaFilterMonitoring.attributes.Condition,
  clusters.ActivatedCarbonFilterMonitoring.attributes.ChangeIndication,
  clusters.ActivatedCarbonFilterMonitoring.attributes.Condition,
}

local cluster_subscribe_list_rock = {
  clusters.FanControl.attributes.FanModeSequence,
  clusters.FanControl.attributes.FanMode,
  clusters.FanControl.attributes.PercentCurrent,
  clusters.FanControl.attributes.WindSupport,
  clusters.FanControl.attributes.WindSetting,
  clusters.FanControl.attributes.RockSupport,
  clusters.FanControl.attributes.RockSetting,
  clusters.HepaFilterMonitoring.attributes.ChangeIndication,
  clusters.HepaFilterMonitoring.attributes.Condition,
  clusters.ActivatedCarbonFilterMonitoring.attributes.ChangeIndication,
  clusters.ActivatedCarbonFilterMonitoring.attributes.Condition,
}

local cluster_subscribe_list_configured = {
  [capabilities.temperatureMeasurement.ID] = {
    clusters.Thermostat.attributes.LocalTemperature,
    clusters.TemperatureMeasurement.attributes.MeasuredValue,
  },
  [capabilities.relativeHumidityMeasurement.ID] = {
    clusters.RelativeHumidityMeasurement.attributes.MeasuredValue
  },
  [capabilities.thermostatMode.ID] = {
    clusters.Thermostat.attributes.SystemMode,
    clusters.Thermostat.attributes.ControlSequenceOfOperation
  },
  [capabilities.thermostatOperatingState.ID] = {
    clusters.Thermostat.attributes.ThermostatRunningState
  },
  [capabilities.thermostatFanMode.ID] = {
    clusters.FanControl.attributes.FanModeSequence,
    clusters.FanControl.attributes.FanMode
  },
  [capabilities.thermostatHeatingSetpoint.ID] = {
    clusters.Thermostat.attributes.OccupiedHeatingSetpoint,
  },
  [capabilities.airPurifierFanMode.ID] = {
    clusters.FanControl.attributes.FanModeSequence,
    clusters.FanControl.attributes.FanMode
  },
  [capabilities.fanSpeedPercent.ID] = {
    clusters.FanControl.attributes.PercentCurrent
  },
  [capabilities.windMode.ID] = {
    clusters.FanControl.attributes.WindSupport,
    clusters.FanControl.attributes.WindSetting,
    clusters.FanControl.attributes.RockSupport,
    clusters.FanControl.attributes.RockSetting,
  },
  [capabilities.filterState.ID] = {
    clusters.HepaFilterMonitoring.attributes.Condition,
    clusters.ActivatedCarbonFilterMonitoring.attributes.Condition
  },
  [capabilities.filterStatus.ID] = {
    clusters.HepaFilterMonitoring.attributes.ChangeIndication,
    clusters.ActivatedCarbonFilterMonitoring.attributes.ChangeIndication
  },
  [capabilities.airQualityHealthConcern.ID] = {
    clusters.AirQuality.attributes.AirQuality
  },
  [capabilities.nitrogenDioxideHealthConcern.ID] = {
    clusters.NitrogenDioxideConcentrationMeasurement.attributes.LevelValue,
  },
  [capabilities.formaldehydeMeasurement.ID] = {
    clusters.FormaldehydeConcentrationMeasurement.attributes.MeasuredValue,
    clusters.FormaldehydeConcentrationMeasurement.attributes.MeasurementUnit,
  },
  [capabilities.formaldehydeHealthConcern.ID] = {
    clusters.FormaldehydeConcentrationMeasurement.attributes.LevelValue,
  },
  [capabilities.fineDustHealthConcern.ID] = {
    clusters.Pm25ConcentrationMeasurement.attributes.LevelValue,
  },
  [capabilities.dustSensor.ID] = {
    clusters.Pm25ConcentrationMeasurement.attributes.MeasuredValue,
    clusters.Pm25ConcentrationMeasurement.attributes.MeasurementUnit,
    clusters.Pm10ConcentrationMeasurement.attributes.MeasuredValue,
    clusters.Pm10ConcentrationMeasurement.attributes.MeasurementUnit,
  },
  [capabilities.dustHealthConcern.ID] = {
    clusters.Pm10ConcentrationMeasurement.attributes.LevelValue,
  },
  [capabilities.tvocHealthConcern.ID] = {
    clusters.TotalVolatileOrganicCompoundsConcentrationMeasurement.attributes.LevelValue
  }
}

local function test_init()
  local subscribe_request = cluster_subscribe_list[1]:subscribe(mock_device)
  for i, cluster in ipairs(cluster_subscribe_list) do
    if i > 1 then
      subscribe_request:merge(cluster:subscribe(mock_device))
    end
  end
  test.socket.matter:__expect_send({mock_device.id, subscribe_request})
  test.mock_device.add_test_device(mock_device)

  subscribe_request = cluster_subscribe_list_rock[1]:subscribe(mock_device_rock)
  for i, cluster in ipairs(cluster_subscribe_list_rock) do
    if i > 1 then
      subscribe_request:merge(cluster:subscribe(mock_device_rock))
    end
  end
  test.socket.matter:__expect_send({mock_device_rock.id, subscribe_request})
  test.mock_device.add_test_device(mock_device_rock)
end
test.set_test_init_function(test_init)

local function test_init_ap_aqs()
  local subscribe_request_ap_aqs = cluster_subscribe_list[1]:subscribe(mock_device_ap_aqs)
  for i, cluster in ipairs(cluster_subscribe_list) do
    if i > 1 then
      subscribe_request_ap_aqs:merge(cluster:subscribe(mock_device_ap_aqs))
    end
  end
  test.socket.matter:__expect_send({mock_device_ap_aqs.id, subscribe_request_ap_aqs})
  test.mock_device.add_test_device(mock_device_ap_aqs)
end

local function test_init_ap_thermo_aqs_preconfigured()
  local subscribe_request = nil
  for _, attributes in pairs(cluster_subscribe_list_configured) do
    for _, attribute in ipairs(attributes) do
      if subscribe_request == nil then
        subscribe_request = attribute:subscribe(mock_device)
      else
        subscribe_request:merge(attribute:subscribe(mock_device))
      end
    end
  end
  test.socket.matter:__expect_send({mock_device_ap_thermo_aqs_preconfigured.id, subscribe_request})
  test.mock_device.add_test_device(mock_device_ap_thermo_aqs_preconfigured)
end

local function test_init_ap_thermo_aqs()
  local subscribe_request_ap_aqs = cluster_subscribe_list[1]:subscribe(mock_device_ap_thermo_aqs)
  for i, cluster in ipairs(cluster_subscribe_list) do
    if i > 1 then
      subscribe_request_ap_aqs:merge(cluster:subscribe(mock_device_ap_thermo_aqs))
    end
  end
  test.socket.matter:__expect_send({mock_device_ap_thermo_aqs.id, subscribe_request_ap_aqs})
  test.mock_device.add_test_device(mock_device_ap_thermo_aqs)
end

test.register_coroutine_test(
  "Test profile change on init for AP and AQS combined device type",
  function()
    test.socket.device_lifecycle:__queue_receive({ mock_device_ap_aqs.id, "doConfigure" })
    mock_device_ap_aqs:expect_metadata_update({ profile = "air-purifier-hepa-ac-aqs-co2-tvoc-meas-co2-radon-level" })
    mock_device_ap_aqs:expect_metadata_update({ provisioning_state = "PROVISIONED" })
  end,
  { test_init = test_init_ap_aqs }
)

test.register_coroutine_test(
  "Test profile change on init for AP and Thermo and AQS combined device type",
  function()
    test.socket.device_lifecycle:__queue_receive({ mock_device_ap_thermo_aqs.id, "doConfigure" })
    local read_limits = clusters.Thermostat.attributes.AbsMinHeatSetpointLimit:read()
    read_limits:merge(clusters.Thermostat.attributes.AbsMaxHeatSetpointLimit:read())
    test.socket.matter:__expect_send({mock_device_ap_thermo_aqs.id, read_limits})
    mock_device_ap_thermo_aqs:expect_metadata_update({ profile = "air-purifier-hepa-ac-rock-wind-thermostat-humidity-fan-heating-only-nostate-nobattery-aqs-pm10-pm25-ch2o-meas-pm10-pm25-ch2o-no2-tvoc-level" })
    mock_device_ap_thermo_aqs:expect_metadata_update({ provisioning_state = "PROVISIONED" })
    print(mock_device_ap_thermo_aqs.profile)
  end,
  { test_init = test_init_ap_thermo_aqs }
)

test.register_coroutine_test(
  "Molecular weight conversion should be handled appropriately in unit_conversion",
  function ()
    test.socket.matter:__queue_receive({
      mock_device_ap_thermo_aqs_preconfigured.id,
      clusters.FormaldehydeConcentrationMeasurement.attributes.MeasurementUnit:build_test_report_data(
        mock_device_ap_thermo_aqs_preconfigured, 1, clusters.FormaldehydeConcentrationMeasurement.types.MeasurementUnitEnum.MGM3
      )
    })
    test.socket.matter:__queue_receive({
      mock_device_ap_thermo_aqs_preconfigured.id,
      clusters.FormaldehydeConcentrationMeasurement.attributes.MeasuredValue:build_test_report_data(
        mock_device_ap_thermo_aqs_preconfigured, 1, SinglePrecisionFloat(0, 4, .11187500)
      )
    })
    test.socket.capability:__expect_send(
      mock_device_ap_thermo_aqs_preconfigured:generate_test_message("main", capabilities.formaldehydeMeasurement.formaldehydeLevel({value = 14, unit = "ppm"}))
    )
  end,
  { test_init = test_init_ap_thermo_aqs_preconfigured }
)

test.register_message_test(
  "setAirPurifierFanMode command should send the appropriate commands",
  {
    {
      channel = "capability",
      direction = "receive",
      message = {
        mock_device.id,
        { capability = "airPurifierFanMode", component = "main", command = "setAirPurifierFanMode", args = { "low" } }
      }
    },
    {
      channel = "matter",
      direction = "send",
      message = {
        mock_device.id,
        clusters.FanControl.attributes.FanMode:write(mock_device, 1, clusters.FanControl.attributes.FanMode.LOW)
      }
    },
    {
      channel = "capability",
      direction = "receive",
      message = {
        mock_device.id,
        { capability = "airPurifierFanMode", component = "main", command = "setAirPurifierFanMode", args = { "sleep" } }
      }
    },
    {
      channel = "matter",
      direction = "send",
      message = {
        mock_device.id,
        clusters.FanControl.attributes.FanMode:write(mock_device, 1, clusters.FanControl.attributes.FanMode.LOW)
      }
    },
      {
      channel = "capability",
      direction = "receive",
      message = {
        mock_device.id,
        { capability = "airPurifierFanMode", component = "main", command = "setAirPurifierFanMode", args = { "auto" } }
      }
    },
    {
      channel = "matter",
      direction = "send",
      message = {
        mock_device.id,
        clusters.FanControl.attributes.FanMode:write(mock_device, 1, clusters.FanControl.attributes.FanMode.AUTO)
      }
    }
  }
)

test.register_message_test(
  "FanModeSequence send the appropriate commands",
  {
    {
      channel = "matter",
      direction = "receive",
      message = {
        mock_device.id,
        clusters.FanControl.attributes.FanModeSequence:build_test_report_data(mock_device, 1, 0)
      }
    },
    {
      channel = "capability",
      direction = "send",
      message = mock_device:generate_test_message("main", capabilities.airPurifierFanMode.supportedAirPurifierFanModes({
        capabilities.airPurifierFanMode.airPurifierFanMode.off.NAME,
        capabilities.airPurifierFanMode.airPurifierFanMode.low.NAME,
        capabilities.airPurifierFanMode.airPurifierFanMode.medium.NAME,
        capabilities.airPurifierFanMode.airPurifierFanMode.high.NAME
      }, {visibility={displayed=false}}))
    },
    {
      channel = "matter",
      direction = "receive",
      message = {
        mock_device.id,
        clusters.FanControl.attributes.FanModeSequence:build_test_report_data(mock_device, 1, 1)
      }
    },
    {
      channel = "capability",
      direction = "send",
      message = mock_device:generate_test_message("main", capabilities.airPurifierFanMode.supportedAirPurifierFanModes({
        capabilities.airPurifierFanMode.airPurifierFanMode.off.NAME,
        capabilities.airPurifierFanMode.airPurifierFanMode.low.NAME,
        capabilities.airPurifierFanMode.airPurifierFanMode.high.NAME
      }, {visibility={displayed=false}}))
    },
  }
)

test.register_message_test(
  "Test fan speed commands",
  {
    {
      channel = "matter",
      direction = "receive",
      message = {
        mock_device.id,
        clusters.FanControl.attributes.PercentCurrent:build_test_report_data(mock_device, 1, 10)
      }
    },
    {
      channel = "capability",
      direction = "send",
      message = mock_device:generate_test_message("main", capabilities.fanSpeedPercent.percent(10))
    },
      {
      channel = "capability",
      direction = "receive",
      message = {
        mock_device.id,
        { capability = "fanSpeedPercent", component = "main", command = "setPercent", args = { 50 } }
      }
    },
    {
      channel = "matter",
      direction = "send",
      message = {
        mock_device.id,
        clusters.FanControl.attributes.PercentSetting:write(mock_device, 1, 50)
      }
    }
  }
)

test.register_message_test(
  "Test fan mode handler",
  {
    {
      channel = "matter",
      direction = "receive",
      message = {
        mock_device.id,
        clusters.FanControl.attributes.FanMode:build_test_report_data(mock_device, 1, clusters.FanControl.attributes.FanMode.OFF)
      }
    },
    {
      channel = "capability",
      direction = "send",
      message = mock_device:generate_test_message("main", capabilities.airPurifierFanMode.airPurifierFanMode.off())
    },
    {
      channel = "matter",
      direction = "receive",
      message = {
        mock_device.id,
        clusters.FanControl.attributes.FanMode:build_test_report_data(mock_device, 1, clusters.FanControl.attributes.FanMode.LOW)
      }
    },
    {
      channel = "capability",
      direction = "send",
      message = mock_device:generate_test_message("main", capabilities.airPurifierFanMode.airPurifierFanMode.low())
    },
    {
      channel = "matter",
      direction = "receive",
      message = {
        mock_device.id,
        clusters.FanControl.attributes.FanMode:build_test_report_data(mock_device, 1, clusters.FanControl.attributes.FanMode.HIGH)
      }
    },
    {
      channel = "capability",
      direction = "send",
      message = mock_device:generate_test_message("main", capabilities.airPurifierFanMode.airPurifierFanMode.high())
    },
  }
)

test.register_message_test(
  "Test filter status for HEPA and Activated Carbon filters",
  {
    {
      channel = "matter",
      direction = "receive",
      message = {
        mock_device.id,
        clusters.HepaFilterMonitoring.attributes.ChangeIndication:build_test_report_data(mock_device, 1, clusters.HepaFilterMonitoring.attributes.ChangeIndication.OK)
      }
    },
    {
      channel = "capability",
      direction = "send",
      message = mock_device:generate_test_message("hepaFilter", capabilities.filterStatus.filterStatus.normal())
    },
    {
      channel = "matter",
      direction = "receive",
      message = {
        mock_device.id,
        clusters.HepaFilterMonitoring.attributes.ChangeIndication:build_test_report_data(mock_device, 1, clusters.HepaFilterMonitoring.attributes.ChangeIndication.CRITICAL)
      }
    },
    {
      channel = "capability",
      direction = "send",
      message = mock_device:generate_test_message("hepaFilter", capabilities.filterStatus.filterStatus.replace())
    },
    {
      channel = "matter",
      direction = "receive",
      message = {
        mock_device.id,
        clusters.ActivatedCarbonFilterMonitoring.attributes.ChangeIndication:build_test_report_data(mock_device, 1, clusters.ActivatedCarbonFilterMonitoring.attributes.ChangeIndication.OK)
      }
    },
    {
      channel = "capability",
      direction = "send",
      message = mock_device:generate_test_message("activatedCarbonFilter", capabilities.filterStatus.filterStatus.normal())
    },
    {
      channel = "matter",
      direction = "receive",
      message = {
        mock_device.id,
        clusters.ActivatedCarbonFilterMonitoring.attributes.ChangeIndication:build_test_report_data(mock_device, 1, clusters.ActivatedCarbonFilterMonitoring.attributes.ChangeIndication.CRITICAL)
      }
    },
    {
      channel = "capability",
      direction = "send",
      message = mock_device:generate_test_message("activatedCarbonFilter", capabilities.filterStatus.filterStatus.replace())
    },
  }
)

local supportedFanWind = {
  capabilities.windMode.windMode.noWind.NAME,
  capabilities.windMode.windMode.sleepWind.NAME,
  capabilities.windMode.windMode.naturalWind.NAME
}
test.register_message_test(
  "Test wind mode",
  {
    {
      channel = "matter",
      direction = "receive",
      message = {
        mock_device.id,
        clusters.FanControl.attributes.WindSupport:build_test_report_data(mock_device, 1, 0x03) -- NoWind,  SleepWind (0x0001), and NaturalWind (0x0002)
      }
    },
    {
      channel = "capability",
      direction = "send",
      message = mock_device:generate_test_message("main", capabilities.windMode.supportedWindModes(supportedFanWind, {visibility={displayed=false}}))
    },
    {
      channel = "matter",
      direction = "receive",
      message = {
        mock_device.id,
        clusters.FanControl.attributes.WindSetting:build_test_report_data(mock_device, 1, clusters.FanControl.types.WindSettingMask.SLEEP_WIND)
      }
    },
    {
      channel = "capability",
      direction = "send",
      message = mock_device:generate_test_message("main", capabilities.windMode.windMode.sleepWind())
    },
    {
      channel = "capability",
      direction = "receive",
      message = {
        mock_device.id,
        { capability = "windMode", component = "main", command = "setWindMode", args = { "naturalWind" } }
      }
    },
    {
      channel = "matter",
      direction = "send",
      message = {
        mock_device.id,
        clusters.FanControl.attributes.WindSetting:write(mock_device, 1, clusters.FanControl.types.WindSettingMask.NATURAL_WIND)
      }
    }
  }
)

<<<<<<< HEAD
local supportedFanRock = {
  capabilities.fanOscillationMode.fanOscillationMode.off.NAME,
  capabilities.fanOscillationMode.fanOscillationMode.horizontal.NAME,
  capabilities.fanOscillationMode.fanOscillationMode.vertical.NAME,
  capabilities.fanOscillationMode.fanOscillationMode.swing.NAME
}
test.register_message_test(
  "Test rock mode",
=======
test.register_message_test(
  "Set percent command should clamp invalid percentage values",
>>>>>>> 61915060
  {
    {
      channel = "matter",
      direction = "receive",
      message = {
<<<<<<< HEAD
        mock_device_rock.id,
        clusters.FanControl.attributes.RockSupport:build_test_report_data(mock_device_rock, 1, 0x07) -- off,  RockLeftRight (0x01), RockUpDown (0x02), and RockRound (0x04)
=======
        mock_device.id,
        clusters.FanControl.attributes.PercentCurrent:build_test_report_data(mock_device, 1, 255)
>>>>>>> 61915060
      }
    },
    {
      channel = "capability",
      direction = "send",
<<<<<<< HEAD
      message = mock_device_rock:generate_test_message("main", capabilities.fanOscillationMode.supportedFanOscillationModes(supportedFanRock, {visibility={displayed=false}}))
    },
    {
      channel = "matter",
      direction = "receive",
      message = {
        mock_device_rock.id,
        clusters.FanControl.attributes.RockSetting:build_test_report_data(mock_device_rock, 1, clusters.FanControl.types.RockBitmap.ROCK_UP_DOWN)
      }
    },
    {
      channel = "capability",
      direction = "send",
      message = mock_device_rock:generate_test_message("main", capabilities.fanOscillationMode.fanOscillationMode.vertical())
    },
    {
      channel = "matter",
      direction = "receive",
      message = {
        mock_device_rock.id,
        clusters.FanControl.attributes.RockSetting:build_test_report_data(mock_device_rock, 1, clusters.FanControl.types.RockBitmap.ROCK_LEFT_RIGHT)
      }
    },
    {
      channel = "capability",
      direction = "send",
      message = mock_device_rock:generate_test_message("main", capabilities.fanOscillationMode.fanOscillationMode.horizontal())
    },
    {
      channel = "capability",
      direction = "receive",
      message = {
        mock_device_rock.id,
        { capability = "fanOscillationMode", component = "main", command = "setFanOscillationMode", args = { "vertical" } }
      }
    },
    {
      channel = "matter",
      direction = "send",
      message = {
        mock_device_rock.id,
        clusters.FanControl.attributes.RockSetting:write(mock_device_rock, 1, clusters.FanControl.types.RockBitmap.ROCK_UP_DOWN)
      }
    }
=======
      message = mock_device:generate_test_message("main", capabilities.fanSpeedPercent.percent(100))
    },
>>>>>>> 61915060
  }
)

test.run_registered_tests()<|MERGE_RESOLUTION|>--- conflicted
+++ resolved
@@ -759,7 +759,26 @@
   }
 )
 
-<<<<<<< HEAD
+test.register_message_test(
+  "Set percent command should clamp invalid percentage values",
+  {
+    {
+      channel = "matter",
+      direction = "receive",
+      message = {
+        mock_device.id,
+        clusters.FanControl.attributes.PercentCurrent:build_test_report_data(mock_device, 1, 255)
+      }
+    },
+    {
+      channel = "capability",
+      direction = "send",
+      message = mock_device:generate_test_message("main", capabilities.fanSpeedPercent.percent(100))
+    },
+  }
+)
+
+
 local supportedFanRock = {
   capabilities.fanOscillationMode.fanOscillationMode.off.NAME,
   capabilities.fanOscillationMode.fanOscillationMode.horizontal.NAME,
@@ -768,28 +787,18 @@
 }
 test.register_message_test(
   "Test rock mode",
-=======
-test.register_message_test(
-  "Set percent command should clamp invalid percentage values",
->>>>>>> 61915060
   {
     {
       channel = "matter",
       direction = "receive",
       message = {
-<<<<<<< HEAD
         mock_device_rock.id,
         clusters.FanControl.attributes.RockSupport:build_test_report_data(mock_device_rock, 1, 0x07) -- off,  RockLeftRight (0x01), RockUpDown (0x02), and RockRound (0x04)
-=======
-        mock_device.id,
-        clusters.FanControl.attributes.PercentCurrent:build_test_report_data(mock_device, 1, 255)
->>>>>>> 61915060
-      }
-    },
-    {
-      channel = "capability",
-      direction = "send",
-<<<<<<< HEAD
+      }
+    },
+    {
+      channel = "capability",
+      direction = "send",
       message = mock_device_rock:generate_test_message("main", capabilities.fanOscillationMode.supportedFanOscillationModes(supportedFanRock, {visibility={displayed=false}}))
     },
     {
@@ -834,10 +843,6 @@
         clusters.FanControl.attributes.RockSetting:write(mock_device_rock, 1, clusters.FanControl.types.RockBitmap.ROCK_UP_DOWN)
       }
     }
-=======
-      message = mock_device:generate_test_message("main", capabilities.fanSpeedPercent.percent(100))
-    },
->>>>>>> 61915060
   }
 )
 
