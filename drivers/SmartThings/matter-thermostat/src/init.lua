-- Copyright 2022 SmartThings
--
-- Licensed under the Apache License, Version 2.0 (the "License");
-- you may not use this file except in compliance with the License.
-- You may obtain a copy of the License at
--
--     http://www.apache.org/licenses/LICENSE-2.0
--
-- Unless required by applicable law or agreed to in writing, software
-- distributed under the License is distributed on an "AS IS" BASIS,
-- WITHOUT WARRANTIES OR CONDITIONS OF ANY KIND, either express or implied.
-- See the License for the specific language governing permissions and
-- limitations under the License.

local capabilities = require "st.capabilities"
local log = require "log"
local clusters = require "st.matter.clusters"
local embedded_cluster_utils = require "embedded-cluster-utils"
local im = require "st.matter.interaction_model"

local MatterDriver = require "st.matter.driver"
local utils = require "st.utils"
local version = require "version"

-- Include driver-side definitions when lua libs api version is < 10
local version = require "version"
if version.api < 10 then
  clusters.HepaFilterMonitoring = require "HepaFilterMonitoring"
  clusters.ActivatedCarbonFilterMonitoring = require "ActivatedCarbonFilterMonitoring"
  -- new modes add in Matter 1.2
  clusters.Thermostat.types.ThermostatSystemMode.DRY = 0x8
  clusters.Thermostat.types.ThermostatSystemMode.SLEEP = 0x9
end

local THERMOSTAT_MODE_MAP = {
  [clusters.Thermostat.types.ThermostatSystemMode.OFF]            = capabilities.thermostatMode.thermostatMode.off,
  [clusters.Thermostat.types.ThermostatSystemMode.AUTO]           = capabilities.thermostatMode.thermostatMode.auto,
  [clusters.Thermostat.types.ThermostatSystemMode.COOL]           = capabilities.thermostatMode.thermostatMode.cool,
  [clusters.Thermostat.types.ThermostatSystemMode.HEAT]           = capabilities.thermostatMode.thermostatMode.heat,
  [clusters.Thermostat.types.ThermostatSystemMode.EMERGENCY_HEATING] = capabilities.thermostatMode.thermostatMode.emergencyheat,
  [clusters.Thermostat.types.ThermostatSystemMode.PRECOOLING]     = capabilities.thermostatMode.thermostatMode.precooling,
  [clusters.Thermostat.types.ThermostatSystemMode.FAN_ONLY]       = capabilities.thermostatMode.thermostatMode.fanonly,
  [clusters.Thermostat.types.ThermostatSystemMode.DRY]            = capabilities.thermostatMode.thermostatMode.dryair,
  [clusters.Thermostat.types.ThermostatSystemMode.SLEEP]          = capabilities.thermostatMode.thermostatMode.asleep
}

local THERMOSTAT_OPERATING_MODE_MAP = {
  [0]		= capabilities.thermostatOperatingState.thermostatOperatingState.heating,
  [1]		= capabilities.thermostatOperatingState.thermostatOperatingState.cooling,
  [2]		= capabilities.thermostatOperatingState.thermostatOperatingState.fan_only,
  [3]		= capabilities.thermostatOperatingState.thermostatOperatingState.heating,
  [4]		= capabilities.thermostatOperatingState.thermostatOperatingState.cooling,
  [5]		= capabilities.thermostatOperatingState.thermostatOperatingState.fan_only,
  [6]		= capabilities.thermostatOperatingState.thermostatOperatingState.fan_only,
}

local WIND_MODE_MAP = {
  [0]		= capabilities.windMode.windMode.sleepWind,
  [1]		= capabilities.windMode.windMode.naturalWind
}

local RAC_DEVICE_TYPE_ID = 0x0072
local AP_DEVICE_TYPE_ID = 0x002D
local FAN_DEVICE_TYPE_ID = 0x002B

local setpoint_limit_device_field = {
  MIN_SETPOINT_DEADBAND_CHECKED = "MIN_SETPOINT_DEADBAND_CHECKED",
  MIN_HEAT = "MIN_HEAT",
  MAX_HEAT = "MAX_HEAT",
  MIN_COOL = "MIN_COOL",
  MAX_COOL = "MAX_COOL",
  MIN_DEADBAND = "MIN_DEADBAND",
  MIN_TEMP = "MIN_TEMP",
  MAX_TEMP = "MAX_TEMP"
}

local subscribed_attributes = {
  [capabilities.switch.ID] = {
    clusters.OnOff.attributes.OnOff
  },
  [capabilities.temperatureMeasurement.ID] = {
    clusters.Thermostat.attributes.LocalTemperature,
    clusters.TemperatureMeasurement.attributes.MeasuredValue,
    clusters.TemperatureMeasurement.attributes.MinMeasuredValue,
    clusters.TemperatureMeasurement.attributes.MaxMeasuredValue
  },
  [capabilities.relativeHumidityMeasurement.ID] = {
    clusters.RelativeHumidityMeasurement.attributes.MeasuredValue
  },
  [capabilities.thermostatMode.ID] = {
    clusters.Thermostat.attributes.SystemMode,
    clusters.Thermostat.attributes.ControlSequenceOfOperation
  },
  [capabilities.thermostatOperatingState.ID] = {
    clusters.Thermostat.attributes.ThermostatRunningState
  },
  [capabilities.thermostatFanMode.ID] = {
    clusters.FanControl.attributes.FanModeSequence,
    clusters.FanControl.attributes.FanMode
  },
  [capabilities.thermostatCoolingSetpoint.ID] = {
    clusters.Thermostat.attributes.OccupiedCoolingSetpoint,
    clusters.Thermostat.attributes.AbsMinCoolSetpointLimit,
    clusters.Thermostat.attributes.AbsMaxCoolSetpointLimit
  },
  [capabilities.thermostatHeatingSetpoint.ID] = {
    clusters.Thermostat.attributes.OccupiedHeatingSetpoint,
    clusters.Thermostat.attributes.AbsMinHeatSetpointLimit,
    clusters.Thermostat.attributes.AbsMaxHeatSetpointLimit
  },
  [capabilities.airConditionerFanMode.ID] = {
    clusters.FanControl.attributes.FanMode
  },
  [capabilities.airPurifierFanMode.ID] = {
    clusters.FanControl.attributes.FanModeSequence,
    clusters.FanControl.attributes.FanMode
  },
  [capabilities.fanSpeedPercent.ID] = {
    clusters.FanControl.attributes.PercentCurrent
  },
  [capabilities.windMode.ID] = {
    clusters.FanControl.attributes.WindSupport,
    clusters.FanControl.attributes.WindSetting
  },
  [capabilities.battery.ID] = {
    clusters.PowerSource.attributes.BatPercentRemaining
  },
  [capabilities.filterState.ID] = {
    clusters.HepaFilterMonitoring.attributes.Condition,
    clusters.ActivatedCarbonFilterMonitoring.attributes.Condition
  },
  [capabilities.filterStatus.ID] = {
    clusters.HepaFilterMonitoring.attributes.ChangeIndication,
    clusters.ActivatedCarbonFilterMonitoring.attributes.ChangeIndication
  }
}

local function get_field_for_endpoint(device, field, endpoint)
  return device:get_field(string.format("%s_%d", field, endpoint))
end

local function set_field_for_endpoint(device, field, endpoint, value, additional_params)
  device:set_field(string.format("%s_%d", field, endpoint), value, additional_params)
end

local function find_default_endpoint(device, cluster)
  local res = device.MATTER_DEFAULT_ENDPOINT
  local eps = embedded_cluster_utils.get_endpoints(device, cluster)
  table.sort(eps)
  for _, v in ipairs(eps) do
    if v ~= 0 then --0 is the matter RootNode endpoint
      return v
    end
  end
  device.log.warn(string.format("Did not find default endpoint, will use endpoint %d instead", device.MATTER_DEFAULT_ENDPOINT))
  return res
end

local function component_to_endpoint(device, component_name)
  -- Use the find_default_endpoint function to return the first endpoint that
  -- supports a given cluster.
  if device:supports_capability(capabilities.airPurifierFanMode) then
    -- Fan Control is mandatory for the Air Purifier device type
    return find_default_endpoint(device, clusters.FanControl.ID)
  else
    -- Thermostat is mandatory for Thermostat and Room AC device type
    return find_default_endpoint(device, clusters.Thermostat.ID)
  end
end

local function device_init(driver, device)
  device:subscribe()
  device:set_component_to_endpoint_fn(component_to_endpoint)

  if not device:get_field(setpoint_limit_device_field.MIN_SETPOINT_DEADBAND_CHECKED) then
    local auto_eps = device:get_endpoints(clusters.Thermostat.ID, {feature_bitmap = clusters.Thermostat.types.ThermostatFeature.AUTOMODE})
    --Query min setpoint deadband if needed
    if #auto_eps ~= 0 and device:get_field(setpoint_limit_device_field.MIN_DEADBAND) == nil then
      local setpoint_limit_read = im.InteractionRequest(im.InteractionRequest.RequestType.READ, {})
      setpoint_limit_read:merge(clusters.Thermostat.attributes.MinSetpointDeadBand:read())
      device:send(setpoint_limit_read)
    end
    device:set_field(setpoint_limit_device_field.MIN_SETPOINT_DEADBAND_CHECKED, true)
  end
end

local function info_changed(driver, device, event, args)
  --Note this is needed because device:subscribe() does not recalculate
  -- the subscribed attributes each time it is run, that only happens at init.
  -- This will change in the 0.48.x release of the lua libs.
  for cap_id, attributes in pairs(subscribed_attributes) do
    if device:supports_capability_by_id(cap_id) then
      for _, attr in ipairs(attributes) do
        device:add_subscribed_attribute(attr)
      end
    end
  end
  device:subscribe()
end

local function get_device_type(driver, device)
  for _, ep in ipairs(device.endpoints) do
    for _, dt in ipairs(ep.device_types) do
      if dt.device_type_id == RAC_DEVICE_TYPE_ID then
        return RAC_DEVICE_TYPE_ID
      elseif dt.device_type_id == AP_DEVICE_TYPE_ID then
        return AP_DEVICE_TYPE_ID
      elseif dt.device_type_id == FAN_DEVICE_TYPE_ID then
        return FAN_DEVICE_TYPE_ID
      end
    end
  end
  return false
end

local function do_configure(driver, device)
  local heat_eps = device:get_endpoints(clusters.Thermostat.ID, {feature_bitmap = clusters.Thermostat.types.ThermostatFeature.HEATING})
  local cool_eps = device:get_endpoints(clusters.Thermostat.ID, {feature_bitmap = clusters.Thermostat.types.ThermostatFeature.COOLING})
  local thermo_eps = device:get_endpoints(clusters.Thermostat.ID)
  local fan_eps = device:get_endpoints(clusters.FanControl.ID)
  local wind_eps = device:get_endpoints(clusters.FanControl.ID, {feature_bitmap = clusters.FanControl.types.ThermostatFeature.WIND})
  local humidity_eps = device:get_endpoints(clusters.RelativeHumidityMeasurement.ID)
  local battery_eps = device:get_endpoints(clusters.PowerSource.ID, {feature_bitmap = clusters.PowerSource.types.PowerSourceFeature.BATTERY})
  -- use get_endpoints for embedded clusters
  local hepa_filter_eps = embedded_cluster_utils.get_endpoints(device, clusters.HepaFilterMonitoring.ID)
  local ac_filter_eps = embedded_cluster_utils.get_endpoints(device, clusters.ActivatedCarbonFilterMonitoring.ID)
  local device_type = get_device_type(driver, device)
  local profile_name = "thermostat"
  --Note: we have not encountered thermostats with multiple endpoints that support the Thermostat cluster
  if device_type == RAC_DEVICE_TYPE_ID then
    log.warn_with({hub_logs=true}, "Room Air Conditioner supports only one profile")
  elseif device_type == FAN_DEVICE_TYPE_ID then
    log.warn_with({hub_logs=true}, "Fan supports only one profile")
  elseif device_type == AP_DEVICE_TYPE_ID then
    -- currently no profile switching for Air Purifier
    profile_name = "air-purifier"
    if #hepa_filter_eps > 0 and #ac_filter_eps > 0 then
      profile_name = profile_name .. "-hepa" .. "-ac"
    elseif #hepa_filter_eps > 0 then
      profile_name = profile_name .. "-hepa"
    elseif #ac_filter_eps > 0 then
      profile_name = profile_name .. "-ac"
    end
    if #wind_eps > 0 then
      profile_name = profile_name .. "-wind"
    end
    log.info_with({hub_logs=true}, string.format("Updating device profile to %s.", profile_name))
    device:try_update_metadata({profile = profile_name})
  elseif #thermo_eps == 1 then
    if #humidity_eps > 0 and #fan_eps > 0 then
      profile_name = profile_name .. "-humidity" .. "-fan"
    elseif #humidity_eps > 0 then
      profile_name = profile_name .. "-humidity"
    elseif #fan_eps > 0 then
      profile_name = profile_name .. "-fan"
    end

    if #heat_eps == 0 and #cool_eps == 0 then
      log.warn_with({hub_logs=true}, "Thermostat does not support heating or cooling. No matching profile")
      return
    elseif #heat_eps > 0 and #cool_eps == 0 then
      profile_name = profile_name .. "-heating-only"
    elseif #cool_eps > 0 and #heat_eps == 0 then
      profile_name = profile_name .. "-cooling-only"
    end

    -- TODO remove this in favor of reading Thermostat clusters AttributeList attribute
    -- to determine support for ThermostatRunningState
    -- Add nobattery profiles if updated
    profile_name = profile_name .. "-nostate"

    if #battery_eps == 0 then
      profile_name = profile_name .. "-nobattery"
    end

    log.info_with({hub_logs=true}, string.format("Updating device profile to %s.", profile_name))
    device:try_update_metadata({profile = profile_name})
  elseif #fan_eps == 1 then
    profile_name = "fan"
    log.info_with({hub_logs=true}, string.format("Updating device profile to %s.", profile_name))
    device:try_update_metadata({profile = profile_name})
  else
    log.warn_with({hub_logs=true}, "Device does not support thermostat cluster")
  end
end


local function device_added(driver, device)
  device:send(clusters.Thermostat.attributes.ControlSequenceOfOperation:read(device))
  device:send(clusters.FanControl.attributes.FanModeSequence:read(device))
  device:send(clusters.FanControl.attributes.WindSupport:read(device))
end

local function on_off_attr_handler(driver, device, ib, response)
  if ib.data.value then
    device:emit_event_for_endpoint(ib.endpoint_id, capabilities.switch.switch.on())
  else
    device:emit_event_for_endpoint(ib.endpoint_id, capabilities.switch.switch.off())
  end
end

local function temp_event_handler(attribute)
  return function(driver, device, ib, response)
    local temp = ib.data.value / 100.0
    local unit = "C"
    device:emit_event_for_endpoint(ib.endpoint_id, attribute({value = temp, unit = unit}))
  end
end

local temp_attr_handler_factory = function(minOrMax)
  return function(driver, device, ib, response)
    -- Return if no data or RPC version < 4 (unit conversion for temperature
    -- range capability is only supported for RPC >= 4)
    if ib.data.value == nil or version.rpc < 4 then
      return
    end
    local temp = ib.data.value / 100.0
    local unit = "C"
    set_field_for_endpoint(device, minOrMax, ib.endpoint_id, temp)
    local min = get_field_for_endpoint(device, setpoint_limit_device_field.MIN_TEMP, ib.endpoint_id)
    local max = get_field_for_endpoint(device, setpoint_limit_device_field.MAX_TEMP, ib.endpoint_id)
    if min ~= nil and max ~= nil then
      if min < max then
        device:emit_event_for_endpoint(ib.endpoint_id, capabilities.temperatureMeasurement.temperatureRange({ value = { minimum = min, maximum = max }, unit = unit }))
        set_field_for_endpoint(device, setpoint_limit_device_field.MIN_TEMP, ib.endpoint_id, nil)
        set_field_for_endpoint(device, setpoint_limit_device_field.MAX_TEMP, ib.endpoint_id, nil)
      else
        device.log.warn_with({hub_logs = true}, string.format("Device reported a min temperature %d that is not lower than the reported max temperature %d", min, max))
      end
    end
  end
end

local function humidity_attr_handler(driver, device, ib, response)
  local humidity = math.floor(ib.data.value / 100.0)
  device:emit_event_for_endpoint(ib.endpoint_id, capabilities.relativeHumidityMeasurement.humidity(humidity))
end

local function system_mode_handler(driver, device, ib, response)
  if THERMOSTAT_MODE_MAP[ib.data.value] then
    device:emit_event_for_endpoint(ib.endpoint_id, THERMOSTAT_MODE_MAP[ib.data.value]())
    local supported_modes = device:get_latest_state(device:endpoint_to_component(ib.endpoint_id), capabilities.thermostatMode.ID, capabilities.thermostatMode.supportedThermostatModes.NAME) or {}
    -- TODO: remove -- this has been fixed upstream
    local sm = utils.deep_copy(supported_modes)
    -- if we get a mode report from the thermostat that isn't in the supported modes, then we need to update the supported modes
    for _, mode in ipairs(supported_modes) do
      if mode == THERMOSTAT_MODE_MAP[ib.data.value].NAME then
        return
      end
    end
    -- if we get here, then the reported mode was not in our mode map
    table.insert(sm, THERMOSTAT_MODE_MAP[ib.data.value].NAME)
    device:emit_event_for_endpoint(ib.endpoint_id, capabilities.thermostatMode.supportedThermostatModes(sm))
  end
end

local function running_state_handler(driver, device, ib, response)
  for mode, operating_state in pairs(THERMOSTAT_OPERATING_MODE_MAP) do
    if ((ib.data.value >> mode) & 1) > 0 then
      device:emit_event_for_endpoint(ib.endpoint_id, operating_state())
      return
    end
  end
  device:emit_event_for_endpoint(ib.endpoint_id, capabilities.thermostatOperatingState.thermostatOperatingState.idle())
end

local function sequence_of_operation_handler(driver, device, ib, response)
  -- the values reported here are kind of limited in terms of our mapping, i.e. there's no way to know about whether
  -- or not the device supports emergency heat or fan only
  local supported_modes = {capabilities.thermostatMode.thermostatMode.off.NAME}

  local auto = device:get_endpoints(clusters.Thermostat.ID, {feature_bitmap = clusters.Thermostat.types.ThermostatFeature.auto})
  if #auto > 0 then
    table.insert(supported_modes, capabilities.thermostatMode.thermostatMode.auto.NAME)
  end

  if ib.data.value <= clusters.Thermostat.attributes.ControlSequenceOfOperation.COOLING_WITH_REHEAT then
    table.insert(supported_modes, capabilities.thermostatMode.thermostatMode.cool.NAME)
    table.insert(supported_modes, capabilities.thermostatMode.thermostatMode.precooling.NAME)
  elseif ib.data.value <= clusters.Thermostat.attributes.ControlSequenceOfOperation.HEATING_WITH_REHEAT then
    table.insert(supported_modes, capabilities.thermostatMode.thermostatMode.heat.NAME)
    table.insert(supported_modes, capabilities.thermostatMode.thermostatMode.emergencyheat.NAME)
  elseif ib.data.value <= clusters.Thermostat.attributes.ControlSequenceOfOperation.COOLING_AND_HEATING_WITH_REHEAT then
    table.insert(supported_modes, capabilities.thermostatMode.thermostatMode.cool.NAME)
    table.insert(supported_modes, capabilities.thermostatMode.thermostatMode.precooling.NAME)
    table.insert(supported_modes, capabilities.thermostatMode.thermostatMode.heat.NAME)
    table.insert(supported_modes, capabilities.thermostatMode.thermostatMode.emergencyheat.NAME)
  end
  device:emit_event_for_endpoint(ib.endpoint_id, capabilities.thermostatMode.supportedThermostatModes(supported_modes))
end

local function setpoint_limit_handler(limit_field)
  return function(driver, device, ib, response)
    local val = ib.data.value / 100.0
    log.info("Setting " .. limit_field .. " to " .. string.format("%s", val))
    device:set_field(limit_field, val, { persist = true })
  end
end

local function min_deadband_limit_handler(driver, device, ib, response)
  local val = ib.data.value / 10.0
  log.info("Setting " .. setpoint_limit_device_field.MIN_DEADBAND .. " to " .. string.format("%s", val))
  device:set_field(setpoint_limit_device_field.MIN_DEADBAND, val, { persist = true })
end

local function fan_mode_handler(driver, device, ib, response)
  if device:supports_capability_by_id(capabilities.airConditionerFanMode.ID) then
    -- Room Air Conditioner
    if ib.data.value == clusters.FanControl.attributes.FanMode.OFF then
      device:emit_event_for_endpoint(ib.endpoint_id, capabilities.airConditionerFanMode.fanMode("off"))
    elseif ib.data.value == clusters.FanControl.attributes.FanMode.LOW then
      device:emit_event_for_endpoint(ib.endpoint_id, capabilities.airConditionerFanMode.fanMode("low"))
    elseif ib.data.value == clusters.FanControl.attributes.FanMode.MEDIUM then
      device:emit_event_for_endpoint(ib.endpoint_id, capabilities.airConditionerFanMode.fanMode("medium"))
    elseif ib.data.value == clusters.FanControl.attributes.FanMode.HIGH then
      device:emit_event_for_endpoint(ib.endpoint_id, capabilities.airConditionerFanMode.fanMode("high"))
    else
      device:emit_event_for_endpoint(ib.endpoint_id, capabilities.airConditionerFanMode.fanMode("auto"))
    end
  elseif device:supports_capability_by_id(capabilities.airPurifierFanMode.ID) then
    if ib.data.value == clusters.FanControl.attributes.FanMode.OFF then
      device:emit_event_for_endpoint(ib.endpoint_id, capabilities.airPurifierFanMode.airPurifierFanMode.off())
    elseif ib.data.value == clusters.FanControl.attributes.FanMode.LOW then
      device:emit_event_for_endpoint(ib.endpoint_id, capabilities.airPurifierFanMode.airPurifierFanMode.low())
    elseif ib.data.value == clusters.FanControl.attributes.FanMode.MEDIUM then
      device:emit_event_for_endpoint(ib.endpoint_id, capabilities.airPurifierFanMode.airPurifierFanMode.medium())
    elseif ib.data.value == clusters.FanControl.attributes.FanMode.HIGH then
      device:emit_event_for_endpoint(ib.endpoint_id, capabilities.airPurifierFanMode.airPurifierFanMode.high())
    else
      device:emit_event_for_endpoint(ib.endpoint_id, capabilities.airPurifierFanMode.airPurifierFanMode.auto())
    end
  else
    -- Thermostat
    if ib.data.value == clusters.FanControl.attributes.FanMode.AUTO or
      ib.data.value == clusters.FanControl.attributes.FanMode.SMART then
      device:emit_event_for_endpoint(ib.endpoint_id, capabilities.thermostatFanMode.thermostatFanMode.auto())
    elseif ib.data.value ~= clusters.FanControl.attributes.FanMode.OFF then -- we don't have an "off" value
      device:emit_event_for_endpoint(ib.endpoint_id, capabilities.thermostatFanMode.thermostatFanMode.on())
    end
  end
end

local function fan_mode_sequence_handler(driver, device, ib, response)
  if device:supports_capability_by_id(capabilities.airConditionerFanMode.ID) then
    -- Room Air Conditioner
    local supportedAcFanModes
    if ib.data.value == clusters.FanControl.attributes.FanModeSequence.OFF_LOW_MED_HIGH then
      supportedAcFanModes = {
        "off",
        "low",
        "medium",
        "high"
      }
    elseif ib.data.value == clusters.FanControl.attributes.FanModeSequence.OFF_LOW_HIGH then
      supportedAcFanModes = {
        "off",
        "low",
        "high"
      }
    elseif ib.data.value == clusters.FanControl.attributes.FanModeSequence.OFF_LOW_MED_HIGH_AUTO then
      supportedAcFanModes = {
        "off",
        "low",
        "medium",
        "high",
        "auto"
      }
    elseif ib.data.value == clusters.FanControl.attributes.FanModeSequence.OFF_LOW_HIGH_AUTO then
      supportedAcFanModes = {
        "off",
        "low",
        "high",
        "auto"
      }
    elseif ib.data.value == clusters.FanControl.attributes.FanModeSequence.OFF_ON_AUTO then
      supportedAcFanModes = {
        "off",
        "high",
        "auto"
      }
    else
      supportedAcFanModes = {
        "off",
        "high"
      }
    end
    device:emit_event_for_endpoint(ib.endpoint_id, capabilities.airConditionerFanMode.supportedAcFanModes(supportedAcFanModes))
  elseif device:supports_capability_by_id(capabilities.airPurifierFanMode.ID) then
    -- Air Purifier
    local supportedAirPurifierFanModes
    if ib.data.value == clusters.FanControl.attributes.FanModeSequence.OFF_LOW_MED_HIGH then
      supportedAirPurifierFanModes = {
        capabilities.airPurifierFanMode.airPurifierFanMode.off.NAME,
        capabilities.airPurifierFanMode.airPurifierFanMode.low.NAME,
        capabilities.airPurifierFanMode.airPurifierFanMode.medium.NAME,
        capabilities.airPurifierFanMode.airPurifierFanMode.high.NAME
      }
    elseif ib.data.value == clusters.FanControl.attributes.FanModeSequence.OFF_LOW_HIGH then
      supportedAirPurifierFanModes = {
        capabilities.airPurifierFanMode.airPurifierFanMode.off.NAME,
        capabilities.airPurifierFanMode.airPurifierFanMode.low.NAME,
        capabilities.airPurifierFanMode.airPurifierFanMode.high.NAME
      }
    elseif ib.data.value == clusters.FanControl.attributes.FanModeSequence.OFF_LOW_MED_HIGH_AUTO then
      supportedAirPurifierFanModes = {
        capabilities.airPurifierFanMode.airPurifierFanMode.off.NAME,
        capabilities.airPurifierFanMode.airPurifierFanMode.low.NAME,
        capabilities.airPurifierFanMode.airPurifierFanMode.medium.NAME,
        capabilities.airPurifierFanMode.airPurifierFanMode.high.NAME,
        capabilities.airPurifierFanMode.airPurifierFanMode.auto.NAME
      }
    elseif ib.data.value == clusters.FanControl.attributes.FanModeSequence.OFF_LOW_HIGH_AUTO then
      supportedAirPurifierFanModes = {
        capabilities.airPurifierFanMode.airPurifierFanMode.off.NAME,
        capabilities.airPurifierFanMode.airPurifierFanMode.low.NAME,
        capabilities.airPurifierFanMode.airPurifierFanMode.high.NAME,
        capabilities.airPurifierFanMode.airPurifierFanMode.auto.NAME
      }
    elseif ib.data.value == clusters.FanControl.attributes.FanModeSequence.OFF_ON_AUTO then
      supportedAirPurifierFanModes = {
        capabilities.airPurifierFanMode.airPurifierFanMode.off.NAME,
        capabilities.airPurifierFanMode.airPurifierFanMode.high.NAME,
        capabilities.airPurifierFanMode.airPurifierFanMode.auto.NAME
      }
    else
      supportedAirPurifierFanModes = {
        capabilities.airPurifierFanMode.airPurifierFanMode.off.NAME,
        capabilities.airPurifierFanMode.airPurifierFanMode.high.NAME
      }
    end
    device:emit_event_for_endpoint(ib.endpoint_id, capabilities.airPurifierFanMode.supportedAirPurifierFanModes(supportedAirPurifierFanModes))
  else
    -- Thermostat
    -- Our thermostat fan mode control is probably not granular enough to handle the supported modes here well
    -- definitely meant for actual fans and not HVAC fans
    if ib.data.value >= clusters.FanControl.attributes.FanModeSequence.OFF_LOW_MED_HIGH_AUTO and
      ib.data.value <= clusters.FanControl.attributes.FanModeSequence.OFF_ON_AUTO then
      device:emit_event_for_endpoint(ib.endpoint_id, capabilities.thermostatFanMode.supportedThermostatFanModes(
        {capabilities.thermostatFanMode.thermostatFanMode.auto.NAME, capabilities.thermostatFanMode.thermostatFanMode.on.NAME}))
    else
      device:emit_event_for_endpoint(ib.endpoint_id, capabilities.thermostatFanMode.supportedThermostatFanModes(
        {capabilities.thermostatFanMode.thermostatFanMode.on.NAME}))
    end
  end
end

local function fan_speed_percent_attr_handler(driver, device, ib, response)
  local speed = 0
  if ib.data.value ~= nil then
    speed = ib.data.value
  end
  device:emit_event_for_endpoint(ib.endpoint_id, capabilities.fanSpeedPercent.percent(speed))
end

local function wind_support_handler(driver, device, ib, response)
  local supported_wind_modes = {capabilities.windMode.windMode.noWind.NAME}
  for mode, wind_mode in pairs(WIND_MODE_MAP) do
    if ((ib.data.value >> mode) & 1) > 0 then
      table.insert(supported_wind_modes, wind_mode.NAME)
    end
  end
  device:emit_event_for_endpoint(ib.endpoint_id, capabilities.windMode.supportedWindModes(supported_wind_modes))
end

local function wind_setting_handler(driver, device, ib, response)
  for index, wind_mode in pairs(WIND_MODE_MAP) do
    if ((ib.data.value >> index) & 1) > 0 then
      device:emit_event_for_endpoint(ib.endpoint_id, wind_mode())
      return
    end
  end
  device:emit_event_for_endpoint(ib.endpoint_id, capabilities.windMode.windMode.noWind())
end

local function hepa_filter_condition_handler(driver, device, ib, response)
  local component = device.profile.components["hepaFilter"]
  local condition = ib.data.value
  device:emit_component_event(component, capabilities.filterState.filterLifeRemaining(condition))
end

local function hepa_filter_change_indication_handler(driver, device, ib, response)
  local component = device.profile.components["hepaFilter"]
  if ib.data.value == clusters.HepaFilterMonitoring.attributes.ChangeIndication.OK then
    device:emit_component_event(component, capabilities.filterStatus.filterStatus.normal())
  elseif ib.data.value == clusters.HepaFilterMonitoring.attributes.ChangeIndication.WARNING then
    device:emit_component_event(component, capabilities.filterStatus.filterStatus.normal())
  elseif ib.data.value == clusters.HepaFilterMonitoring.attributes.ChangeIndication.CRITICAL then
    device:emit_component_event(component, capabilities.filterStatus.filterStatus.replace())
  end
end

local function activated_carbon_filter_condition_handler(driver, device, ib, response)
  local component = device.profile.components["activatedCarbonFilter"]
  local condition = ib.data.value
  device:emit_component_event(component, capabilities.filterState.filterLifeRemaining(condition))
end

local function activated_carbon_filter_change_indication_handler(driver, device, ib, response)
  local component = device.profile.components["activatedCarbonFilter"]
  if ib.data.value == clusters.ActivatedCarbonFilterMonitoring.attributes.ChangeIndication.OK then
    device:emit_component_event(component, capabilities.filterStatus.filterStatus.normal())
  elseif ib.data.value == clusters.ActivatedCarbonFilterMonitoring.attributes.ChangeIndication.WARNING then
    device:emit_component_event(component, capabilities.filterStatus.filterStatus.normal())
  elseif ib.data.value == clusters.ActivatedCarbonFilterMonitoring.attributes.ChangeIndication.CRITICAL then
    device:emit_component_event(component, capabilities.filterStatus.filterStatus.replace())
  end
end

local function handle_switch_on(driver, device, cmd)
  local endpoint_id = device:component_to_endpoint(cmd.component)
  local req = clusters.OnOff.server.commands.On(device, endpoint_id)
  device:send(req)
end

local function handle_switch_off(driver, device, cmd)
  local endpoint_id = device:component_to_endpoint(cmd.component)
  local req = clusters.OnOff.server.commands.Off(device, endpoint_id)
  device:send(req)
end

local function set_thermostat_mode(driver, device, cmd)
  local mode_id = nil
  for value, mode in pairs(THERMOSTAT_MODE_MAP) do
    if mode.NAME == cmd.args.mode then
      mode_id = value
      break
    end
  end
  if mode_id then
    device:send(clusters.Thermostat.attributes.SystemMode:write(device, device:component_to_endpoint(cmd.component), mode_id))
  end
end

local thermostat_mode_setter = function(mode_name)
  return function(driver, device, cmd)
    return set_thermostat_mode(driver, device, {component = cmd.component, args = {mode = mode_name}})
  end
end

local function set_setpoint(setpoint)
  return function(driver, device, cmd)
    local value = cmd.args.setpoint
    if (value >= 40) then -- assume this is a fahrenheit value
      value = utils.f_to_c(value)
    end

    -- Gather cached setpoint values when considering setpoint limits
    -- Note: cached values should always exist, but defaults are chosen just in case to prevent
    -- nil operation errors, and deadband logic from triggering.
    local cached_cooling_val, cooling_setpoint = device:get_latest_state(
      cmd.component, capabilities.thermostatCoolingSetpoint.ID,
      capabilities.thermostatCoolingSetpoint.coolingSetpoint.NAME,
      100, { value = 100, unit = "C" }
    )
    if cooling_setpoint and cooling_setpoint.unit == "F" then
      cached_cooling_val = utils.f_to_c(cached_cooling_val)
    end
    local cached_heating_val, heating_setpoint = device:get_latest_state(
      cmd.component, capabilities.thermostatHeatingSetpoint.ID,
      capabilities.thermostatHeatingSetpoint.heatingSetpoint.NAME,
      0, { value = 0, unit = "C" }
    )
    if heating_setpoint and heating_setpoint.unit == "F" then
      cached_heating_val = utils.f_to_c(cached_heating_val)
    end
    local is_auto_capable = #device:get_endpoints(
      clusters.Thermostat.ID,
      {feature_bitmap = clusters.Thermostat.types.ThermostatFeature.AUTOMODE}
    ) > 0

    --Check setpoint limits for the device
    local setpoint_type = string.match(setpoint.NAME, "Heat") or "Cool"
    local deadband = device:get_field(setpoint_limit_device_field.MIN_DEADBAND) or 2.5 --spec default
    if setpoint_type == "Heat" then
      local min = device:get_field(setpoint_limit_device_field.MIN_HEAT) or 0
      local max = device:get_field(setpoint_limit_device_field.MAX_HEAT) or 100
      if value < min or value > max then
        log.warn(string.format(
          "Invalid setpoint (%s) outside the min (%s) and the max (%s)",
          value, min, max
        ))
        device:emit_event(capabilities.thermostatHeatingSetpoint.heatingSetpoint(heating_setpoint))
        return
      end
      if is_auto_capable and value > (cached_cooling_val - deadband) then
        log.warn(string.format(
          "Invalid setpoint (%s) is greater than the cooling setpoint (%s) with the deadband (%s)",
          value, cooling_setpoint, deadband
        ))
        device:emit_event(capabilities.thermostatHeatingSetpoint.heatingSetpoint(heating_setpoint))
        return
      end
    else
      local min = device:get_field(setpoint_limit_device_field.MIN_COOL) or 0
      local max = device:get_field(setpoint_limit_device_field.MAX_COOL) or 100
      if value < min or value > max then
        log.warn(string.format(
          "Invalid setpoint (%s) outside the min (%s) and the max (%s)",
          value, min, max
        ))
        device:emit_event(capabilities.thermostatCoolingSetpoint.coolingSetpoint(cooling_setpoint))
        return
      end
      if is_auto_capable and value < (cached_heating_val + deadband) then
        log.warn(string.format(
          "Invalid setpoint (%s) is less than the heating setpoint (%s) with the deadband (%s)",
          value, heating_setpoint, deadband
        ))
        device:emit_event(capabilities.thermostatCoolingSetpoint.coolingSetpoint(cooling_setpoint))
        return
      end
    end
    device:send(setpoint:write(device, device:component_to_endpoint(cmd.component), utils.round(value * 100.0)))
  end
end

<<<<<<< HEAD
local function set_thermostat_fan_mode(driver, device, cmd)
  local fan_mode_id = nil
  if cmd.args.mode == capabilities.thermostatFanMode.thermostatFanMode.auto.NAME then
    fan_mode_id = clusters.FanControl.attributes.FanMode.AUTO
  elseif cmd.args.mode == capabilities.thermostatFanMode.thermostatFanMode.on.NAME then
    fan_mode_id = clusters.FanControl.attributes.FanMode.ON
  end
  if fan_mode_id then
    device:send(clusters.FanControl.attributes.FanMode:write(device, device:component_to_endpoint(cmd.component), fan_mode_id))
=======
local heating_setpoint_limit_handler_factory = function(minOrMax)
  return function(driver, device, ib, response)
    -- Return if no data or RPC version < 4 (unit conversion for heating setpoint
    -- range capability is only supported for RPC >= 4)
    if ib.data.value == nil or version.rpc < 4 then
      return
    end
    local val = ib.data.value / 100.0
    if val >= 40 then -- assume this is a fahrenheit value
      val = utils.f_to_c(val)
    end
    device:set_field(minOrMax, val)
    local min = device:get_field(setpoint_limit_device_field.MIN_HEAT)
    local max = device:get_field(setpoint_limit_device_field.MAX_HEAT)
    if min ~= nil and max ~= nil then
      if min < max then
        device:emit_event_for_endpoint(ib.endpoint_id, capabilities.thermostatHeatingSetpoint.heatingSetpointRange({ value = { minimum = min, maximum = max }, unit = "C" }))
        set_field_for_endpoint(device, setpoint_limit_device_field.MIN_HEAT, ib.endpoint_id, nil)
        set_field_for_endpoint(device, setpoint_limit_device_field.MAX_HEAT, ib.endpoint_id, nil)
      else
        device.log.warn_with({hub_logs = true}, string.format("Device reported a min heating setpoint %d that is not lower than the reported max %d", min, max))
      end
    end
  end
end

local cooling_setpoint_limit_handler_factory = function(minOrMax)
  return function(driver, device, ib, response)
    -- Return if no data or RPC version < 4 (unit conversion for cooling setpoint
    -- range capability is only supported for RPC >= 4)
    if ib.data.value == nil or version.rpc < 4 then
      return
    end
    local val = ib.data.value / 100.0
    if val >= 40 then -- assume this is a fahrenheit value
      val = utils.f_to_c(val)
    end
    device:set_field(minOrMax, val)
    local min = device:get_field(setpoint_limit_device_field.MIN_COOL)
    local max = device:get_field(setpoint_limit_device_field.MAX_COOL)
    if min ~= nil and max ~= nil then
      if min < max then
        device:emit_event_for_endpoint(ib.endpoint_id, capabilities.thermostatCoolingSetpoint.coolingSetpointRange({ value = { minimum = min, maximum = max }, unit = "C" }))
        set_field_for_endpoint(device, setpoint_limit_device_field.MIN_COOL, ib.endpoint_id, nil)
        set_field_for_endpoint(device, setpoint_limit_device_field.MAX_COOL, ib.endpoint_id, nil)
      else
        device.log.warn_with({hub_logs = true}, string.format("Device reported a min cooling setpoint %d that is not lower than the reported max %d", min, max))
      end
    end
>>>>>>> dc6f5dd9
  end
end

local function thermostat_fan_mode_setter(mode_name)
  return function(driver, device, cmd)
    return set_thermostat_fan_mode(driver, device, {component = cmd.component, args = {mode = mode_name}})
  end
end

local function set_fan_mode(driver, device, cmd)
  local fan_mode_id = nil
  if cmd.args.fanMode == "off" then
    fan_mode_id = clusters.FanControl.attributes.FanMode.OFF
  elseif cmd.args.fanMode == "low" then
    fan_mode_id = clusters.FanControl.attributes.FanMode.LOW
  elseif cmd.args.fanMode == "medium" then
    fan_mode_id = clusters.FanControl.attributes.FanMode.MEDIUM
  elseif cmd.args.fanMode == "high" then
    fan_mode_id = clusters.FanControl.attributes.FanMode.HIGH
  elseif cmd.args.fanMode == "auto" then
    fan_mode_id = clusters.FanControl.attributes.FanMode.AUTO
  else
    fan_mode_id = clusters.FanControl.attributes.FanMode.OFF
  end
  if fan_mode_id then
    device:send(clusters.FanControl.attributes.FanMode:write(device, device:component_to_endpoint(cmd.component), fan_mode_id))
  end
end

local function set_air_purifier_fan_mode(driver, device, cmd)
  local fan_mode_id = nil
  if cmd.args.airPurifierFanMode == capabilities.airPurifierFanMode.airPurifierFanMode.low.NAME then
    fan_mode_id = clusters.FanControl.attributes.FanMode.LOW
  elseif cmd.args.airPurifierFanMode == capabilities.airPurifierFanMode.airPurifierFanMode.sleep.NAME then
    fan_mode_id = clusters.FanControl.attributes.FanMode.LOW
  elseif cmd.args.airPurifierFanMode == capabilities.airPurifierFanMode.airPurifierFanMode.quiet.NAME then
    fan_mode_id = clusters.FanControl.attributes.FanMode.LOW
  elseif cmd.args.airPurifierFanMode == capabilities.airPurifierFanMode.airPurifierFanMode.windFree.NAME then
    fan_mode_id = clusters.FanControl.attributes.FanMode.LOW
  elseif cmd.args.airPurifierFanMode == capabilities.airPurifierFanMode.airPurifierFanMode.medium.NAME then
    fan_mode_id = clusters.FanControl.attributes.FanMode.MEDIUM
  elseif cmd.args.airPurifierFanMode == capabilities.airPurifierFanMode.airPurifierFanMode.high.NAME then
    fan_mode_id = clusters.FanControl.attributes.FanMode.HIGH
  elseif cmd.args.airPurifierFanMode == capabilities.airPurifierFanMode.airPurifierFanMode.auto.NAME then
    fan_mode_id = clusters.FanControl.attributes.FanMode.AUTO
  else
    fan_mode_id = clusters.FanControl.attributes.FanMode.OFF
  end
  if fan_mode_id then
    device:send(clusters.FanControl.attributes.FanMode:write(device, device:component_to_endpoint(cmd.component), fan_mode_id))
  end
end

local function set_fan_speed_percent(driver, device, cmd)
  local speed = math.floor(cmd.args.percent)
  device:send(clusters.FanControl.attributes.PercentSetting:write(device, device:component_to_endpoint(cmd.component), speed))
end

local function set_wind_mode(driver, device, cmd)
  local wind_mode = 0
  if cmd.args.windMode == capabilities.windMode.windMode.sleepWind.NAME then
    wind_mode = clusters.FanControl.types.WindSupportMask.SLEEP_WIND
  elseif cmd.args.windMode == capabilities.windMode.windMode.naturalWind.NAME then
    wind_mode = clusters.FanControl.types.WindSupportMask.NATURAL_WIND
  end
  device:send(clusters.FanControl.attributes.WindSetting:write(device, device:component_to_endpoint(cmd.component), wind_mode))
end

local function battery_percent_remaining_attr_handler(driver, device, ib, response)
  if ib.data.value then
    device:emit_event(capabilities.battery.battery(math.floor(ib.data.value / 2.0 + 0.5)))
  end
end

local matter_driver_template = {
  lifecycle_handlers = {
    init = device_init,
    added = device_added,
    doConfigure = do_configure,
    infoChanged = info_changed,
  },
  matter_handlers = {
    attr = {
      [clusters.OnOff.ID] = {
        [clusters.OnOff.attributes.OnOff.ID] = on_off_attr_handler,
      },
      [clusters.Thermostat.ID] = {
        [clusters.Thermostat.attributes.LocalTemperature.ID] = temp_event_handler(capabilities.temperatureMeasurement.temperature),
        [clusters.Thermostat.attributes.OccupiedCoolingSetpoint.ID] = temp_event_handler(capabilities.thermostatCoolingSetpoint.coolingSetpoint),
        [clusters.Thermostat.attributes.OccupiedHeatingSetpoint.ID] = temp_event_handler(capabilities.thermostatHeatingSetpoint.heatingSetpoint),
        [clusters.Thermostat.attributes.SystemMode.ID] = system_mode_handler,
        [clusters.Thermostat.attributes.ThermostatRunningState.ID] = running_state_handler,
        [clusters.Thermostat.attributes.ControlSequenceOfOperation.ID] = sequence_of_operation_handler,
        [clusters.Thermostat.attributes.AbsMinHeatSetpointLimit.ID] = heating_setpoint_limit_handler_factory(setpoint_limit_device_field.MIN_HEAT),
        [clusters.Thermostat.attributes.AbsMaxHeatSetpointLimit.ID] = heating_setpoint_limit_handler_factory(setpoint_limit_device_field.MAX_HEAT),
        [clusters.Thermostat.attributes.AbsMinCoolSetpointLimit.ID] = cooling_setpoint_limit_handler_factory(setpoint_limit_device_field.MIN_COOL),
        [clusters.Thermostat.attributes.AbsMaxCoolSetpointLimit.ID] = cooling_setpoint_limit_handler_factory(setpoint_limit_device_field.MAX_COOL),
        [clusters.Thermostat.attributes.MinSetpointDeadBand.ID] = min_deadband_limit_handler,
      },
      [clusters.FanControl.ID] = {
        [clusters.FanControl.attributes.FanModeSequence.ID] = fan_mode_sequence_handler,
        [clusters.FanControl.attributes.FanMode.ID] = fan_mode_handler,
        [clusters.FanControl.attributes.PercentCurrent.ID] = fan_speed_percent_attr_handler,
        [clusters.FanControl.attributes.WindSupport.ID] = wind_support_handler,
        [clusters.FanControl.attributes.WindSetting.ID] = wind_setting_handler
      },
      [clusters.TemperatureMeasurement.ID] = {
        [clusters.TemperatureMeasurement.attributes.MeasuredValue.ID] = temp_event_handler(capabilities.temperatureMeasurement.temperature),
        [clusters.TemperatureMeasurement.attributes.MinMeasuredValue.ID] = temp_attr_handler_factory(setpoint_limit_device_field.MIN_TEMP),
        [clusters.TemperatureMeasurement.attributes.MaxMeasuredValue.ID] = temp_attr_handler_factory(setpoint_limit_device_field.MAX_TEMP),
      },
      [clusters.RelativeHumidityMeasurement.ID] = {
        [clusters.RelativeHumidityMeasurement.attributes.MeasuredValue.ID] = humidity_attr_handler
      },
      [clusters.PowerSource.ID] = {
        [clusters.PowerSource.attributes.BatPercentRemaining.ID] = battery_percent_remaining_attr_handler
      },
      [clusters.HepaFilterMonitoring.ID] = {
        [clusters.HepaFilterMonitoring.attributes.Condition.ID] = hepa_filter_condition_handler,
        [clusters.HepaFilterMonitoring.attributes.ChangeIndication.ID] = hepa_filter_change_indication_handler
      },
      [clusters.ActivatedCarbonFilterMonitoring.ID] = {
        [clusters.ActivatedCarbonFilterMonitoring.attributes.Condition.ID] = activated_carbon_filter_condition_handler,
        [clusters.ActivatedCarbonFilterMonitoring.attributes.ChangeIndication.ID] = activated_carbon_filter_change_indication_handler
      }
    }
  },
  subscribed_attributes = subscribed_attributes,
  capability_handlers = {
    [capabilities.switch.ID] = {
      [capabilities.switch.commands.on.NAME] = handle_switch_on,
      [capabilities.switch.commands.off.NAME] = handle_switch_off,
    },
    [capabilities.thermostatMode.ID] = {
      [capabilities.thermostatMode.commands.setThermostatMode.NAME] = set_thermostat_mode,
      [capabilities.thermostatMode.commands.auto.NAME] = thermostat_mode_setter(capabilities.thermostatMode.thermostatMode.auto.NAME),
      [capabilities.thermostatMode.commands.off.NAME] = thermostat_mode_setter(capabilities.thermostatMode.thermostatMode.off.NAME),
      [capabilities.thermostatMode.commands.cool.NAME] = thermostat_mode_setter(capabilities.thermostatMode.thermostatMode.cool.NAME),
      [capabilities.thermostatMode.commands.heat.NAME] = thermostat_mode_setter(capabilities.thermostatMode.thermostatMode.heat.NAME),
      [capabilities.thermostatMode.commands.emergencyHeat.NAME] = thermostat_mode_setter(capabilities.thermostatMode.thermostatMode.emergency_heat.NAME)
    },
    [capabilities.thermostatFanMode.ID] = {
      [capabilities.thermostatFanMode.commands.setThermostatFanMode.NAME] = set_thermostat_fan_mode,
      [capabilities.thermostatFanMode.commands.fanAuto.NAME] = thermostat_fan_mode_setter(capabilities.thermostatFanMode.thermostatFanMode.auto.NAME),
      [capabilities.thermostatFanMode.commands.fanOn.NAME] = thermostat_fan_mode_setter(capabilities.thermostatFanMode.thermostatFanMode.on.NAME)
    },
    [capabilities.thermostatCoolingSetpoint.ID] = {
      [capabilities.thermostatCoolingSetpoint.commands.setCoolingSetpoint.NAME] = set_setpoint(clusters.Thermostat.attributes.OccupiedCoolingSetpoint)
    },
    [capabilities.thermostatHeatingSetpoint.ID] = {
      [capabilities.thermostatHeatingSetpoint.commands.setHeatingSetpoint.NAME] = set_setpoint(clusters.Thermostat.attributes.OccupiedHeatingSetpoint)
    },
    [capabilities.airConditionerFanMode.ID] = {
      [capabilities.airConditionerFanMode.commands.setFanMode.NAME] = set_fan_mode,
    },
    [capabilities.airPurifierFanMode.ID] = {
      [capabilities.airPurifierFanMode.commands.setAirPurifierFanMode.NAME] = set_air_purifier_fan_mode
    },
    [capabilities.fanSpeedPercent.ID] = {
      [capabilities.fanSpeedPercent.commands.setPercent.NAME] = set_fan_speed_percent,
    },
    [capabilities.windMode.ID] = {
      [capabilities.windMode.commands.setWindMode.NAME] = set_wind_mode,
    }
  },
  supported_capabilities = {
    capabilities.thermostatMode,
    capabilities.thermostatHeatingSetpoint,
    capabilities.thermostatCoolingSetpoint,
    capabilities.thermostatFanMode,
    capabilities.thermostatOperatingState,
    capabilities.airConditionerFanMode,
    capabilities.fanSpeedPercent,
    capabilities.airPurifierFanMode,
    capabilities.windMode,
    capabilities.battery,
    capabilities.filterState,
    capabilities.filterStatus
  },
}

local matter_driver = MatterDriver("matter-thermostat", matter_driver_template)
log.info_with({hub_logs=true}, string.format("Starting %s driver, with dispatcher: %s", matter_driver.NAME, matter_driver.matter_dispatcher))
matter_driver:run()<|MERGE_RESOLUTION|>--- conflicted
+++ resolved
@@ -714,17 +714,6 @@
   end
 end
 
-<<<<<<< HEAD
-local function set_thermostat_fan_mode(driver, device, cmd)
-  local fan_mode_id = nil
-  if cmd.args.mode == capabilities.thermostatFanMode.thermostatFanMode.auto.NAME then
-    fan_mode_id = clusters.FanControl.attributes.FanMode.AUTO
-  elseif cmd.args.mode == capabilities.thermostatFanMode.thermostatFanMode.on.NAME then
-    fan_mode_id = clusters.FanControl.attributes.FanMode.ON
-  end
-  if fan_mode_id then
-    device:send(clusters.FanControl.attributes.FanMode:write(device, device:component_to_endpoint(cmd.component), fan_mode_id))
-=======
 local heating_setpoint_limit_handler_factory = function(minOrMax)
   return function(driver, device, ib, response)
     -- Return if no data or RPC version < 4 (unit conversion for heating setpoint
@@ -774,7 +763,18 @@
         device.log.warn_with({hub_logs = true}, string.format("Device reported a min cooling setpoint %d that is not lower than the reported max %d", min, max))
       end
     end
->>>>>>> dc6f5dd9
+  end
+end
+
+local function set_thermostat_fan_mode(driver, device, cmd)
+  local fan_mode_id = nil
+  if cmd.args.mode == capabilities.thermostatFanMode.thermostatFanMode.auto.NAME then
+    fan_mode_id = clusters.FanControl.attributes.FanMode.AUTO
+  elseif cmd.args.mode == capabilities.thermostatFanMode.thermostatFanMode.on.NAME then
+    fan_mode_id = clusters.FanControl.attributes.FanMode.ON
+  end
+  if fan_mode_id then
+    device:send(clusters.FanControl.attributes.FanMode:write(device, device:component_to_endpoint(cmd.component), fan_mode_id))
   end
 end
 
