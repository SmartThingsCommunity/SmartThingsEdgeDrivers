-- Copyright 2022 SmartThings
--
-- Licensed under the Apache License, Version 2.0 (the "License");
-- you may not use this file except in compliance with the License.
-- You may obtain a copy of the License at
--
--     http://www.apache.org/licenses/LICENSE-2.0
--
-- Unless required by applicable law or agreed to in writing, software
-- distributed under the License is distributed on an "AS IS" BASIS,
-- WITHOUT WARRANTIES OR CONDITIONS OF ANY KIND, either express or implied.
-- See the License for the specific language governing permissions and
-- limitations under the License.

local capabilities = require "st.capabilities"
local log = require "log"
local clusters = require "st.matter.clusters"
local embedded_cluster_utils = require "embedded-cluster-utils"
local im = require "st.matter.interaction_model"

local MatterDriver = require "st.matter.driver"
local utils = require "st.utils"

-- Include driver-side definitions when lua libs api version is < 10
local version = require "version"
if version.api < 10 then
  clusters.HepaFilterMonitoring = require "HepaFilterMonitoring"
  clusters.ActivatedCarbonFilterMonitoring = require "ActivatedCarbonFilterMonitoring"
  clusters.AirQuality = require "AirQuality"
  clusters.CarbonMonoxideConcentrationMeasurement = require "CarbonMonoxideConcentrationMeasurement"
  clusters.CarbonDioxideConcentrationMeasurement = require "CarbonDioxideConcentrationMeasurement"
  clusters.FormaldehydeConcentrationMeasurement = require "FormaldehydeConcentrationMeasurement"
  clusters.NitrogenDioxideConcentrationMeasurement = require "NitrogenDioxideConcentrationMeasurement"
  clusters.OzoneConcentrationMeasurement = require "OzoneConcentrationMeasurement"
  clusters.Pm1ConcentrationMeasurement = require "Pm1ConcentrationMeasurement"
  clusters.Pm10ConcentrationMeasurement = require "Pm10ConcentrationMeasurement"
  clusters.Pm25ConcentrationMeasurement = require "Pm25ConcentrationMeasurement"
  clusters.RadonConcentrationMeasurement = require "RadonConcentrationMeasurement"
  clusters.TotalVolatileOrganicCompoundsConcentrationMeasurement = require "TotalVolatileOrganicCompoundsConcentrationMeasurement"
  -- new modes add in Matter 1.2
  clusters.Thermostat.types.ThermostatSystemMode.DRY = 0x8
  clusters.Thermostat.types.ThermostatSystemMode.SLEEP = 0x9
end

local THERMOSTAT_MODE_MAP = {
  [clusters.Thermostat.types.ThermostatSystemMode.OFF]            = capabilities.thermostatMode.thermostatMode.off,
  [clusters.Thermostat.types.ThermostatSystemMode.AUTO]           = capabilities.thermostatMode.thermostatMode.auto,
  [clusters.Thermostat.types.ThermostatSystemMode.COOL]           = capabilities.thermostatMode.thermostatMode.cool,
  [clusters.Thermostat.types.ThermostatSystemMode.HEAT]           = capabilities.thermostatMode.thermostatMode.heat,
  [clusters.Thermostat.types.ThermostatSystemMode.EMERGENCY_HEATING] = capabilities.thermostatMode.thermostatMode.emergency_heat,
  [clusters.Thermostat.types.ThermostatSystemMode.PRECOOLING]     = capabilities.thermostatMode.thermostatMode.precooling,
  [clusters.Thermostat.types.ThermostatSystemMode.FAN_ONLY]       = capabilities.thermostatMode.thermostatMode.fanonly,
  [clusters.Thermostat.types.ThermostatSystemMode.DRY]            = capabilities.thermostatMode.thermostatMode.dryair,
  [clusters.Thermostat.types.ThermostatSystemMode.SLEEP]          = capabilities.thermostatMode.thermostatMode.asleep
}

local THERMOSTAT_OPERATING_MODE_MAP = {
  [0]		= capabilities.thermostatOperatingState.thermostatOperatingState.heating,
  [1]		= capabilities.thermostatOperatingState.thermostatOperatingState.cooling,
  [2]		= capabilities.thermostatOperatingState.thermostatOperatingState.fan_only,
  [3]		= capabilities.thermostatOperatingState.thermostatOperatingState.heating,
  [4]		= capabilities.thermostatOperatingState.thermostatOperatingState.cooling,
  [5]		= capabilities.thermostatOperatingState.thermostatOperatingState.fan_only,
  [6]		= capabilities.thermostatOperatingState.thermostatOperatingState.fan_only,
}

local WIND_MODE_MAP = {
  [0]		= capabilities.windMode.windMode.sleepWind,
  [1]		= capabilities.windMode.windMode.naturalWind
}

local RAC_DEVICE_TYPE_ID = 0x0072
local AP_DEVICE_TYPE_ID = 0x002D
local FAN_DEVICE_TYPE_ID = 0x002B

local MGM3_PPM_CONVERSION_FACTOR = 24.45

local setpoint_limit_device_field = {
  MIN_HEAT = "MIN_HEAT",
  MAX_HEAT = "MAX_HEAT",
  MIN_COOL = "MIN_COOL",
  MAX_COOL = "MAX_COOL",
  MIN_DEADBAND = "MIN_DEADBAND",
}

local subscribed_attributes = {
  [capabilities.switch.ID] = {
    clusters.OnOff.attributes.OnOff
  },
  [capabilities.temperatureMeasurement.ID] = {
    clusters.Thermostat.attributes.LocalTemperature,
    clusters.TemperatureMeasurement.attributes.MeasuredValue
  },
  [capabilities.relativeHumidityMeasurement.ID] = {
    clusters.RelativeHumidityMeasurement.attributes.MeasuredValue
  },
  [capabilities.thermostatMode.ID] = {
    clusters.Thermostat.attributes.SystemMode,
    clusters.Thermostat.attributes.ControlSequenceOfOperation
  },
  [capabilities.thermostatOperatingState.ID] = {
    clusters.Thermostat.attributes.ThermostatRunningState
  },
  [capabilities.thermostatFanMode.ID] = {
    clusters.FanControl.attributes.FanModeSequence,
    clusters.FanControl.attributes.FanMode
  },
  [capabilities.thermostatCoolingSetpoint.ID] = {
    clusters.Thermostat.attributes.OccupiedCoolingSetpoint
  },
  [capabilities.thermostatHeatingSetpoint.ID] = {
    clusters.Thermostat.attributes.OccupiedHeatingSetpoint
  },
  [capabilities.airConditionerFanMode.ID] = {
    clusters.FanControl.attributes.FanMode
  },
  [capabilities.airPurifierFanMode.ID] = {
    clusters.FanControl.attributes.FanModeSequence,
    clusters.FanControl.attributes.FanMode
  },
  [capabilities.fanSpeedPercent.ID] = {
    clusters.FanControl.attributes.PercentCurrent
  },
  [capabilities.windMode.ID] = {
    clusters.FanControl.attributes.WindSupport,
    clusters.FanControl.attributes.WindSetting
  },
  [capabilities.battery.ID] = {
    clusters.PowerSource.attributes.BatPercentRemaining
  },
  [capabilities.filterState.ID] = {
    clusters.HepaFilterMonitoring.attributes.Condition,
    clusters.ActivatedCarbonFilterMonitoring.attributes.Condition
  },
  [capabilities.filterStatus.ID] = {
    clusters.HepaFilterMonitoring.attributes.ChangeIndication,
    clusters.ActivatedCarbonFilterMonitoring.attributes.ChangeIndication
  },
  [capabilities.airQualityHealthConcern.ID] = {
    clusters.AirQuality.attributes.AirQuality
  },
  [capabilities.carbonMonoxideMeasurement.ID] = {
    clusters.CarbonMonoxideConcentrationMeasurement.attributes.MeasuredValue,
    clusters.CarbonMonoxideConcentrationMeasurement.attributes.MeasurementUnit,
  },
  [capabilities.carbonMonoxideHealthConcern.ID] = {
    clusters.CarbonMonoxideConcentrationMeasurement.attributes.LevelValue,
  },
  [capabilities.carbonDioxideMeasurement.ID] = {
    clusters.CarbonDioxideConcentrationMeasurement.attributes.MeasuredValue,
    clusters.CarbonDioxideConcentrationMeasurement.attributes.MeasurementUnit,
  },
  [capabilities.carbonDioxideHealthConcern.ID] = {
    clusters.CarbonDioxideConcentrationMeasurement.attributes.LevelValue,
  },
  [capabilities.nitrogenDioxideMeasurement.ID] = {
    clusters.NitrogenDioxideConcentrationMeasurement.attributes.MeasuredValue,
    clusters.NitrogenDioxideConcentrationMeasurement.attributes.MeasurementUnit
  },
  [capabilities.nitrogenDioxideHealthConcern.ID] = {
    clusters.NitrogenDioxideConcentrationMeasurement.attributes.LevelValue,
  },
  [capabilities.ozoneMeasurement.ID] = {
    clusters.OzoneConcentrationMeasurement.attributes.MeasuredValue,
    clusters.OzoneConcentrationMeasurement.attributes.MeasurementUnit
  },
  [capabilities.ozoneHealthConcern.ID] = {
    clusters.OzoneConcentrationMeasurement.attributes.LevelValue,
  },
  [capabilities.formaldehydeMeasurement.ID] = {
    clusters.FormaldehydeConcentrationMeasurement.attributes.MeasuredValue,
    clusters.FormaldehydeConcentrationMeasurement.attributes.MeasurementUnit,
  },
  [capabilities.formaldehydeHealthConcern.ID] = {
    clusters.FormaldehydeConcentrationMeasurement.attributes.LevelValue,
  },
  [capabilities.veryFineDustSensor.ID] = {
    clusters.Pm1ConcentrationMeasurement.attributes.MeasuredValue,
    clusters.Pm1ConcentrationMeasurement.attributes.MeasurementUnit,
  },
  [capabilities.veryFineDustHealthConcern.ID] = {
    clusters.Pm1ConcentrationMeasurement.attributes.LevelValue,
  },
  [capabilities.fineDustHealthConcern.ID] = {
    clusters.Pm25ConcentrationMeasurement.attributes.LevelValue,
  },
  [capabilities.dustSensor.ID] = {
    clusters.Pm25ConcentrationMeasurement.attributes.MeasuredValue,
    clusters.Pm25ConcentrationMeasurement.attributes.MeasurementUnit,
    clusters.Pm10ConcentrationMeasurement.attributes.MeasuredValue,
    clusters.Pm10ConcentrationMeasurement.attributes.MeasurementUnit,
  },
  [capabilities.dustHealthConcern.ID] = {
    clusters.Pm10ConcentrationMeasurement.attributes.LevelValue,
  },
  [capabilities.radonMeasurement.ID] = {
    clusters.RadonConcentrationMeasurement.attributes.MeasuredValue,
    clusters.RadonConcentrationMeasurement.attributes.MeasurementUnit,
  },
  [capabilities.radonHealthConcern.ID] = {
    clusters.RadonConcentrationMeasurement.attributes.LevelValue,
  },
  [capabilities.tvocMeasurement.ID] = {
    clusters.TotalVolatileOrganicCompoundsConcentrationMeasurement.attributes.MeasuredValue,
    clusters.TotalVolatileOrganicCompoundsConcentrationMeasurement.attributes.MeasurementUnit,
  },
  [capabilities.tvocHealthConcern.ID] = {
    clusters.TotalVolatileOrganicCompoundsConcentrationMeasurement.attributes.LevelValue
  }
}

local function find_default_endpoint(device, cluster)
  local res = device.MATTER_DEFAULT_ENDPOINT
  local eps = embedded_cluster_utils.get_endpoints(device, cluster)
  table.sort(eps)
  for _, v in ipairs(eps) do
    if v ~= 0 then --0 is the matter RootNode endpoint
      return v
    end
  end
  device.log.warn(string.format("Did not find default endpoint, will use endpoint %d instead", device.MATTER_DEFAULT_ENDPOINT))
  return res
end

local function component_to_endpoint(device, component_name)
  -- Use the find_default_endpoint function to return the first endpoint that
  -- supports a given cluster.
  if device:supports_capability(capabilities.airPurifierFanMode) then
    -- Fan Control is mandatory for the Air Purifier device type
    return find_default_endpoint(device, clusters.FanControl.ID)
  else
    -- Thermostat is mandatory for Thermostat and Room AC device type
    return find_default_endpoint(device, clusters.Thermostat.ID)
  end
end

local function device_init(driver, device)
  device:subscribe()
  device:set_component_to_endpoint_fn(component_to_endpoint)
end

local function info_changed(driver, device, event, args)
  --Note this is needed because device:subscribe() does not recalculate
  -- the subscribed attributes each time it is run, that only happens at init.
  -- This will change in the 0.48.x release of the lua libs.
  for cap_id, attributes in pairs(subscribed_attributes) do
    if device:supports_capability_by_id(cap_id) then
      for _, attr in ipairs(attributes) do
        device:add_subscribed_attribute(attr)
      end
    end
  end
  device:subscribe()
end

local function get_device_type(driver, device)
  for _, ep in ipairs(device.endpoints) do
    for _, dt in ipairs(ep.device_types) do
      if dt.device_type_id == RAC_DEVICE_TYPE_ID then
        return RAC_DEVICE_TYPE_ID
      elseif dt.device_type_id == AP_DEVICE_TYPE_ID then
        return AP_DEVICE_TYPE_ID
      elseif dt.device_type_id == FAN_DEVICE_TYPE_ID then
        return FAN_DEVICE_TYPE_ID
      end
    end
  end
  return false
end

local AIR_QUALITY_MAP = {
  {capabilities.carbonDioxideMeasurement.ID,     "-co2",   clusters.CarbonDioxideConcentrationMeasurement},
  {capabilities.carbonDioxideHealthConcern.ID,   "-co2",   clusters.CarbonDioxideConcentrationMeasurement},
  {capabilities.carbonMonoxideMeasurement.ID,    "-co",    clusters.CarbonMonoxideConcentrationMeasurement},
  {capabilities.carbonMonoxideHealthConcern.ID,  "-co",    clusters.CarbonMonoxideConcentrationMeasurement},
  {capabilities.dustSensor.ID,                   "-pm10",  clusters.Pm10ConcentrationMeasurement},
  {capabilities.dustHealthConcern.ID,            "-pm10",  clusters.Pm10ConcentrationMeasurement},
  {capabilities.fineDustSensor.ID,               "-pm25",  clusters.Pm25ConcentrationMeasurement},
  {capabilities.fineDustHealthConcern.ID,        "-pm25",  clusters.Pm25ConcentrationMeasurement},
  {capabilities.formaldehydeMeasurement.ID,      "-ch2o",  clusters.FormaldehydeConcentrationMeasurement},
  {capabilities.formaldehydeHealthConcern.ID,    "-ch2o",  clusters.FormaldehydeConcentrationMeasurement},
  {capabilities.nitrogenDioxideHealthConcern.ID, "-no2",   clusters.NitrogenDioxideConcentrationMeasurement},
  {capabilities.nitrogenDioxideMeasurement.ID,   "-no2",   clusters.NitrogenDioxideConcentrationMeasurement},
  {capabilities.ozoneHealthConcern.ID,           "-ozone", clusters.OzoneConcentrationMeasurement},
  {capabilities.ozoneMeasurement.ID,             "-ozone", clusters.OzoneConcentrationMeasurement},
  {capabilities.radonHealthConcern.ID,           "-radon", clusters.RadonConcentrationMeasurement},
  {capabilities.radonMeasurement.ID,             "-radon", clusters.RadonConcentrationMeasurement},
  {capabilities.tvocHealthConcern.ID,            "-tvoc",  clusters.TotalVolatileOrganicCompoundsConcentrationMeasurement},
  {capabilities.tvocMeasurement.ID,              "-tvoc",  clusters.TotalVolatileOrganicCompoundsConcentrationMeasurement},
  {capabilities.veryFineDustHealthConcern.ID,    "-pm1",   clusters.Pm1ConcentrationMeasurement},
  {capabilities.veryFineDustSensor.ID,           "-pm1",   clusters.Pm1ConcentrationMeasurement},
}

local function create_level_measurement_profile(device)
  local meas_name, level_name = "", ""
  for _, details in ipairs(AIR_QUALITY_MAP) do
    local cap_id  = details[1]
    local cluster = details[3]
    -- capability describes either a HealthConcern or Measurement/Sensor
    if (cap_id:match("HealthConcern$")) then
      local attr_eps = embedded_cluster_utils.get_endpoints(device, cluster.ID, { feature_bitmap = cluster.types.Feature.LEVEL_INDICATION })
      if #attr_eps > 0 then
        level_name = level_name .. details[2]
      end
    elseif (cap_id:match("Measurement$") or cap_id:match("Sensor$")) then
      local attr_eps = embedded_cluster_utils.get_endpoints(device, cluster.ID, { feature_bitmap = cluster.types.Feature.NUMERIC_MEASUREMENT })
      if #attr_eps > 0 then
        meas_name = meas_name .. details[2]
      end
    end
  end
  return meas_name, level_name
end

local function do_configure(driver, device)
  local heat_eps = device:get_endpoints(clusters.Thermostat.ID, {feature_bitmap = clusters.Thermostat.types.ThermostatFeature.HEATING})
  local cool_eps = device:get_endpoints(clusters.Thermostat.ID, {feature_bitmap = clusters.Thermostat.types.ThermostatFeature.COOLING})
  local auto_eps = device:get_endpoints(clusters.Thermostat.ID, {feature_bitmap = clusters.Thermostat.types.ThermostatFeature.AUTOMODE})
  local thermo_eps = device:get_endpoints(clusters.Thermostat.ID)
  local fan_eps = device:get_endpoints(clusters.FanControl.ID)
  local wind_eps = device:get_endpoints(clusters.FanControl.ID, {feature_bitmap = clusters.FanControl.types.FanControlFeature.WIND})
  local humidity_eps = device:get_endpoints(clusters.RelativeHumidityMeasurement.ID)
  local battery_eps = device:get_endpoints(clusters.PowerSource.ID, {feature_bitmap = clusters.PowerSource.types.PowerSourceFeature.BATTERY})
  -- use get_endpoints for embedded clusters
  local hepa_filter_eps = embedded_cluster_utils.get_endpoints(device, clusters.HepaFilterMonitoring.ID)
  local ac_filter_eps = embedded_cluster_utils.get_endpoints(device, clusters.ActivatedCarbonFilterMonitoring.ID)
  local aqs_eps = embedded_cluster_utils.get_endpoints(device, clusters.AirQuality.ID)
  local device_type = get_device_type(driver, device)
  local profile_name = "thermostat"
  if device_type == RAC_DEVICE_TYPE_ID then
    device.log.warn_with({hub_logs=true}, "Room Air Conditioner supports only one profile")
  elseif device_type == FAN_DEVICE_TYPE_ID then
    device.log.warn_with({hub_logs=true}, "Fan supports only one profile")
  elseif device_type == AP_DEVICE_TYPE_ID then
    profile_name = "air-purifier"
    if #hepa_filter_eps > 0 and #ac_filter_eps > 0 then
      profile_name = profile_name .. "-hepa" .. "-ac"
    elseif #hepa_filter_eps > 0 then
      profile_name = profile_name .. "-hepa"
    elseif #ac_filter_eps > 0 then
      profile_name = profile_name .. "-ac"
    end
    if #wind_eps > 0 then
      profile_name = profile_name .. "-wind"
    end

    if #thermo_eps > 0 then
      profile_name = profile_name .. "-thermostat"
      if #humidity_eps > 0 and #fan_eps > 0 then
        profile_name = profile_name .. "-humidity" .. "-fan"
      elseif #humidity_eps > 0 then
        profile_name = profile_name .. "-humidity"
      elseif #fan_eps > 0 then
        profile_name = profile_name .. "-fan"
      end

      if #heat_eps == 0 and #cool_eps == 0 then
        device.log.warn_with({hub_logs=true}, "Thermostat does not support heating or cooling. No matching profile")
        return
      elseif #heat_eps > 0 and #cool_eps == 0 then
        profile_name = profile_name .. "-heating-only"
      elseif #cool_eps > 0 and #heat_eps == 0 then
        profile_name = profile_name .. "-cooling-only"
      end

      -- TODO remove this in favor of reading Thermostat clusters AttributeList attribute
      -- to determine support for ThermostatRunningState
      -- Add nobattery profiles if updated
      profile_name = profile_name .. "-nostate"

      if #battery_eps == 0 then
        profile_name = profile_name .. "-nobattery"
      end
    end

    if #aqs_eps > 0 then
      profile_name = profile_name .. "-aqs"
    end

    local meas_name, level_name = create_level_measurement_profile(device)

    if meas_name ~= "" then
      profile_name = profile_name .. meas_name .. "-meas"
    end

    if level_name ~= "" then
      profile_name = profile_name .. level_name .. "-level"
    end

    device.log.info_with({hub_logs=true}, string.format("Updating device profile to %s.", profile_name))
    device:try_update_metadata({profile = profile_name})
  elseif #thermo_eps == 1 then
    if #humidity_eps > 0 and #fan_eps > 0 then
      profile_name = profile_name .. "-humidity" .. "-fan"
    elseif #humidity_eps > 0 then
      profile_name = profile_name .. "-humidity"
    elseif #fan_eps > 0 then
      profile_name = profile_name .. "-fan"
    end

    if #heat_eps == 0 and #cool_eps == 0 then
      device.log.warn_with({hub_logs=true}, "Thermostat does not support heating or cooling. No matching profile")
      return
    elseif #heat_eps > 0 and #cool_eps == 0 then
      profile_name = profile_name .. "-heating-only"
    elseif #cool_eps > 0 and #heat_eps == 0 then
      profile_name = profile_name .. "-cooling-only"
    end

    -- TODO remove this in favor of reading Thermostat clusters AttributeList attribute
    -- to determine support for ThermostatRunningState
    -- Add nobattery profiles if updated
    profile_name = profile_name .. "-nostate"

    if #battery_eps == 0 then
      profile_name = profile_name .. "-nobattery"
    end

    device.log.info_with({hub_logs=true}, string.format("Updating device profile to %s.", profile_name))
    device:try_update_metadata({profile = profile_name})
  elseif #fan_eps == 1 then
    profile_name = "fan"
    device.log.info_with({hub_logs=true}, string.format("Updating device profile to %s.", profile_name))
    device:try_update_metadata({profile = profile_name})
  else
    device.log.warn_with({hub_logs=true}, "Device does not support thermostat cluster")
  end

<<<<<<< HEAD
  --Query setpoint limits if needed
  local setpoint_limit_read = im.InteractionRequest(im.InteractionRequest.RequestType.READ, {})
  if #heat_eps ~= 0 and device:get_field(setpoint_limit_device_field.MIN_HEAT) == nil then
    setpoint_limit_read:merge(clusters.Thermostat.attributes.AbsMinHeatSetpointLimit:read())
  end
  if #heat_eps ~= 0 and device:get_field(setpoint_limit_device_field.MAX_HEAT) == nil then
    setpoint_limit_read:merge(clusters.Thermostat.attributes.AbsMaxHeatSetpointLimit:read())
  end
  if #cool_eps ~= 0 and device:get_field(setpoint_limit_device_field.MIN_COOL) == nil then
    setpoint_limit_read:merge(clusters.Thermostat.attributes.AbsMinCoolSetpointLimit:read())
  end
  if #cool_eps ~= 0 and device:get_field(setpoint_limit_device_field.MAX_COOL) == nil then
    setpoint_limit_read:merge(clusters.Thermostat.attributes.AbsMaxCoolSetpointLimit:read())
  end
  if #auto_eps ~= 0 and device:get_field(setpoint_limit_device_field.MIN_DEADBAND) == nil then
    setpoint_limit_read:merge(clusters.Thermostat.attributes.MinSetpointDeadBand:read())
  end
  if #setpoint_limit_read.info_blocks ~= 0 then
    device:send(setpoint_limit_read)
  end
end

=======
>>>>>>> 2a586eb5
local function device_added(driver, device)
  device:send(clusters.Thermostat.attributes.ControlSequenceOfOperation:read(device))
  device:send(clusters.FanControl.attributes.FanModeSequence:read(device))
  device:send(clusters.FanControl.attributes.WindSupport:read(device))
end

local function store_unit_factory(capability_name)
  return function(driver, device, ib, response)
    device:set_field(capability_name.."_unit", ib.data.value, {persist = true})
  end
end

local units = {
  PPM = 0,
  PPB = 1,
  PPT = 2,
  MGM3 = 3,
  UGM3 = 4,
  NGM3 = 5,
  PM3 = 6,
  BQM3 = 7,
  PCIL = 0xFF -- not in matter spec
}

local unit_strings = {
  [units.PPM] = "ppm",
  [units.PPB] = "ppb",
  [units.PPT] = "ppt",
  [units.MGM3] = "mg/m^3",
  [units.NGM3] = "ng/m^3",
  [units.UGM3] = "μg/m^3",
  [units.BQM3] = "Bq/m^3",
  [units.PCIL] = "pCi/L"
}

local unit_default = {
  [capabilities.carbonMonoxideMeasurement.NAME] = units.PPM,
  [capabilities.carbonDioxideMeasurement.NAME] = units.PPM,
  [capabilities.nitrogenDioxideMeasurement.NAME] = units.PPM,
  [capabilities.ozoneMeasurement.NAME] = units.PPM,
  [capabilities.formaldehydeMeasurement.NAME] = units.PPM,
  [capabilities.veryFineDustSensor.NAME] = units.UGM3,
  [capabilities.fineDustSensor.NAME] = units.UGM3,
  [capabilities.dustSensor.NAME] = units.UGM3,
  [capabilities.radonMeasurement.NAME] = units.BQM3,
  [capabilities.tvocMeasurement.NAME] = units.PPM
}

-- All ConcentrationMesurement clusters inherit from the same base cluster definitions,
-- so CarbonMonoxideConcentratinMeasurement is used below but the same enum types exist
-- in all ConcentrationMeasurement clusters
local level_strings = {
  [clusters.CarbonMonoxideConcentrationMeasurement.types.LevelValueEnum.UNKNOWN] = "unknown",
  [clusters.CarbonMonoxideConcentrationMeasurement.types.LevelValueEnum.LOW] = "good",
  [clusters.CarbonMonoxideConcentrationMeasurement.types.LevelValueEnum.MEDIUM] = "moderate",
  [clusters.CarbonMonoxideConcentrationMeasurement.types.LevelValueEnum.HIGH] = "unhealthy",
  [clusters.CarbonMonoxideConcentrationMeasurement.types.LevelValueEnum.CRITICAL] = "hazardous",
}

-- measured in g/mol
local molecular_weights = {
  [capabilities.carbonDioxideMeasurement.NAME] = 44.010,
  [capabilities.nitrogenDioxideMeasurement.NAME] = 28.014,
  [capabilities.ozoneMeasurement.NAME] = 48.0,
  [capabilities.formaldehydeMeasurement.NAME] = 30.031,
  [capabilities.veryFineDustSensor.NAME] = "N/A",
  [capabilities.fineDustSensor.NAME] = "N/A",
  [capabilities.dustSensor.NAME] = "N/A",
  [capabilities.radonMeasurement.NAME] = 222.018,
  [capabilities.tvocMeasurement.NAME] = "N/A",
}

local conversion_tables = {
  [units.PPM] = {
    [units.PPM] = function(value) return utils.round(value) end,
    [units.UGM3] = function(value, molecular_weight) return utils.round((value * molecular_weight * 10^3) / MGM3_PPM_CONVERSION_FACTOR) end,
    [units.MGM3] = function(value, molecular_weight) return utils.round((value * molecular_weight) / MGM3_PPM_CONVERSION_FACTOR) end,
  },
  [units.PPB] = {
    [units.PPM] = function(value) return utils.round(value/(10^3)) end
  },
  [units.PPT] = {
    [units.PPM] = function(value) return utils.round(value/(10^6)) end
  },
  [units.MGM3] = {
    [units.UGM3] = function(value) return utils.round(value * (10^3)) end,
    [units.PPM] = function(value, molecular_weight) return utils.round((value * MGM3_PPM_CONVERSION_FACTOR) / molecular_weight) end,
  },
  [units.UGM3] = {
    [units.UGM3] = function(value) return utils.round(value) end,
    [units.PPM] = function(value, molecular_weight) return utils.round((value * MGM3_PPM_CONVERSION_FACTOR) / (molecular_weight * 10^3)) end,
  },
  [units.NGM3] = {
    [units.UGM3] = function(value) return utils.round(value/(10^3)) end
  },
  [units.BQM3] = {
    [units.PCIL] = function(value) return utils.round(value/37) end
  },
}

local function unit_conversion(value, from_unit, to_unit, capability_name)
  local conversion_function = conversion_tables[from_unit][to_unit]
  if not conversion_function then
    log.info_with( {hub_logs = true} , string.format("Unsupported unit conversion from %s to %s", unit_strings[from_unit], unit_strings[to_unit]))
    return
  end

  if not value then
    log.info_with( {hub_logs = true} , "unit conversion value is nil")
    return
  end

  return conversion_function(value, molecular_weights[capability_name])
end

local function measurementHandlerFactory(capability_name, attribute, target_unit)
  return function(driver, device, ib, response)
    local reporting_unit = device:get_field(capability_name.."_unit")

    if not reporting_unit then
      reporting_unit = unit_default[capability_name]
      device:set_field(capability_name.."_unit", reporting_unit, {persist = true})
    end

    local value = nil
    if reporting_unit then
      value = unit_conversion(ib.data.value, reporting_unit, target_unit, capability_name)
    end

    if value then
      device:emit_event_for_endpoint(ib.endpoint_id, attribute({value = value, unit = unit_strings[target_unit]}))
      -- handle case where device profile supports both fineDustLevel and dustLevel
      if capability_name == capabilities.fineDustSensor.NAME and device:supports_capability(capabilities.dustSensor) then
        device:emit_event_for_endpoint(ib.endpoint_id, capabilities.dustSensor.fineDustLevel({value = value, unit = unit_strings[target_unit]}))
      end
    end
  end
end

local function levelHandlerFactory(attribute)
  return function(driver, device, ib, response)
    device:emit_event_for_endpoint(ib.endpoint_id, attribute(level_strings[ib.data.value]))
  end
end

-- handlers
local function air_quality_attr_handler(driver, device, ib, response)
  local state = ib.data.value
  if state == 0 then -- Unknown
    device:emit_event_for_endpoint(ib.endpoint_id, capabilities.airQualityHealthConcern.airQualityHealthConcern.unknown())
  elseif state == 1 then -- Good
    device:emit_event_for_endpoint(ib.endpoint_id, capabilities.airQualityHealthConcern.airQualityHealthConcern.good())
  elseif state == 2 then -- Fair
    device:emit_event_for_endpoint(ib.endpoint_id, capabilities.airQualityHealthConcern.airQualityHealthConcern.moderate())
  elseif state == 3 then -- Moderate
    device:emit_event_for_endpoint(ib.endpoint_id, capabilities.airQualityHealthConcern.airQualityHealthConcern.slightlyUnhealthy())
  elseif state == 4 then -- Poor
    device:emit_event_for_endpoint(ib.endpoint_id, capabilities.airQualityHealthConcern.airQualityHealthConcern.unhealthy())
  elseif state == 5 then -- VeryPoor
    device:emit_event_for_endpoint(ib.endpoint_id, capabilities.airQualityHealthConcern.airQualityHealthConcern.veryUnhealthy())
  elseif state == 6 then -- ExtremelyPoor
    device:emit_event_for_endpoint(ib.endpoint_id, capabilities.airQualityHealthConcern.airQualityHealthConcern.hazardous())
  end
end

local function on_off_attr_handler(driver, device, ib, response)
  if ib.data.value then
    device:emit_event_for_endpoint(ib.endpoint_id, capabilities.switch.switch.on())
  else
    device:emit_event_for_endpoint(ib.endpoint_id, capabilities.switch.switch.off())
  end
end

local function temp_event_handler(attribute)
  return function(driver, device, ib, response)
    local temp = ib.data.value / 100.0
    local unit = "C"
    device:emit_event_for_endpoint(ib.endpoint_id, attribute({value = temp, unit = unit}))
  end
end

local function humidity_attr_handler(driver, device, ib, response)
  local humidity = math.floor(ib.data.value / 100.0)
  device:emit_event_for_endpoint(ib.endpoint_id, capabilities.relativeHumidityMeasurement.humidity(humidity))
end

local function system_mode_handler(driver, device, ib, response)
  if THERMOSTAT_MODE_MAP[ib.data.value] then
    device:emit_event_for_endpoint(ib.endpoint_id, THERMOSTAT_MODE_MAP[ib.data.value]())
    local supported_modes = device:get_latest_state(device:endpoint_to_component(ib.endpoint_id), capabilities.thermostatMode.ID, capabilities.thermostatMode.supportedThermostatModes.NAME) or {}
    -- TODO: remove -- this has been fixed upstream
    local sm = utils.deep_copy(supported_modes)
    -- if we get a mode report from the thermostat that isn't in the supported modes, then we need to update the supported modes
    for _, mode in ipairs(supported_modes) do
      if mode == THERMOSTAT_MODE_MAP[ib.data.value].NAME then
        return
      end
    end
    -- if we get here, then the reported mode was not in our mode map
    table.insert(sm, THERMOSTAT_MODE_MAP[ib.data.value].NAME)
    local event = capabilities.thermostatMode.supportedThermostatModes(sm, {visibility = {displayed = false}})
    device:emit_event_for_endpoint(ib.endpoint_id, event)
  end
end

local function running_state_handler(driver, device, ib, response)
  for mode, operating_state in pairs(THERMOSTAT_OPERATING_MODE_MAP) do
    if ((ib.data.value >> mode) & 1) > 0 then
      device:emit_event_for_endpoint(ib.endpoint_id, operating_state())
      return
    end
  end
  device:emit_event_for_endpoint(ib.endpoint_id, capabilities.thermostatOperatingState.thermostatOperatingState.idle())
end

local function sequence_of_operation_handler(driver, device, ib, response)
  -- the values reported here are kind of limited in terms of our mapping, i.e. there's no way to know about whether
  -- or not the device supports emergency heat or fan only
  local supported_modes = {capabilities.thermostatMode.thermostatMode.off.NAME}

  local auto = device:get_endpoints(clusters.Thermostat.ID, {feature_bitmap = clusters.Thermostat.types.ThermostatFeature.auto})
  if #auto > 0 then
    table.insert(supported_modes, capabilities.thermostatMode.thermostatMode.auto.NAME)
  end

  if ib.data.value <= clusters.Thermostat.attributes.ControlSequenceOfOperation.COOLING_WITH_REHEAT then
    table.insert(supported_modes, capabilities.thermostatMode.thermostatMode.cool.NAME)
    -- table.insert(supported_modes, capabilities.thermostatMode.thermostatMode.precooling.NAME)
  elseif ib.data.value <= clusters.Thermostat.attributes.ControlSequenceOfOperation.HEATING_WITH_REHEAT then
    table.insert(supported_modes, capabilities.thermostatMode.thermostatMode.heat.NAME)
    -- table.insert(supported_modes, capabilities.thermostatMode.thermostatMode.emergencyheat.NAME)
  elseif ib.data.value <= clusters.Thermostat.attributes.ControlSequenceOfOperation.COOLING_AND_HEATING_WITH_REHEAT then
    table.insert(supported_modes, capabilities.thermostatMode.thermostatMode.cool.NAME)
    table.insert(supported_modes, capabilities.thermostatMode.thermostatMode.heat.NAME)
  end
  local event = capabilities.thermostatMode.supportedThermostatModes(supported_modes, {visibility = {displayed = false}})
  device:emit_event_for_endpoint(ib.endpoint_id, event)
end

local function min_deadband_limit_handler(driver, device, ib, response)
  local val = ib.data.value / 10.0
  log.info("Setting " .. setpoint_limit_device_field.MIN_DEADBAND .. " to " .. string.format("%s", val))
  device:set_field(setpoint_limit_device_field.MIN_DEADBAND, val, { persist = true })
end

local function fan_mode_handler(driver, device, ib, response)
  if device:supports_capability_by_id(capabilities.airConditionerFanMode.ID) then
    -- Room Air Conditioner
    if ib.data.value == clusters.FanControl.attributes.FanMode.OFF then
      device:emit_event_for_endpoint(ib.endpoint_id, capabilities.airConditionerFanMode.fanMode("off"))
    elseif ib.data.value == clusters.FanControl.attributes.FanMode.LOW then
      device:emit_event_for_endpoint(ib.endpoint_id, capabilities.airConditionerFanMode.fanMode("low"))
    elseif ib.data.value == clusters.FanControl.attributes.FanMode.MEDIUM then
      device:emit_event_for_endpoint(ib.endpoint_id, capabilities.airConditionerFanMode.fanMode("medium"))
    elseif ib.data.value == clusters.FanControl.attributes.FanMode.HIGH then
      device:emit_event_for_endpoint(ib.endpoint_id, capabilities.airConditionerFanMode.fanMode("high"))
    else
      device:emit_event_for_endpoint(ib.endpoint_id, capabilities.airConditionerFanMode.fanMode("auto"))
    end
  elseif device:supports_capability_by_id(capabilities.airPurifierFanMode.ID) then
    if ib.data.value == clusters.FanControl.attributes.FanMode.OFF then
      device:emit_event_for_endpoint(ib.endpoint_id, capabilities.airPurifierFanMode.airPurifierFanMode.off())
    elseif ib.data.value == clusters.FanControl.attributes.FanMode.LOW then
      device:emit_event_for_endpoint(ib.endpoint_id, capabilities.airPurifierFanMode.airPurifierFanMode.low())
    elseif ib.data.value == clusters.FanControl.attributes.FanMode.MEDIUM then
      device:emit_event_for_endpoint(ib.endpoint_id, capabilities.airPurifierFanMode.airPurifierFanMode.medium())
    elseif ib.data.value == clusters.FanControl.attributes.FanMode.HIGH then
      device:emit_event_for_endpoint(ib.endpoint_id, capabilities.airPurifierFanMode.airPurifierFanMode.high())
    else
      device:emit_event_for_endpoint(ib.endpoint_id, capabilities.airPurifierFanMode.airPurifierFanMode.auto())
    end
  else
    -- Thermostat
    if ib.data.value == clusters.FanControl.attributes.FanMode.AUTO or
      ib.data.value == clusters.FanControl.attributes.FanMode.SMART then
      device:emit_event_for_endpoint(ib.endpoint_id, capabilities.thermostatFanMode.thermostatFanMode.auto())
    elseif ib.data.value ~= clusters.FanControl.attributes.FanMode.OFF then -- we don't have an "off" value
      device:emit_event_for_endpoint(ib.endpoint_id, capabilities.thermostatFanMode.thermostatFanMode.on())
    end
  end
end

local function fan_mode_sequence_handler(driver, device, ib, response)
  if device:supports_capability_by_id(capabilities.airConditionerFanMode.ID) then
    -- Room Air Conditioner
    local supportedAcFanModes
    if ib.data.value == clusters.FanControl.attributes.FanModeSequence.OFF_LOW_MED_HIGH then
      supportedAcFanModes = {
        "off",
        "low",
        "medium",
        "high"
      }
    elseif ib.data.value == clusters.FanControl.attributes.FanModeSequence.OFF_LOW_HIGH then
      supportedAcFanModes = {
        "off",
        "low",
        "high"
      }
    elseif ib.data.value == clusters.FanControl.attributes.FanModeSequence.OFF_LOW_MED_HIGH_AUTO then
      supportedAcFanModes = {
        "off",
        "low",
        "medium",
        "high",
        "auto"
      }
    elseif ib.data.value == clusters.FanControl.attributes.FanModeSequence.OFF_LOW_HIGH_AUTO then
      supportedAcFanModes = {
        "off",
        "low",
        "high",
        "auto"
      }
    elseif ib.data.value == clusters.FanControl.attributes.FanModeSequence.OFF_ON_AUTO then
      supportedAcFanModes = {
        "off",
        "high",
        "auto"
      }
    else
      supportedAcFanModes = {
        "off",
        "high"
      }
    end
    local event = capabilities.airConditionerFanMode.supportedAcFanModes(supportedAcFanModes, {visibility = {displayed = false}})
    device:emit_event_for_endpoint(ib.endpoint_id, event)
  elseif device:supports_capability_by_id(capabilities.airPurifierFanMode.ID) then
    -- Air Purifier
    local supportedAirPurifierFanModes
    if ib.data.value == clusters.FanControl.attributes.FanModeSequence.OFF_LOW_MED_HIGH then
      supportedAirPurifierFanModes = {
        capabilities.airPurifierFanMode.airPurifierFanMode.off.NAME,
        capabilities.airPurifierFanMode.airPurifierFanMode.low.NAME,
        capabilities.airPurifierFanMode.airPurifierFanMode.medium.NAME,
        capabilities.airPurifierFanMode.airPurifierFanMode.high.NAME
      }
    elseif ib.data.value == clusters.FanControl.attributes.FanModeSequence.OFF_LOW_HIGH then
      supportedAirPurifierFanModes = {
        capabilities.airPurifierFanMode.airPurifierFanMode.off.NAME,
        capabilities.airPurifierFanMode.airPurifierFanMode.low.NAME,
        capabilities.airPurifierFanMode.airPurifierFanMode.high.NAME
      }
    elseif ib.data.value == clusters.FanControl.attributes.FanModeSequence.OFF_LOW_MED_HIGH_AUTO then
      supportedAirPurifierFanModes = {
        capabilities.airPurifierFanMode.airPurifierFanMode.off.NAME,
        capabilities.airPurifierFanMode.airPurifierFanMode.low.NAME,
        capabilities.airPurifierFanMode.airPurifierFanMode.medium.NAME,
        capabilities.airPurifierFanMode.airPurifierFanMode.high.NAME,
        capabilities.airPurifierFanMode.airPurifierFanMode.auto.NAME
      }
    elseif ib.data.value == clusters.FanControl.attributes.FanModeSequence.OFF_LOW_HIGH_AUTO then
      supportedAirPurifierFanModes = {
        capabilities.airPurifierFanMode.airPurifierFanMode.off.NAME,
        capabilities.airPurifierFanMode.airPurifierFanMode.low.NAME,
        capabilities.airPurifierFanMode.airPurifierFanMode.high.NAME,
        capabilities.airPurifierFanMode.airPurifierFanMode.auto.NAME
      }
    elseif ib.data.value == clusters.FanControl.attributes.FanModeSequence.OFF_ON_AUTO then
      supportedAirPurifierFanModes = {
        capabilities.airPurifierFanMode.airPurifierFanMode.off.NAME,
        capabilities.airPurifierFanMode.airPurifierFanMode.high.NAME,
        capabilities.airPurifierFanMode.airPurifierFanMode.auto.NAME
      }
    else
      supportedAirPurifierFanModes = {
        capabilities.airPurifierFanMode.airPurifierFanMode.off.NAME,
        capabilities.airPurifierFanMode.airPurifierFanMode.high.NAME
      }
    end
    local event = capabilities.airPurifierFanMode.supportedAirPurifierFanModes(supportedAirPurifierFanModes, {visibility = {displayed = false}})
    device:emit_event_for_endpoint(ib.endpoint_id, event)
  else
    -- Thermostat
    -- Our thermostat fan mode control is probably not granular enough to handle the supported modes here well
    -- definitely meant for actual fans and not HVAC fans
    if ib.data.value >= clusters.FanControl.attributes.FanModeSequence.OFF_LOW_MED_HIGH_AUTO and
      ib.data.value <= clusters.FanControl.attributes.FanModeSequence.OFF_ON_AUTO then
      device:emit_event_for_endpoint(ib.endpoint_id, capabilities.thermostatFanMode.supportedThermostatFanModes(
        {capabilities.thermostatFanMode.thermostatFanMode.auto.NAME, capabilities.thermostatFanMode.thermostatFanMode.on.NAME},
        {visibility = {displayed = false}}
      ))
    else
      device:emit_event_for_endpoint(ib.endpoint_id, capabilities.thermostatFanMode.supportedThermostatFanModes(
        {capabilities.thermostatFanMode.thermostatFanMode.on.NAME},
        {visibility = {displayed = false}}
      ))
    end
  end
end

local function fan_speed_percent_attr_handler(driver, device, ib, response)
  local speed = 0
  if ib.data.value ~= nil then
    speed = ib.data.value
  end
  device:emit_event_for_endpoint(ib.endpoint_id, capabilities.fanSpeedPercent.percent(speed))
end

local function wind_support_handler(driver, device, ib, response)
  local supported_wind_modes = {capabilities.windMode.windMode.noWind.NAME}
  for mode, wind_mode in pairs(WIND_MODE_MAP) do
    if ((ib.data.value >> mode) & 1) > 0 then
      table.insert(supported_wind_modes, wind_mode.NAME)
    end
  end
  local event = capabilities.windMode.supportedWindModes(supported_wind_modes, {visibility = {displayed = false}})
  device:emit_event_for_endpoint(ib.endpoint_id, event)
end

local function wind_setting_handler(driver, device, ib, response)
  for index, wind_mode in pairs(WIND_MODE_MAP) do
    if ((ib.data.value >> index) & 1) > 0 then
      device:emit_event_for_endpoint(ib.endpoint_id, wind_mode())
      return
    end
  end
  device:emit_event_for_endpoint(ib.endpoint_id, capabilities.windMode.windMode.noWind())
end

local function hepa_filter_condition_handler(driver, device, ib, response)
  local component = device.profile.components["hepaFilter"]
  local condition = ib.data.value
  device:emit_component_event(component, capabilities.filterState.filterLifeRemaining(condition))
end

local function hepa_filter_change_indication_handler(driver, device, ib, response)
  local component = device.profile.components["hepaFilter"]
  if ib.data.value == clusters.HepaFilterMonitoring.attributes.ChangeIndication.OK then
    device:emit_component_event(component, capabilities.filterStatus.filterStatus.normal())
  elseif ib.data.value == clusters.HepaFilterMonitoring.attributes.ChangeIndication.WARNING then
    device:emit_component_event(component, capabilities.filterStatus.filterStatus.normal())
  elseif ib.data.value == clusters.HepaFilterMonitoring.attributes.ChangeIndication.CRITICAL then
    device:emit_component_event(component, capabilities.filterStatus.filterStatus.replace())
  end
end

local function activated_carbon_filter_condition_handler(driver, device, ib, response)
  local component = device.profile.components["activatedCarbonFilter"]
  local condition = ib.data.value
  device:emit_component_event(component, capabilities.filterState.filterLifeRemaining(condition))
end

local function activated_carbon_filter_change_indication_handler(driver, device, ib, response)
  local component = device.profile.components["activatedCarbonFilter"]
  if ib.data.value == clusters.ActivatedCarbonFilterMonitoring.attributes.ChangeIndication.OK then
    device:emit_component_event(component, capabilities.filterStatus.filterStatus.normal())
  elseif ib.data.value == clusters.ActivatedCarbonFilterMonitoring.attributes.ChangeIndication.WARNING then
    device:emit_component_event(component, capabilities.filterStatus.filterStatus.normal())
  elseif ib.data.value == clusters.ActivatedCarbonFilterMonitoring.attributes.ChangeIndication.CRITICAL then
    device:emit_component_event(component, capabilities.filterStatus.filterStatus.replace())
  end
end

local function handle_switch_on(driver, device, cmd)
  local endpoint_id = device:component_to_endpoint(cmd.component)
  local req = clusters.OnOff.server.commands.On(device, endpoint_id)
  device:send(req)
end

local function handle_switch_off(driver, device, cmd)
  local endpoint_id = device:component_to_endpoint(cmd.component)
  local req = clusters.OnOff.server.commands.Off(device, endpoint_id)
  device:send(req)
end

local function set_thermostat_mode(driver, device, cmd)
  local mode_id = nil
  for value, mode in pairs(THERMOSTAT_MODE_MAP) do
    if mode.NAME == cmd.args.mode then
      mode_id = value
      break
    end
  end
  if mode_id then
    device:send(clusters.Thermostat.attributes.SystemMode:write(device, device:component_to_endpoint(cmd.component), mode_id))
  end
end

local thermostat_mode_setter = function(mode_name)
  return function(driver, device, cmd)
    return set_thermostat_mode(driver, device, {component = cmd.component, args = {mode = mode_name}})
  end
end

local function set_setpoint(setpoint)
  return function(driver, device, cmd)
    local value = cmd.args.setpoint
    if (value >= 40) then -- assume this is a fahrenheit value
      value = utils.f_to_c(value)
    end

    -- Gather cached setpoint values when considering setpoint limits
    -- Note: cached values should always exist, but defaults are chosen just in case to prevent
    -- nil operation errors, and deadband logic from triggering.
    local cached_cooling_val, cooling_setpoint = device:get_latest_state(
      cmd.component, capabilities.thermostatCoolingSetpoint.ID,
      capabilities.thermostatCoolingSetpoint.coolingSetpoint.NAME,
      100, { value = 100, unit = "C" }
    )
    if cooling_setpoint and cooling_setpoint.unit == "F" then
      cached_cooling_val = utils.f_to_c(cached_cooling_val)
    end
    local cached_heating_val, heating_setpoint = device:get_latest_state(
      cmd.component, capabilities.thermostatHeatingSetpoint.ID,
      capabilities.thermostatHeatingSetpoint.heatingSetpoint.NAME,
      0, { value = 0, unit = "C" }
    )
    if heating_setpoint and heating_setpoint.unit == "F" then
      cached_heating_val = utils.f_to_c(cached_heating_val)
    end
    local is_auto_capable = #device:get_endpoints(
      clusters.Thermostat.ID,
      {feature_bitmap = clusters.Thermostat.types.ThermostatFeature.AUTOMODE}
    ) > 0

    --Check setpoint limits for the device
    local setpoint_type = string.match(setpoint.NAME, "Heat") or "Cool"
    local deadband = device:get_field(setpoint_limit_device_field.MIN_DEADBAND) or 2.5 --spec default
    if setpoint_type == "Heat" then
      local min = device:get_field(setpoint_limit_device_field.MIN_HEAT) or 0
      local max = device:get_field(setpoint_limit_device_field.MAX_HEAT) or 100
      if value < min or value > max then
        log.warn(string.format(
          "Invalid setpoint (%s) outside the min (%s) and the max (%s)",
          value, min, max
        ))
        device:emit_event(capabilities.thermostatHeatingSetpoint.heatingSetpoint(heating_setpoint))
        return
      end
      if is_auto_capable and value > (cached_cooling_val - deadband) then
        log.warn(string.format(
          "Invalid setpoint (%s) is greater than the cooling setpoint (%s) with the deadband (%s)",
          value, cooling_setpoint, deadband
        ))
        device:emit_event(capabilities.thermostatHeatingSetpoint.heatingSetpoint(heating_setpoint))
        return
      end
    else
      local min = device:get_field(setpoint_limit_device_field.MIN_COOL) or 0
      local max = device:get_field(setpoint_limit_device_field.MAX_COOL) or 100
      if value < min or value > max then
        log.warn(string.format(
          "Invalid setpoint (%s) outside the min (%s) and the max (%s)",
          value, min, max
        ))
        device:emit_event(capabilities.thermostatCoolingSetpoint.coolingSetpoint(cooling_setpoint))
        return
      end
      if is_auto_capable and value < (cached_heating_val + deadband) then
        log.warn(string.format(
          "Invalid setpoint (%s) is less than the heating setpoint (%s) with the deadband (%s)",
          value, heating_setpoint, deadband
        ))
        device:emit_event(capabilities.thermostatCoolingSetpoint.coolingSetpoint(cooling_setpoint))
        return
      end
    end
    device:send(setpoint:write(device, device:component_to_endpoint(cmd.component), utils.round(value * 100.0)))
  end
end

local function setpoint_limit_handler(limit_field)
  return function(driver, device, ib, response)
    local val = ib.data.value / 100.0
    log.info("Setting " .. limit_field .. " to " .. string.format("%s", val))
    device:set_field(limit_field, val, { persist = true })
  end
end

local function set_thermostat_fan_mode(driver, device, cmd)
  local fan_mode_id = nil
  if cmd.args.mode == capabilities.thermostatFanMode.thermostatFanMode.auto.NAME then
    fan_mode_id = clusters.FanControl.attributes.FanMode.AUTO
  elseif cmd.args.mode == capabilities.thermostatFanMode.thermostatFanMode.on.NAME then
    fan_mode_id = clusters.FanControl.attributes.FanMode.ON
  end
  if fan_mode_id then
    device:send(clusters.FanControl.attributes.FanMode:write(device, device:component_to_endpoint(cmd.component), fan_mode_id))
  end
end

local function thermostat_fan_mode_setter(mode_name)
  return function(driver, device, cmd)
    return set_thermostat_fan_mode(driver, device, {component = cmd.component, args = {mode = mode_name}})
  end
end

local function set_fan_mode(driver, device, cmd)
  local fan_mode_id
  if cmd.args.fanMode == "off" then
    fan_mode_id = clusters.FanControl.attributes.FanMode.OFF
  elseif cmd.args.fanMode == "low" then
    fan_mode_id = clusters.FanControl.attributes.FanMode.LOW
  elseif cmd.args.fanMode == "medium" then
    fan_mode_id = clusters.FanControl.attributes.FanMode.MEDIUM
  elseif cmd.args.fanMode == "high" then
    fan_mode_id = clusters.FanControl.attributes.FanMode.HIGH
  elseif cmd.args.fanMode == "auto" then
    fan_mode_id = clusters.FanControl.attributes.FanMode.AUTO
  else
    fan_mode_id = clusters.FanControl.attributes.FanMode.OFF
  end
  if fan_mode_id then
    device:send(clusters.FanControl.attributes.FanMode:write(device, device:component_to_endpoint(cmd.component), fan_mode_id))
  end
end

local function set_air_purifier_fan_mode(driver, device, cmd)
  local fan_mode_id
  if cmd.args.airPurifierFanMode == capabilities.airPurifierFanMode.airPurifierFanMode.low.NAME then
    fan_mode_id = clusters.FanControl.attributes.FanMode.LOW
  elseif cmd.args.airPurifierFanMode == capabilities.airPurifierFanMode.airPurifierFanMode.sleep.NAME then
    fan_mode_id = clusters.FanControl.attributes.FanMode.LOW
  elseif cmd.args.airPurifierFanMode == capabilities.airPurifierFanMode.airPurifierFanMode.quiet.NAME then
    fan_mode_id = clusters.FanControl.attributes.FanMode.LOW
  elseif cmd.args.airPurifierFanMode == capabilities.airPurifierFanMode.airPurifierFanMode.windFree.NAME then
    fan_mode_id = clusters.FanControl.attributes.FanMode.LOW
  elseif cmd.args.airPurifierFanMode == capabilities.airPurifierFanMode.airPurifierFanMode.medium.NAME then
    fan_mode_id = clusters.FanControl.attributes.FanMode.MEDIUM
  elseif cmd.args.airPurifierFanMode == capabilities.airPurifierFanMode.airPurifierFanMode.high.NAME then
    fan_mode_id = clusters.FanControl.attributes.FanMode.HIGH
  elseif cmd.args.airPurifierFanMode == capabilities.airPurifierFanMode.airPurifierFanMode.auto.NAME then
    fan_mode_id = clusters.FanControl.attributes.FanMode.AUTO
  else
    fan_mode_id = clusters.FanControl.attributes.FanMode.OFF
  end
  if fan_mode_id then
    device:send(clusters.FanControl.attributes.FanMode:write(device, device:component_to_endpoint(cmd.component), fan_mode_id))
  end
end

local function set_fan_speed_percent(driver, device, cmd)
  local speed = math.floor(cmd.args.percent)
  device:send(clusters.FanControl.attributes.PercentSetting:write(device, device:component_to_endpoint(cmd.component), speed))
end

local function set_wind_mode(driver, device, cmd)
  local wind_mode = 0
  if cmd.args.windMode == capabilities.windMode.windMode.sleepWind.NAME then
    wind_mode = clusters.FanControl.types.WindSupportMask.SLEEP_WIND
  elseif cmd.args.windMode == capabilities.windMode.windMode.naturalWind.NAME then
    wind_mode = clusters.FanControl.types.WindSupportMask.NATURAL_WIND
  end
  device:send(clusters.FanControl.attributes.WindSetting:write(device, device:component_to_endpoint(cmd.component), wind_mode))
end

local function battery_percent_remaining_attr_handler(driver, device, ib, response)
  if ib.data.value then
    device:emit_event(capabilities.battery.battery(math.floor(ib.data.value / 2.0 + 0.5)))
  end
end

local matter_driver_template = {
  lifecycle_handlers = {
    init = device_init,
    added = device_added,
    doConfigure = do_configure,
    infoChanged = info_changed,
  },
  matter_handlers = {
    attr = {
      [clusters.OnOff.ID] = {
        [clusters.OnOff.attributes.OnOff.ID] = on_off_attr_handler,
      },
      [clusters.Thermostat.ID] = {
        [clusters.Thermostat.attributes.LocalTemperature.ID] = temp_event_handler(capabilities.temperatureMeasurement.temperature),
        [clusters.Thermostat.attributes.OccupiedCoolingSetpoint.ID] = temp_event_handler(capabilities.thermostatCoolingSetpoint.coolingSetpoint),
        [clusters.Thermostat.attributes.OccupiedHeatingSetpoint.ID] = temp_event_handler(capabilities.thermostatHeatingSetpoint.heatingSetpoint),
        [clusters.Thermostat.attributes.SystemMode.ID] = system_mode_handler,
        [clusters.Thermostat.attributes.ThermostatRunningState.ID] = running_state_handler,
        [clusters.Thermostat.attributes.ControlSequenceOfOperation.ID] = sequence_of_operation_handler,
        [clusters.Thermostat.attributes.AbsMinHeatSetpointLimit.ID] = setpoint_limit_handler(setpoint_limit_device_field.MIN_HEAT),
        [clusters.Thermostat.attributes.AbsMaxHeatSetpointLimit.ID] = setpoint_limit_handler(setpoint_limit_device_field.MAX_HEAT),
        [clusters.Thermostat.attributes.AbsMinCoolSetpointLimit.ID] = setpoint_limit_handler(setpoint_limit_device_field.MIN_COOL),
        [clusters.Thermostat.attributes.AbsMaxCoolSetpointLimit.ID] = setpoint_limit_handler(setpoint_limit_device_field.MAX_COOL),
        [clusters.Thermostat.attributes.MinSetpointDeadBand.ID] = min_deadband_limit_handler,
      },
      [clusters.FanControl.ID] = {
        [clusters.FanControl.attributes.FanModeSequence.ID] = fan_mode_sequence_handler,
        [clusters.FanControl.attributes.FanMode.ID] = fan_mode_handler,
        [clusters.FanControl.attributes.PercentCurrent.ID] = fan_speed_percent_attr_handler,
        [clusters.FanControl.attributes.WindSupport.ID] = wind_support_handler,
        [clusters.FanControl.attributes.WindSetting.ID] = wind_setting_handler
      },
      [clusters.TemperatureMeasurement.ID] = {
        [clusters.TemperatureMeasurement.attributes.MeasuredValue.ID] = temp_event_handler(capabilities.temperatureMeasurement.temperature),
      },
      [clusters.RelativeHumidityMeasurement.ID] = {
        [clusters.RelativeHumidityMeasurement.attributes.MeasuredValue.ID] = humidity_attr_handler
      },
      [clusters.PowerSource.ID] = {
        [clusters.PowerSource.attributes.BatPercentRemaining.ID] = battery_percent_remaining_attr_handler
      },
      [clusters.HepaFilterMonitoring.ID] = {
        [clusters.HepaFilterMonitoring.attributes.Condition.ID] = hepa_filter_condition_handler,
        [clusters.HepaFilterMonitoring.attributes.ChangeIndication.ID] = hepa_filter_change_indication_handler
      },
      [clusters.ActivatedCarbonFilterMonitoring.ID] = {
        [clusters.ActivatedCarbonFilterMonitoring.attributes.Condition.ID] = activated_carbon_filter_condition_handler,
        [clusters.ActivatedCarbonFilterMonitoring.attributes.ChangeIndication.ID] = activated_carbon_filter_change_indication_handler
      },
      [clusters.AirQuality.ID] = {
        [clusters.AirQuality.attributes.AirQuality.ID] = air_quality_attr_handler,
      },
      [clusters.CarbonMonoxideConcentrationMeasurement.ID] = {
        [clusters.CarbonMonoxideConcentrationMeasurement.attributes.MeasuredValue.ID] = measurementHandlerFactory(capabilities.carbonMonoxideMeasurement.NAME, capabilities.carbonMonoxideMeasurement.carbonMonoxideLevel, units.PPM),
        [clusters.CarbonMonoxideConcentrationMeasurement.attributes.MeasurementUnit.ID] = store_unit_factory(capabilities.carbonMonoxideMeasurement.NAME),
        [clusters.CarbonMonoxideConcentrationMeasurement.attributes.LevelValue.ID] = levelHandlerFactory(capabilities.carbonMonoxideHealthConcern.carbonMonoxideHealthConcern),
      },
      [clusters.CarbonDioxideConcentrationMeasurement.ID] = {
        [clusters.CarbonDioxideConcentrationMeasurement.attributes.MeasuredValue.ID] = measurementHandlerFactory(capabilities.carbonDioxideMeasurement.NAME, capabilities.carbonDioxideMeasurement.carbonDioxide, units.PPM),
        [clusters.CarbonDioxideConcentrationMeasurement.attributes.MeasurementUnit.ID] = store_unit_factory(capabilities.carbonDioxideMeasurement.NAME),
        [clusters.CarbonDioxideConcentrationMeasurement.attributes.LevelValue.ID] = levelHandlerFactory(capabilities.carbonDioxideHealthConcern.carbonDioxideHealthConcern),
      },
      [clusters.NitrogenDioxideConcentrationMeasurement.ID] = {
        [clusters.NitrogenDioxideConcentrationMeasurement.attributes.MeasuredValue.ID] = measurementHandlerFactory(capabilities.nitrogenDioxideMeasurement.NAME, capabilities.nitrogenDioxideMeasurement.nitrogenDioxide, units.PPM),
        [clusters.NitrogenDioxideConcentrationMeasurement.attributes.MeasurementUnit.ID] = store_unit_factory(capabilities.nitrogenDioxideMeasurement.NAME),
        [clusters.NitrogenDioxideConcentrationMeasurement.attributes.LevelValue.ID] = levelHandlerFactory(capabilities.nitrogenDioxideHealthConcern.nitrogenDioxideHealthConcern)
      },
      [clusters.OzoneConcentrationMeasurement.ID] = {
        [clusters.OzoneConcentrationMeasurement.attributes.MeasuredValue.ID] = measurementHandlerFactory(capabilities.ozoneMeasurement.NAME, capabilities.ozoneMeasurement.ozone, units.PPM),
        [clusters.OzoneConcentrationMeasurement.attributes.MeasurementUnit.ID] = store_unit_factory(capabilities.ozoneMeasurement.NAME),
        [clusters.OzoneConcentrationMeasurement.attributes.LevelValue.ID] = levelHandlerFactory(capabilities.ozoneHealthConcern.ozoneHealthConcern)
      },
      [clusters.FormaldehydeConcentrationMeasurement.ID] = {
        [clusters.FormaldehydeConcentrationMeasurement.attributes.MeasuredValue.ID] = measurementHandlerFactory(capabilities.formaldehydeMeasurement.NAME, capabilities.formaldehydeMeasurement.formaldehydeLevel, units.PPM),
        [clusters.FormaldehydeConcentrationMeasurement.attributes.MeasurementUnit.ID] = store_unit_factory(capabilities.formaldehydeMeasurement.NAME),
        [clusters.FormaldehydeConcentrationMeasurement.attributes.LevelValue.ID] = levelHandlerFactory(capabilities.formaldehydeHealthConcern.formaldehydeHealthConcern),
      },
      [clusters.Pm1ConcentrationMeasurement.ID] = {
        [clusters.Pm1ConcentrationMeasurement.attributes.MeasuredValue.ID] = measurementHandlerFactory(capabilities.veryFineDustSensor.NAME, capabilities.veryFineDustSensor.veryFineDustLevel, units.UGM3),
        [clusters.Pm1ConcentrationMeasurement.attributes.MeasurementUnit.ID] = store_unit_factory(capabilities.veryFineDustSensor.NAME),
        [clusters.Pm1ConcentrationMeasurement.attributes.LevelValue.ID] = levelHandlerFactory(capabilities.veryFineDustHealthConcern.veryFineDustHealthConcern),
      },
      [clusters.Pm25ConcentrationMeasurement.ID] = {
        [clusters.Pm25ConcentrationMeasurement.attributes.MeasuredValue.ID] = measurementHandlerFactory(capabilities.fineDustSensor.NAME, capabilities.fineDustSensor.fineDustLevel, units.UGM3),
        [clusters.Pm25ConcentrationMeasurement.attributes.MeasurementUnit.ID] = store_unit_factory(capabilities.fineDustSensor.NAME),
        [clusters.Pm25ConcentrationMeasurement.attributes.LevelValue.ID] = levelHandlerFactory(capabilities.fineDustHealthConcern.fineDustHealthConcern),
      },
      [clusters.Pm10ConcentrationMeasurement.ID] = {
        [clusters.Pm10ConcentrationMeasurement.attributes.MeasuredValue.ID] = measurementHandlerFactory(capabilities.dustSensor.NAME, capabilities.dustSensor.dustLevel, units.UGM3),
        [clusters.Pm10ConcentrationMeasurement.attributes.MeasurementUnit.ID] = store_unit_factory(capabilities.dustSensor.NAME),
        [clusters.Pm10ConcentrationMeasurement.attributes.LevelValue.ID] = levelHandlerFactory(capabilities.dustHealthConcern.dustHealthConcern),
      },
      [clusters.RadonConcentrationMeasurement.ID] = {
        [clusters.RadonConcentrationMeasurement.attributes.MeasuredValue.ID] = measurementHandlerFactory(capabilities.radonMeasurement.NAME, capabilities.radonMeasurement.radonLevel, units.PCIL),
        [clusters.RadonConcentrationMeasurement.attributes.MeasurementUnit.ID] = store_unit_factory(capabilities.radonMeasurement.NAME),
        [clusters.RadonConcentrationMeasurement.attributes.LevelValue.ID] = levelHandlerFactory(capabilities.radonHealthConcern.radonHealthConcern)
      },
      [clusters.TotalVolatileOrganicCompoundsConcentrationMeasurement.ID] = {
        [clusters.TotalVolatileOrganicCompoundsConcentrationMeasurement.attributes.MeasuredValue.ID] = measurementHandlerFactory(capabilities.tvocMeasurement.NAME, capabilities.tvocMeasurement.tvocLevel, units.PPM),
        [clusters.TotalVolatileOrganicCompoundsConcentrationMeasurement.attributes.MeasurementUnit.ID] = store_unit_factory(capabilities.tvocMeasurement.NAME),
        [clusters.TotalVolatileOrganicCompoundsConcentrationMeasurement.attributes.LevelValue.ID] = levelHandlerFactory(capabilities.tvocHealthConcern.tvocHealthConcern)
      }
    }
  },
  subscribed_attributes = subscribed_attributes,
  capability_handlers = {
    [capabilities.switch.ID] = {
      [capabilities.switch.commands.on.NAME] = handle_switch_on,
      [capabilities.switch.commands.off.NAME] = handle_switch_off,
    },
    [capabilities.thermostatMode.ID] = {
      [capabilities.thermostatMode.commands.setThermostatMode.NAME] = set_thermostat_mode,
      [capabilities.thermostatMode.commands.auto.NAME] = thermostat_mode_setter(capabilities.thermostatMode.thermostatMode.auto.NAME),
      [capabilities.thermostatMode.commands.off.NAME] = thermostat_mode_setter(capabilities.thermostatMode.thermostatMode.off.NAME),
      [capabilities.thermostatMode.commands.cool.NAME] = thermostat_mode_setter(capabilities.thermostatMode.thermostatMode.cool.NAME),
      [capabilities.thermostatMode.commands.heat.NAME] = thermostat_mode_setter(capabilities.thermostatMode.thermostatMode.heat.NAME),
      [capabilities.thermostatMode.commands.emergencyHeat.NAME] = thermostat_mode_setter(capabilities.thermostatMode.thermostatMode.emergency_heat.NAME)
    },
    [capabilities.thermostatFanMode.ID] = {
      [capabilities.thermostatFanMode.commands.setThermostatFanMode.NAME] = set_thermostat_fan_mode,
      [capabilities.thermostatFanMode.commands.fanAuto.NAME] = thermostat_fan_mode_setter(capabilities.thermostatFanMode.thermostatFanMode.auto.NAME),
      [capabilities.thermostatFanMode.commands.fanOn.NAME] = thermostat_fan_mode_setter(capabilities.thermostatFanMode.thermostatFanMode.on.NAME)
    },
    [capabilities.thermostatCoolingSetpoint.ID] = {
      [capabilities.thermostatCoolingSetpoint.commands.setCoolingSetpoint.NAME] = set_setpoint(clusters.Thermostat.attributes.OccupiedCoolingSetpoint)
    },
    [capabilities.thermostatHeatingSetpoint.ID] = {
      [capabilities.thermostatHeatingSetpoint.commands.setHeatingSetpoint.NAME] = set_setpoint(clusters.Thermostat.attributes.OccupiedHeatingSetpoint)
    },
    [capabilities.airConditionerFanMode.ID] = {
      [capabilities.airConditionerFanMode.commands.setFanMode.NAME] = set_fan_mode,
    },
    [capabilities.airPurifierFanMode.ID] = {
      [capabilities.airPurifierFanMode.commands.setAirPurifierFanMode.NAME] = set_air_purifier_fan_mode
    },
    [capabilities.fanSpeedPercent.ID] = {
      [capabilities.fanSpeedPercent.commands.setPercent.NAME] = set_fan_speed_percent,
    },
    [capabilities.windMode.ID] = {
      [capabilities.windMode.commands.setWindMode.NAME] = set_wind_mode,
    }
  },
  supported_capabilities = {
    capabilities.thermostatMode,
    capabilities.thermostatHeatingSetpoint,
    capabilities.thermostatCoolingSetpoint,
    capabilities.thermostatFanMode,
    capabilities.thermostatOperatingState,
    capabilities.airConditionerFanMode,
    capabilities.fanSpeedPercent,
    capabilities.airPurifierFanMode,
    capabilities.windMode,
    capabilities.battery,
    capabilities.filterState,
    capabilities.filterStatus,
    capabilities.airQualityHealthConcern,
    capabilities.carbonDioxideHealthConcern,
    capabilities.carbonDioxideMeasurement,
    capabilities.carbonMonoxideHealthConcern,
    capabilities.carbonMonoxideMeasurement,
    capabilities.nitrogenDioxideHealthConcern,
    capabilities.nitrogenDioxideMeasurement,
    capabilities.ozoneHealthConcern,
    capabilities.ozoneMeasurement,
    capabilities.formaldehydeHealthConcern,
    capabilities.formaldehydeMeasurement,
    capabilities.veryFineDustHealthConcern,
    capabilities.veryFineDustSensor,
    capabilities.fineDustHealthConcern,
    capabilities.fineDustSensor,
    capabilities.dustSensor,
    capabilities.dustHealthConcern,
    capabilities.radonHealthConcern,
    capabilities.radonMeasurement,
    capabilities.tvocHealthConcern,
    capabilities.tvocMeasurement
  },
}

local matter_driver = MatterDriver("matter-thermostat", matter_driver_template)
log.info_with({hub_logs=true}, string.format("Starting %s driver, with dispatcher: %s", matter_driver.NAME, matter_driver.matter_dispatcher))
matter_driver:run()<|MERGE_RESOLUTION|>--- conflicted
+++ resolved
@@ -426,7 +426,6 @@
     device.log.warn_with({hub_logs=true}, "Device does not support thermostat cluster")
   end
 
-<<<<<<< HEAD
   --Query setpoint limits if needed
   local setpoint_limit_read = im.InteractionRequest(im.InteractionRequest.RequestType.READ, {})
   if #heat_eps ~= 0 and device:get_field(setpoint_limit_device_field.MIN_HEAT) == nil then
@@ -449,8 +448,6 @@
   end
 end
 
-=======
->>>>>>> 2a586eb5
 local function device_added(driver, device)
   device:send(clusters.Thermostat.attributes.ControlSequenceOfOperation:read(device))
   device:send(clusters.FanControl.attributes.FanModeSequence:read(device))
