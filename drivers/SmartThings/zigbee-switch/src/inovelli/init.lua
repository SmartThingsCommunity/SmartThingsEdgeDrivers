-- Copyright 2025 SmartThings, Inc.
-- Licensed under the Apache License, Version 2.0

local clusters = require "st.zigbee.zcl.clusters"
local cluster_base = require "st.zigbee.cluster_base"
local utils = require "st.utils"
local st_device = require "st.device"
local data_types = require "st.zigbee.data_types"
local capabilities = require "st.capabilities"
local inovelli_common = require "inovelli.common"

-- Load VZM32-only dependencies (handlers will check device type)
local OccupancySensing = clusters.OccupancySensing

local LATEST_CLOCK_SET_TIMESTAMP = "latest_clock_set_timestamp"

<<<<<<< HEAD
local INOVELLI_FINGERPRINTS = {
  { mfr = "Inovelli", model = "VZM30-SN" },
  { mfr = "Inovelli", model = "VZM31-SN" },
  { mfr = "Inovelli", model = "VZM32-SN" }
}

=======
>>>>>>> fd370c2b
local PRIVATE_CLUSTER_ID = 0xFC31
local PRIVATE_CLUSTER_MMWAVE_ID = 0xFC32
local PRIVATE_CMD_NOTIF_ID = 0x01
local PRIVATE_CMD_ENERGY_RESET_ID = 0x02
local PRIVATE_CMD_SCENE_ID = 0x00
local PRIVATE_CMD_MMWAVE_ID = 0x00
local MFG_CODE = 0x122F

-- Base preferences shared by all models
local base_preference_map = {
  parameter258 = {parameter_number = 258, size = data_types.Boolean, cluster = PRIVATE_CLUSTER_ID},
  parameter52 = {parameter_number = 52, size = data_types.Boolean, cluster = PRIVATE_CLUSTER_ID},
  parameter1 = {parameter_number = 1, size = data_types.Uint8, cluster = PRIVATE_CLUSTER_ID},
  parameter2 = {parameter_number = 2, size = data_types.Uint8, cluster = PRIVATE_CLUSTER_ID},
  parameter3 = {parameter_number = 3, size = data_types.Uint8, cluster = PRIVATE_CLUSTER_ID},
  parameter4 = {parameter_number = 4, size = data_types.Uint8, cluster = PRIVATE_CLUSTER_ID},
  parameter15 = {parameter_number = 15, size = data_types.Uint8, cluster = PRIVATE_CLUSTER_ID},
  parameter95 = {parameter_number = 95, size = data_types.Uint8, cluster = PRIVATE_CLUSTER_ID},
  parameter96 = {parameter_number = 96, size = data_types.Uint8, cluster = PRIVATE_CLUSTER_ID},
  parameter97 = {parameter_number = 97, size = data_types.Uint8, cluster = PRIVATE_CLUSTER_ID},
  parameter98 = {parameter_number = 98, size = data_types.Uint8, cluster = PRIVATE_CLUSTER_ID},
}

-- Model-specific overrides/additions
local model_preference_overrides = {
  ["VZM30-SN"] = {
    parameter11 = {parameter_number = 11, size = data_types.Boolean, cluster = PRIVATE_CLUSTER_ID},
    parameter22 = {parameter_number = 22, size = data_types.Uint8, cluster = PRIVATE_CLUSTER_ID},
  },
  ["VZM31-SN"] = {
    parameter9 = {parameter_number = 9, size = data_types.Uint8, cluster = PRIVATE_CLUSTER_ID},
    parameter10 = {parameter_number = 10, size = data_types.Uint8, cluster = PRIVATE_CLUSTER_ID},
    parameter11 = {parameter_number = 11, size = data_types.Boolean, cluster = PRIVATE_CLUSTER_ID},
    parameter17 = {parameter_number = 17, size = data_types.Uint8, cluster = PRIVATE_CLUSTER_ID},
    parameter22 = {parameter_number = 22, size = data_types.Uint8, cluster = PRIVATE_CLUSTER_ID},
  },
  ["VZM32-SN"] = {
    parameter9 = {parameter_number = 9, size = data_types.Uint8, cluster = PRIVATE_CLUSTER_ID},
    parameter10 = {parameter_number = 10, size = data_types.Uint8, cluster = PRIVATE_CLUSTER_ID},
    parameter34 = {parameter_number = 34, size = data_types.Uint8, cluster = PRIVATE_CLUSTER_ID},
    parameter101 = {parameter_number = 101, size = data_types.Int16, cluster = PRIVATE_CLUSTER_MMWAVE_ID},
    parameter102 = {parameter_number = 102, size = data_types.Int16, cluster = PRIVATE_CLUSTER_MMWAVE_ID},
    parameter103 = {parameter_number = 103, size = data_types.Int16, cluster = PRIVATE_CLUSTER_MMWAVE_ID},
    parameter104 = {parameter_number = 104, size = data_types.Int16, cluster = PRIVATE_CLUSTER_MMWAVE_ID},
    parameter105 = {parameter_number = 105, size = data_types.Int16, cluster = PRIVATE_CLUSTER_MMWAVE_ID},
    parameter106 = {parameter_number = 106, size = data_types.Int16, cluster = PRIVATE_CLUSTER_MMWAVE_ID},
    parameter110 = {parameter_number = 110, size = data_types.Uint8, cluster = PRIVATE_CLUSTER_ID},
    parameter111 = {parameter_number = 111, size = data_types.Uint32, cluster = PRIVATE_CLUSTER_MMWAVE_ID},
    parameter112 = {parameter_number = 112, size = data_types.Uint8, cluster = PRIVATE_CLUSTER_MMWAVE_ID},
    parameter113 = {parameter_number = 113, size = data_types.Uint8, cluster = PRIVATE_CLUSTER_MMWAVE_ID},
    parameter114 = {parameter_number = 114, size = data_types.Uint32, cluster = PRIVATE_CLUSTER_MMWAVE_ID},
    parameter115 = {parameter_number = 115, size = data_types.Uint32, cluster = PRIVATE_CLUSTER_ID},
  }
}

local function get_preference_map_for_device(device)
  -- shallow copy base
  local merged = {}
  for k, v in pairs(base_preference_map) do merged[k] = v end
  -- merge model-specific
  local model = device and device:get_model() or nil
  local override = model and model_preference_overrides[model] or nil
  if override then
    for k, v in pairs(override) do merged[k] = v end
  end
  return merged
end

local preferences_to_numeric_value = function(new_value)
  local numeric = tonumber(new_value)
  if numeric == nil then
    numeric = new_value and 1 or 0
  end
  return numeric
end

local preferences_calculate_parameter = function(new_value, type, number)
  if number == "parameter9" or number == "parameter10" or number == "parameter13" or number == "parameter14"  or number == "parameter15" or number == "parameter55" or number == "parameter56" then
    if new_value == 101 then
      return 255
    else
      return utils.round(new_value / 100 * 254)
    end
  else
    return new_value
  end
end

local function to_boolean(value)
  if value == 0 or value == "0" then
    return false
  else
    return true
  end
end

local map_key_attribute_to_capability = {
  [0x00] = capabilities.button.button.pushed,
  [0x01] = capabilities.button.button.held,
  [0x02] = capabilities.button.button.down_hold,
  [0x03] = capabilities.button.button.pushed_2x,
  [0x04] = capabilities.button.button.pushed_3x,
  [0x05] = capabilities.button.button.pushed_4x,
  [0x06] = capabilities.button.button.pushed_5x,
}

local function button_to_component(buttonId)
  if buttonId > 0 then
    return string.format("button%d", buttonId)
  end
end

local function scene_handler(driver, device, zb_rx)
  local bytes = zb_rx.body.zcl_body.body_bytes
  local button_number = bytes:byte(1)
  local capability_attribute = map_key_attribute_to_capability[bytes:byte(2)]
  local additional_fields = { state_change = true }
  local event = capability_attribute and capability_attribute(additional_fields) or nil
  local comp = device.profile.components[button_to_component(button_number)]
  if comp ~= nil and event ~= nil then
    device:emit_component_event(comp, event)
  end
end

local function add_child(driver,parent,profile,child_type)
  local child_metadata = {
      type = "EDGE_CHILD",
      label = string.format("%s %s", parent.label, child_type:gsub("(%l)(%w*)", function(a,b) return string.upper(a)..b end)),
      profile = profile,
      parent_device_id = parent.id,
      parent_assigned_child_key = child_type,
      vendor_provided_label = string.format("%s %s", parent.label, child_type:gsub("(%l)(%w*)", function(a,b) return string.upper(a)..b end))
  }
  driver:try_create_device(child_metadata)
end

local function info_changed(driver, device, event, args)
  if device.network_type ~= st_device.NETWORK_TYPE_CHILD then
    local time_diff = 3
    local last_clock_set_time = device:get_field(LATEST_CLOCK_SET_TIMESTAMP)
    if last_clock_set_time ~= nil then time_diff = os.difftime(os.time(), last_clock_set_time) end
    device:set_field(LATEST_CLOCK_SET_TIMESTAMP, os.time(), {persist = true})
    if time_diff > 2 then
      local preferences = get_preference_map_for_device(device)
      if args.old_st_store.preferences["notificationChild"] ~= device.preferences.notificationChild and args.old_st_store.preferences["notificationChild"] == false and device.preferences.notificationChild == true then
        if not device:get_child_by_parent_assigned_key('notification') then
          add_child(driver,device,'rgbw-bulb-2700K-6500K','notification')
        end
      end
      for id, value in pairs(device.preferences) do
        if args.old_st_store.preferences[id] ~= value and preferences and preferences[id] then
            local new_parameter_value = preferences_calculate_parameter(preferences_to_numeric_value(device.preferences[id]), preferences[id].size, id)
            if(preferences[id].size == data_types.Boolean) then
              new_parameter_value = to_boolean(new_parameter_value)
            end
            if id == "parameter111" then
              device:send(cluster_base.build_manufacturer_specific_command(
                device,
                PRIVATE_CLUSTER_MMWAVE_ID,
                PRIVATE_CMD_MMWAVE_ID,
                MFG_CODE,
                utils.serialize_int(new_parameter_value,1,false,false)))
            else
              device:send(cluster_base.write_manufacturer_specific_attribute(device, preferences[id].cluster, preferences[id].parameter_number, MFG_CODE, preferences[id].size, new_parameter_value))
            end
        end
      end
    end
  end
end

local function device_added(driver, device)
    if device.network_type ~= st_device.NETWORK_TYPE_CHILD then
      device:refresh()
    else
      device:emit_event(capabilities.colorControl.hue(1))
      device:emit_event(capabilities.colorControl.saturation(1))
      device:emit_event(capabilities.colorTemperature.colorTemperatureRange({ value = {minimum = 2700, maximum = 6500} }))
      device:emit_event(capabilities.colorTemperature.colorTemperature(6500))
      device:emit_event(capabilities.switchLevel.level(100))
      device:emit_event(capabilities.switch.switch("off"))
    end
end

local function device_configure(driver, device)
  if device.network_type ~= st_device.NETWORK_TYPE_CHILD then
    inovelli_common.base_device_configure(driver, device, PRIVATE_CLUSTER_ID, MFG_CODE)
  else
    device:configure()
  end
end

local function huePercentToValue(value)
  if value <= 2 then return 0
  elseif value >= 98 then return 255
  else return utils.round(value / 100 * 255) end
end

local function getNotificationValue(device, value)
  local notificationValue = 0
  local level = device:get_latest_state("main", capabilities.switchLevel.ID, capabilities.switchLevel.level.NAME) or 100
  local color = utils.round(device:get_latest_state("main", capabilities.colorControl.ID, capabilities.colorControl.hue.NAME) or 100)
  local effect = device:get_parent_device().preferences.notificationType or 1
  notificationValue = notificationValue + (effect*16777216)
  notificationValue = notificationValue + (huePercentToValue(value or color)*65536)
  notificationValue = notificationValue + (level*256)
  notificationValue = notificationValue + (255*1)
  return notificationValue
end

local function on_handler(driver, device, command)
    if device.network_type ~= st_device.NETWORK_TYPE_CHILD then
      device:send(clusters.OnOff.server.commands.On(device))
    else
      device:emit_event(capabilities.switch.switch("on"))
      local dev = device:get_parent_device()
      local send_configuration = function()
        dev:send(cluster_base.build_manufacturer_specific_command(
              dev,
              PRIVATE_CLUSTER_ID,
              PRIVATE_CMD_NOTIF_ID,
              MFG_CODE,
              utils.serialize_int(getNotificationValue(device),4,false,false)))
      end
      device.thread:call_with_delay(1,send_configuration)
    end
  end

  local function off_handler(driver, device, command)
    if device.network_type ~= st_device.NETWORK_TYPE_CHILD then
      device:send(clusters.OnOff.server.commands.Off(device))
    else
      device:emit_event(capabilities.switch.switch("off"))
      local dev = device:get_parent_device()
      local send_configuration = function()
        dev:send(cluster_base.build_manufacturer_specific_command(
              dev,
              PRIVATE_CLUSTER_ID,
              PRIVATE_CMD_NOTIF_ID,
              MFG_CODE,
              utils.serialize_int(0,4,false,false)))
      end
      device.thread:call_with_delay(1,send_configuration)
    end
  end

local function switch_level_handler(driver, device, command)
    if device.network_type ~= st_device.NETWORK_TYPE_CHILD then
      device:send(clusters.Level.server.commands.MoveToLevelWithOnOff(device, math.floor(command.args.level/100.0 * 254), command.args.rate or 0xFFFF))
    else
      device:emit_event(capabilities.switchLevel.level(command.args.level))
      device:emit_event(capabilities.switch.switch(command.args.level ~= 0 and "on" or "off"))
      local dev = device:get_parent_device()
      local send_configuration = function()
        dev:send(cluster_base.build_manufacturer_specific_command(
              dev,
              PRIVATE_CLUSTER_ID,
              PRIVATE_CMD_NOTIF_ID,
              MFG_CODE,
              utils.serialize_int(getNotificationValue(device),4,false,false)))
      end
      device.thread:call_with_delay(1,send_configuration)
    end
  end

local function set_color_temperature(driver, device, command)
    device:emit_event(capabilities.colorControl.hue(100))
    device:emit_event(capabilities.colorTemperature.colorTemperature(command.args.temperature))
    device:emit_event(capabilities.switch.switch("on"))
    local dev = device:get_parent_device()
    local send_configuration = function()
      dev:send(cluster_base.build_manufacturer_specific_command(
            dev,
            PRIVATE_CLUSTER_ID,
            PRIVATE_CMD_NOTIF_ID,
            MFG_CODE,
            utils.serialize_int(getNotificationValue(device, 100),4,false,false)))
    end
    device.thread:call_with_delay(1,send_configuration)
  end

  local function set_color(driver, device, command)
    device:emit_event(capabilities.colorControl.hue(command.args.color.hue))
    device:emit_event(capabilities.colorControl.saturation(command.args.color.saturation))
    device:emit_event(capabilities.switch.switch("on"))
    local dev = device:get_parent_device()
    local send_configuration = function()
      dev:send(cluster_base.build_manufacturer_specific_command(
            dev,
            PRIVATE_CLUSTER_ID,
            PRIVATE_CMD_NOTIF_ID,
            MFG_CODE,
            utils.serialize_int(getNotificationValue(device),4,false,false)))
    end
    device.thread:call_with_delay(1,send_configuration)
  end

local function occupancy_attr_handler(driver, device, occupancy, zb_rx)
  device:emit_event(occupancy.value == 0x01 and capabilities.motionSensor.motion.active() or capabilities.motionSensor.motion.inactive())
end

local function handle_resetEnergyMeter(self, device)
  device:send(cluster_base.build_manufacturer_specific_command(device, PRIVATE_CLUSTER_ID, PRIVATE_CMD_ENERGY_RESET_ID, MFG_CODE, utils.serialize_int(0,1,false,false)))
  device:send(clusters.SimpleMetering.attributes.CurrentSummationDelivered:read(device))
  device:send(clusters.ElectricalMeasurement.attributes.ActivePower:read(device))
end

local inovelli = {
  NAME = "inovelli combined handler",
  lifecycle_handlers = {
    doConfigure = device_configure,
    infoChanged = info_changed,
    added = device_added,
  },
  zigbee_handlers = {
    attr = {
      [OccupancySensing.ID] = {
        [OccupancySensing.attributes.Occupancy.ID] = occupancy_attr_handler
      },
    },
    cluster = {
      [PRIVATE_CLUSTER_ID] = {
        [PRIVATE_CMD_SCENE_ID] = scene_handler,
      }
    }
  },
<<<<<<< HEAD
  sub_drivers = {
    require("inovelli/vzm30-sn"),
    require("inovelli/vzm32-sn"),
  },
=======
  sub_drivers = require("inovelli.sub_drivers"),
>>>>>>> fd370c2b
  capability_handlers = {
    [capabilities.switch.ID] = {
      [capabilities.switch.commands.on.NAME] = on_handler,
      [capabilities.switch.commands.off.NAME] = off_handler,
    },
    [capabilities.switchLevel.ID] = {
      [capabilities.switchLevel.commands.setLevel.NAME] = switch_level_handler
    },
    [capabilities.colorControl.ID] = {
      [capabilities.colorControl.commands.setColor.NAME] = set_color
    },
    [capabilities.colorTemperature.ID] = {
      [capabilities.colorTemperature.commands.setColorTemperature.NAME] = set_color_temperature
    },
    [capabilities.energyMeter.ID] = {
      [capabilities.energyMeter.commands.resetEnergyMeter.NAME] = handle_resetEnergyMeter,
    }
  },
  can_handle = require("inovelli.can_handle"),
}

return inovelli<|MERGE_RESOLUTION|>--- conflicted
+++ resolved
@@ -14,15 +14,6 @@
 
 local LATEST_CLOCK_SET_TIMESTAMP = "latest_clock_set_timestamp"
 
-<<<<<<< HEAD
-local INOVELLI_FINGERPRINTS = {
-  { mfr = "Inovelli", model = "VZM30-SN" },
-  { mfr = "Inovelli", model = "VZM31-SN" },
-  { mfr = "Inovelli", model = "VZM32-SN" }
-}
-
-=======
->>>>>>> fd370c2b
 local PRIVATE_CLUSTER_ID = 0xFC31
 local PRIVATE_CLUSTER_MMWAVE_ID = 0xFC32
 local PRIVATE_CMD_NOTIF_ID = 0x01
@@ -349,14 +340,7 @@
       }
     }
   },
-<<<<<<< HEAD
-  sub_drivers = {
-    require("inovelli/vzm30-sn"),
-    require("inovelli/vzm32-sn"),
-  },
-=======
   sub_drivers = require("inovelli.sub_drivers"),
->>>>>>> fd370c2b
   capability_handlers = {
     [capabilities.switch.ID] = {
       [capabilities.switch.commands.on.NAME] = on_handler,
