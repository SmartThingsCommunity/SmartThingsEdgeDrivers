--- conflicted
+++ resolved
@@ -9,7 +9,6 @@
     manufacturer: LUMI
     model: lumi.switch.b1laus01
     deviceProfileName: basic-switch
-<<<<<<< HEAD
   - id: "LUMI/lumi.switch.n1acn1"
     deviceLabel: Aqara Smart Wall Switch H1 (With Neutral, Single Rocker)
     manufacturer: LUMI
@@ -30,13 +29,11 @@
     manufacturer: LUMI
     model: lumi.switch.n0agl1
     deviceProfileName: aqara-switch-module
-=======
   - id: "LUMI/lumi.light.acn004"
     deviceLabel: Aqara Smart Dimmer Controller T1 Pro
     manufacturer: LUMI
     model: lumi.light.acn004
     deviceProfileName: aqara-light
->>>>>>> bf6cd584
   # VIMAR
   - id: "Vimar/xx592-2-way-smart-switch"
     deviceLabel: Vimar 2-way Smart Switch
