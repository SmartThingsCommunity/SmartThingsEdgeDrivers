--- conflicted
+++ resolved
@@ -2146,7 +2146,6 @@
     manufacturer: WALL HERO
     model: ACL-401S8I
     deviceProfileName: basic-switch
-<<<<<<< HEAD
   #AEOTEC
   - id: "AEOTEC/ZGA002"
     manufacturer: AEOTEC
@@ -2158,7 +2157,6 @@
     model: "ZGA003"
     deviceLabel: Aeotec Pico Duo Switch
     deviceProfileName: aeotec-pico-switch
-=======
   - id: "Insta GmbH/Switching Actuator"
     deviceLabel: NEXENTRO Switching Actuator
     manufacturer: Insta GmbH
@@ -2169,7 +2167,6 @@
     manufacturer: Insta GmbH
     model: NEXENTRO Dimming Actuator
     deviceProfileName: on-off-level
->>>>>>> f226f5a9
 zigbeeGeneric:
   - id: "genericSwitch"
     deviceLabel: Zigbee Switch
