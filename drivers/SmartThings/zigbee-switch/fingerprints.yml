zigbeeManufacturer:
  #HANSSEM SMART SWITCH
  - id: "Winners/LSS1-101"
    deviceLabel: HS Switch 1(1 way)
    manufacturer: Winners
    model: LSS1-101
    deviceProfileName: basic-switch-no-firmware-update
  - id: "Winners/LSS1-102"
    deviceLabel: HS Switch 1(2 way)
    manufacturer: Winners
    model: LSS1-102
    deviceProfileName: basic-switch-no-firmware-update
  - id: "Winners/LSS1-103"
    deviceLabel: HS Switch 1(3 way)
    manufacturer: Winners
    model: LSS1-103
    deviceProfileName: basic-switch-no-firmware-update
  - id: "Winners/LSS1-204"
    deviceLabel: HS Switch 1(4 way)
    manufacturer: Winners
    model: LSS1-204
    deviceProfileName: basic-switch-no-firmware-update
  - id: "Winners/LSS1-205"
    deviceLabel: HS Switch 1(5 way)
    manufacturer: Winners
    model: LSS1-205
    deviceProfileName: basic-switch-no-firmware-update
  - id: "Winners/LSS1-206"
    deviceLabel: HS Switch 1(6 way)
    manufacturer: Winners
    model: LSS1-206
    deviceProfileName: basic-switch-no-firmware-update
  - id: "LUMI/lumi.plug.maeu01"
    deviceLabel: Aqara Smart Plug
    manufacturer: LUMI
    model: lumi.plug.maeu01
    deviceProfileName: switch-power-energy-consumption-report-aqara
  - id: "LUMI/lumi.switch.b1laus01"
    deviceLabel: Aqara Smart Wall Switch (No Neutral, Single Rocker)
    manufacturer: LUMI
    model: lumi.switch.b1laus01
    deviceProfileName: basic-switch
  - id: "LUMI/lumi.switch.b2laus01"
    deviceLabel: Aqara Smart Wall Switch (No Neutral, Double Rocker) 1
    manufacturer: LUMI
    model: lumi.switch.b2laus01
    deviceProfileName: aqara-switch-child
  - id: "LUMI/lumi.switch.n1acn1"
    deviceLabel: Aqara Smart Wall Switch H1 (With Neutral, Single Rocker)
    manufacturer: LUMI
    model: lumi.switch.n1acn1
    deviceProfileName: aqara-switch-power
  - id: "LUMI/lumi.switch.n2acn1"
    deviceLabel: Aqara Smart Wall Switch H1 (With Neutral, Double Rocker) 1
    manufacturer: LUMI
    model: lumi.switch.n2acn1
    deviceProfileName: aqara-switch-power
  - id: "LUMI/lumi.switch.n3acn1"
    deviceLabel: Aqara Smart Wall Switch H1 (With Neutral, Triple Rocker) 1
    manufacturer: LUMI
    model: lumi.switch.n3acn1
    deviceProfileName: aqara-switch-power
  - id: "LUMI/lumi.switch.n0agl1"
    deviceLabel: Aqara Single Switch Module T1 (With Neutral)
    manufacturer: LUMI
    model: lumi.switch.n0agl1
    deviceProfileName: aqara-switch-module
  - id: "LUMI/lumi.light.acn004"
    deviceLabel: Aqara Smart Dimmer Controller T1 Pro
    manufacturer: LUMI
    model: lumi.light.acn004
    deviceProfileName: aqara-light
  # VIMAR
  - id: "Vimar/xx592-2-way-smart-switch"
    deviceLabel: Vimar 2-way Smart Switch
    model: "On_Off_Switch_v1.0"
    deviceProfileName: on-off-bulb-no-firmware-update
  - id: "Vimar/03981-smart-actuator-module"
    deviceLabel: Vimar Smart Actuator Module
    model: "On_Off_Switch_Module_v1.0"
    deviceProfileName: basic-switch-no-firmware-update
  - id: "Vimar/xx595-smart-dimmer-switch"
    deviceLabel: Vimar Smart Dimmer Switch
    model: "DimmerSwitch_v1.0"
    deviceProfileName: on-off-level-no-firmware-update
  - id: "Vimar/xx593-smart-actuator-power"
    deviceLabel: Vimar Smart Actuator with Power Metering
    model: "Mains_Power_Outlet_v1.0"
    deviceProfileName: switch-power-smartplug-no-firmware-update
  # EZEX
  - id: "eZEX/E220-KR2N0Z0-HA"
    deviceLabel: eZEX Switch 1
    model: "E220-KR2N0Z0-HA"
    deviceProfileName: basic-switch
  - id: "eZEX/E220-KR3N0Z0-HA"
    deviceLabel: eZEX Switch 1
    model: "E220-KR3N0Z0-HA"
    deviceProfileName: basic-switch
  - id: "eZEX/E220-KR4N0Z0-HA"
    deviceLabel: eZEX Switch 1
    model: "E220-KR4N0Z0-HA"
    deviceProfileName: basic-switch
  - id: "eZEX/E220-KR5N0Z0-HA"
    deviceLabel: eZEX Switch 1
    model: "E220-KR5N0Z0-HA"
    deviceProfileName: basic-switch
  - id: "eZEX/E220-KR6N0Z0-HA"
    deviceLabel: eZEX Switch 1
    model: "E220-KR6N0Z0-HA"
    deviceProfileName: basic-switch
  - id: "eZEX/E240-KR116Z-HA"
    deviceLabel: eZEX Switch
    model: "E240-KR116Z-HA"
    deviceProfileName: switch-power-energy
  #ORVIBO
  - id: "Orvibo/074b3"
    deviceLabel: Orvibo Switch 1
    manufacturer: ORVIBO
    model: "074b3ffba5a045b7afd94c47079dd553"
    deviceProfileName: basic-switch
  - id: "Orvibo/9f76c"
    deviceLabel: Orvibo Switch 1
    manufacturer: ORVIBO
    model: "9f76c9f31b4c4a499e3aca0977ac4494"
    deviceProfileName: basic-switch
  #REXENSE
  - id: "REXENSE/HY0003"
    deviceLabel: "GDKES Switch 1"
    manufacturer: REXENSE
    model: HY0003
    deviceProfileName: basic-switch
  - id: "REXENSE/HY0002"
    deviceLabel: "GDKES Switch 1"
    manufacturer: REXENSE
    model: HY0002
    deviceProfileName: basic-switch
  - id: "REXENSE/HY0105"
    deviceLabel: "HONYAR Outlet"
    manufacturer: REXENSE
    model: HY0105
    deviceProfileName: switch-power-energy
  - id: "REXENSE/HY0104"
    deviceLabel: "HONYAR Outlet"
    manufacturer: REXENSE
    model: HY0104
    deviceProfileName: switch-power-energy
  #REX
  - id: "REX/HY0097"
    deviceLabel: "HONYAR Switch 1"
    manufacturer: REX
    model: HY0097
    deviceProfileName: basic-switch
  - id: "REX/HY0096"
    deviceLabel: "HONYAR Switch 1"
    manufacturer: REX
    model: HY0096
    deviceProfileName: basic-switch
  #HEIMAN
  - id: "HEIMAN/HS2SW3L-EFR-3.0"
    deviceLabel: "HEIMAN Switch 1"
    manufacturer: HEIMAN
    model: HS2SW3L-EFR-3.0
    deviceProfileName: basic-switch
  - id: "HEIMAN/HS2SW2L-EFR-3.0"
    deviceLabel: "HEIMAN Switch 1"
    manufacturer: HEIMAN
    model: HS2SW2L-EFR-3.0
    deviceProfileName: basic-switch
  - id: "HEIMAN/HS6SW1A-W-EF-3.0"
    deviceLabel: "HEIMAN Switch 1"
    manufacturer: HEIMAN
    model: HS6SW1A-W-EF-3.0
    deviceProfileName: basic-switch
  - id: "HEIMAN/HS6SW2A-W-EF-3.0"
    deviceLabel: "HEIMAN Switch 1"
    manufacturer: HEIMAN
    model: HS6SW2A-W-EF-3.0
    deviceProfileName: basic-switch
  - id: "HEIMAN/HS6SW3A-W-EF-3.0"
    deviceLabel: "HEIMAN Switch 1"
    manufacturer: HEIMAN
    model: HS6SW3A-W-EF-3.0
    deviceProfileName: basic-switch
  - id: "HEIMAN/E_Socket"
    deviceLabel: "HEIMAN Outlet"
    manufacturer: HEIMAN
    model: E_Socket
    deviceProfileName: switch-power-energy
  #Dawon
  - id: "DAWON_DNS/PM-S240-ZB"
    deviceLabel: "Dawon Switch 1"
    manufacturer: DAWON_DNS
    model: PM-S240-ZB
    deviceProfileName: basic-switch
  - id: "DAWON_DNS/PM-S240R-ZB"
    deviceLabel: "Dawon Switch 1"
    manufacturer: DAWON_DNS
    model: PM-S240R-ZB
    deviceProfileName: basic-switch
  - id: "DAWON_DNS/PM-S340-ZB"
    deviceLabel: "Dawon Switch 1"
    manufacturer: DAWON_DNS
    model: PM-S340-ZB
    deviceProfileName: basic-switch
  - id: "DAWON_DNS/PM-S340R-ZB"
    deviceLabel: "Dawon Switch 1"
    manufacturer: DAWON_DNS
    model: PM-S340R-ZB
    deviceProfileName: basic-switch
  - id: "DAWON_DNS/PM-S250-ZB"
    deviceLabel: "Dawon Switch 1"
    manufacturer: DAWON_DNS
    model: PM-S250-ZB
    deviceProfileName: basic-switch
  - id: "DAWON_DNS/PM-S350-ZB"
    deviceLabel: "Dawon Switch 1"
    manufacturer: DAWON_DNS
    model: PM-S350-ZB
    deviceProfileName: basic-switch
  - id: "DAWON_DNS/ST-S250-ZB"
    deviceLabel: "Dawon Switch 1"
    manufacturer: DAWON_DNS
    model: ST-S250-ZB
    deviceProfileName: basic-switch
  - id: "DAWON_DNS/ST-S350-ZB"
    deviceLabel: "Dawon Switch 1"
    manufacturer: DAWON_DNS
    model: ST-S350-ZB
    deviceProfileName: basic-switch
  - id: "DAWON_DNS/PM-B430-ZB"
    deviceLabel: "Dawon Outlet"
    manufacturer: DAWON_DNS
    model: PM-B430-ZB
    deviceProfileName: switch-power-energy-consumption-report
  - id: "DAWON_DNS/PM-B530-ZB"
    deviceLabel: "Dawon Outlet"
    manufacturer: DAWON_DNS
    model: PM-B530-ZB
    deviceProfileName: switch-power-energy-consumption-report
  - id: "DAWON_DNS/PM-C140-ZB"
    deviceLabel: "Dawon Outlet"
    manufacturer: DAWON_DNS
    model: PM-C140-ZB
    deviceProfileName: switch-power-energy-consumption-report
  - id: "DAWON_DNS/PM-B540-ZB"
    deviceLabel: "Dawon Outlet"
    manufacturer: DAWON_DNS
    model: PM-B540-ZB
    deviceProfileName: switch-power-energy-consumption-report
  - id: "DAWON_DNS/ST-B550-ZB"
    deviceLabel: "Dawon Outlet"
    manufacturer: DAWON_DNS
    model: ST-B550-ZB
    deviceProfileName: switch-power-energy-consumption-report
  - id: "DAWON_DNS/PM-C150-ZB"
    deviceLabel: "Dawon Outlet"
    manufacturer: DAWON_DNS
    model: PM-C150-ZB
    deviceProfileName: switch-power-energy-consumption-report
  - id: "DAWON_DNS/PM-C250-ZB"
    deviceLabel: "Dawon Outlet"
    manufacturer: DAWON_DNS
    model: PM-C250-ZB
    deviceProfileName: switch-power-energy-consumption-report
  - id: "DAWON_DNS/PM-B440-ZB"
    deviceLabel: "Dawon Outlet"
    manufacturer: DAWON_DNS
    model: PM-B440-ZB
    deviceProfileName: switch-power-energy-consumption-report
  #eWeLink
  - id: "eWeLink/ZB-SW02"
    deviceLabel: "eWeLink Switch 1"
    manufacturer: eWeLink
    model: ZB-SW02
    deviceProfileName: basic-switch
  - id: "eWeLink/ZB-SW03"
    deviceLabel: "eWeLink Switch 1"
    manufacturer: eWeLink
    model: ZB-SW03
    deviceProfileName: basic-switch
  - id: "eWeLink/ZB-SW04"
    deviceLabel: "eWeLink Switch 1"
    manufacturer: eWeLink
    model: ZB-SW04
    deviceProfileName: basic-switch
  #Aurora
  - id: Aurora/DoubleSocket50AU
    deviceLabel: AURORA Outlet 1
    manufacturer: Aurora
    model: DoubleSocket50AU
    deviceProfileName: switch-power-smartplug
  #Sinope
  - id: "Sinope Switch/RM3250ZB"
    deviceLabel: "RM3250ZB Sinope Load Controller"
    manufacturer: Sinope Technologies
    model: RM3250ZB
    deviceProfileName: switch-power-smartplug
  - id: "Sinope Switch/RM3500ZB"
    deviceLabel: "RM3500ZB Sinope Load Controller"
    manufacturer: Sinope Technologies
    model: RM3500ZB
    deviceProfileName: switch-power-smartplug
  - id: "Sinope Dimmer Switch/DM2500ZB"
    deviceLabel: "DM2500ZB Sinope Dimmer"
    manufacturer: Sinope Technologies
    model: DM2500ZB
    deviceProfileName: on-off-level-intensity
  - id: "Sinope Technologies/SW2500ZB"
    deviceLabel: "Sinope Switch"
    manufacturer: Sinope Technologies
    model: SW2500ZB
    deviceProfileName: switch-led-intensity
  #Jasco Product
  - id: "Jasco Products/43082"
    deviceLabel: "Enbrighten Dimmer Switch"
    manufacturer: Jasco Products
    model: 43082
    deviceProfileName: switch-dimmer-power-energy
  - id: "Jasco Products/43095"
    deviceLabel: "Enbrighten Outlet"
    manufacturer: Jasco Products
    model: "43095"
    deviceProfileName: switch-power-energy
  - id: "Jasco Products/43132"
    deviceLabel: "Jasco Outlet"
    manufacturer: Jasco Products
    model: "43132"
    deviceProfileName: switch-power-energy
  - id: "Jasco Products/43078"
    deviceLabel: "Enbrighten Switch"
    manufacturer: Jasco Products
    model: "43078"
    deviceProfileName: switch-power-energy
  #sengled
  - id: "sengled/E1C-NB7"
    deviceLabel: "Sengled Outlet"
    manufacturer: sengled
    model: E1C-NB7
    deviceProfileName: switch-power-energy
  #LDS
  - id: "LDS/ZB-ONOFFPlug-D0000"
    deviceLabel: "LDS Outlet"
    manufacturer: LDS
    model: ZB-ONOFFPlug-D0000
    deviceProfileName: switch-power-energy
  - id: "LDS/ZB-ONOFFPlug-D0005"
    deviceLabel: "LDS Outlet"
    manufacturer: LDS
    model: ZB-ONOFFPlug-D0005
    deviceProfileName: switch-power-energy
  #frient A/S
  - id: "frient A/S/SPLZB-131"
    deviceLabel: "frient Outlet"
    manufacturer: frient A/S
    model: SPLZB-131
    deviceProfileName: switch-power-energy
  - id: "frient A/S/SPLZB-132"
    deviceLabel: "frient Outlet"
    manufacturer: frient A/S
    model: SPLZB-132
    deviceProfileName: switch-power-energy
  - id: "frient A/S/SPLZB-134"
    deviceLabel: "frient Outlet"
    manufacturer: frient A/S
    model: SPLZB-134
    deviceProfileName: switch-power-energy
  - id: "frient A/S/SPLZB-137"
    deviceLabel: "frient Outlet"
    manufacturer: frient A/S
    model: SPLZB-137
    deviceProfileName: switch-power-energy
  - id: "frient A/S/SMRZB-143"
    deviceLabel: "frient Outlet"
    manufacturer: frient A/S
    model: SMRZB-143
    deviceProfileName: switch-power-energy
  - id: "AduroSmart Eria/AD-DimmableLight3001"
    deviceLabel: Eria Light
    manufacturer: AduroSmart Eria
    model: AD-DimmableLight3001
    deviceProfileName: on-off-level
  - id: Aurora/LCBulb01UK
    deviceLabel: AOne Dimmer Switch
    manufacturer: Aurora
    model: LCBulb01UK
    deviceProfileName: switch-level
  - id: Aurora/Dimmer
    deviceLabel: AOne Dimmer Switch
    manufacturer: Aurora
    model: Dimmer
    deviceProfileName: switch-level
  - id: Aurora/FWMPROZXBulb50AU
    deviceLabel: Aurora Light
    manufacturer: Aurora
    model: FWMPROZXBulb50AU
    deviceProfileName: on-off-level
  - id: Aurora/FWBulb51AU
    deviceLabel: Aurora Light
    manufacturer: Aurora
    model: FWBulb51AU
    deviceProfileName: on-off-level
  - id: Aurora/FWStrip50AU
    deviceLabel: Aurora Light
    manufacturer: Aurora
    model: FWStrip50AU
    deviceProfileName: on-off-level
  - id: Aurora/FWGU10Bulb50AU
    deviceLabel: Aurora Light
    manufacturer: Aurora
    model: FWGU10Bulb50AU
    deviceProfileName: on-off-level
  - id: Aurora/NPD3032
    deviceLabel: Aurora Dimmer Switch
    manufacturer: Aurora
    model: NPD3032
    deviceProfileName: switch-level
  - id: Aurora/WallDimmerMaster
    deviceLabel: Aurora Dimmer Switch
    manufacturer: Aurora
    model: WallDimmerMaster
    deviceProfileName: switch-level
  - id: Aurora/FWST64Bulb50AU
    deviceLabel: Aurora Light
    manufacturer: Aurora
    model: FWST64Bulb50AU
    deviceProfileName: on-off-level
  - id: Aurora/FWG125Bulb50AU
    deviceLabel: Aurora Light
    manufacturer: Aurora
    model: FWG125Bulb50AU
    deviceProfileName: on-off-level
  - id: Aurora/FWA60Bulb50AU
    deviceLabel: Aurora Light
    manufacturer: Aurora
    model: FWA60Bulb50AU
    deviceProfileName: on-off-level
  - id: "CWD/ZB.A806Edim-A001"
    deviceLabel: CWD Light
    manufacturer: CWD
    model: "ZB.A806Edim-A001"
    deviceProfileName: on-off-level
  - id: "CWD/ZB.A806Bdim-A001"
    deviceLabel: CWD Light
    manufacturer: CWD
    model: "ZB.A806Bdim-A001"
    deviceProfileName: on-off-level
  - id: "CWD/ZB.M350dim-A001"
    deviceLabel: CWD Light
    manufacturer: CWD
    model: "ZB.M350dim-A001"
    deviceProfileName: on-off-level
  - id: "IKEA/TRADFRI bulb E27 WW 806lm"
    deviceLabel: IKEA Light
    manufacturer: IKEA of Sweden
    model: "TRADFRI bulb E27 WW 806lm"
    deviceProfileName: on-off-level
  - id: "IKEA/TRADFRI bulb E27 WW clear 250lm"
    deviceLabel: IKEA Light
    manufacturer: IKEA of Sweden
    model: "TRADFRI bulb E27 WW clear 250lm"
    deviceProfileName: on-off-level
  - id: "ubisys/D1 (5503)"
    deviceLabel: INGENIUM Light
    manufacturer: ubisys
    model: "D1 (5503)"
    deviceProfileName: on-off-level
  - id: "ubisys/S2 (5502)"
    deviceLabel: ubisys S2
    manufacturer: ubisys
    model: "S2 (5502)"
    deviceProfileName: switch-power-firmware-2
  - id: "Megaman/AD-DimmableLight3001"
    deviceLabel: INGENIUM Light
    manufacturer: Megaman
    model: AD-DimmableLight3001
    deviceProfileName: on-off-level
  - id: "innr/RF 263"
    deviceLabel: Innr Light
    manufacturer: innr
    model: "RF 263"
    deviceProfileName: on-off-level
  - id: "innr/BF 263"
    deviceLabel: Innr Light
    manufacturer: innr
    model: "BF 263"
    deviceProfileName: on-off-level
  - id: "innr/BF 265"
    deviceLabel: Innr Light
    manufacturer: innr
    model: "BF 265"
    deviceProfileName: on-off-level
  - id: "innr/AE 260"
    deviceLabel: Innr Light
    manufacturer: innr
    model: "AE 260"
    deviceProfileName: on-off-level
  - id: "innr/BE 220"
    deviceLabel: Innr Light
    manufacturer: innr
    model: "BE 220"
    deviceProfileName: on-off-level
  - id: "innr/RF 265"
    deviceLabel: Innr Light
    manufacturer: innr
    model: "RF 265"
    deviceProfileName: on-off-level
  - id: "innr/RB 265"
    deviceLabel: Innr Light
    manufacturer: innr
    model: "RB 265"
    deviceProfileName: on-off-level
  - id: "innr/RB 245"
    deviceLabel: Innr Light
    manufacturer: innr
    model: "RB 245"
    deviceProfileName: on-off-level
  - id: "innr/RS 225"
    deviceLabel: Innr Light
    manufacturer: innr
    model: "RS 225"
    deviceProfileName: on-off-level
  - id: "innr/RF 261"
    deviceLabel: Innr Light
    manufacturer: innr
    model: "RF 261"
    deviceProfileName: on-off-level
  - id: "innr/RF 264"
    deviceLabel: Innr Light
    manufacturer: innr
    model: "RF 264"
    deviceProfileName: on-off-level
  - id: "Smarthome/S111-201A"
    deviceLabel: Leedarson Light
    manufacturer: Smarthome
    model: S111-201A
    deviceProfileName: on-off-level
  - id: "LDS/ZBT-DIMLight-GLS0000"
    deviceLabel: Light
    manufacturer: LDS
    model: ZBT-DIMLight-GLS0000
    deviceProfileName: on-off-level
  - id: "LDS/ZHA-DIMLight-GLS0000"
    deviceLabel: Light
    manufacturer: LDS
    model: ZHA-DIMLight-GLS0000
    deviceProfileName: on-off-level
  - id: "LDS/ZBT-DIMLight-GLS"
    deviceLabel: Light
    manufacturer: LDS
    model: ZBT-DIMLight-GLS
    deviceProfileName: on-off-level
  - id: "LDS/ZBT-DIMLight-GLS0044"
    deviceLabel: Light
    manufacturer: LDS
    model: ZBT-DIMLight-GLS0044
    deviceProfileName: on-off-level
  - id: Leviton/DL6HD
    deviceLabel: Leviton Dimmer Switch
    manufacturer: Leviton
    model: DL6HD
    deviceProfileName: switch-level
  - id: Leviton/DL3HL
    deviceLabel: Leviton Dimmer Switch
    manufacturer: Leviton
    model: DL3HL
    deviceProfileName: switch-level
  - id: Leviton/DL1KD
    deviceLabel: Leviton Dimmer Switch
    manufacturer: Leviton
    model: DL1KD
    deviceProfileName: switch-level
  - id: Leviton/ZSD07
    deviceLabel: Leviton Dimmer Switch
    manufacturer: Leviton
    model: ZSD07
    deviceProfileName: switch-level
  - id: "lk/ZBT-DIMLight-GLS0010"
    deviceLabel: Linkind Light
    manufacturer: lk
    model: ZBT-DIMLight-GLS0010
    deviceProfileName: on-off-level
  - id: "MLI/ZBT-DimmableLight"
    deviceLabel: Tint Light
    manufacturer: MLI
    model: ZBT-DimmableLight
    deviceProfileName: on-off-level
  - id: "OSRAM/LIGHTIFY A19 ON/OFF/DIM"
    deviceLabel: SYLVANIA Light
    manufacturer: OSRAM
    model: "LIGHTIFY A19 ON/OFF/DIM"
    deviceProfileName: on-off-level
  - id: "OSRAM/LIGHTIFY A19 10 Year"
    deviceLabel: SYLVANIA Light
    manufacturer: OSRAM
    model: "LIGHTIFY A19 ON/OFF/DIM 10 Year"
    deviceProfileName: on-off-level
  - id: "OSRAM SYLVANIA/iQBR30"
    deviceLabel: SYLVANIA Light
    manufacturer: OSRAM SYLVANIA
    model: iQBR30
    deviceProfileName: on-off-level
  - id: "OSRAM/LIGHTIFY PAR38 ON/OFF/DIM"
    deviceLabel: SYLVANIA Light
    manufacturer: OSRAM
    model: "LIGHTIFY PAR38 ON/OFF/DIM"
    deviceProfileName: on-off-level
  - id: "OSRAM/LIGHTIFY BR ON/OFF/DIM"
    deviceLabel: SYLVANIA Light
    manufacturer: OSRAM
    model: "LIGHTIFY BR ON/OFF/DIM"
    deviceProfileName: on-off-level
  - id: "LEDVANCE/A19 W 10 year"
    deviceLabel: SYLVANIA Light
    manufacturer: LEDVANCE
    model: "A19 W 10 year"
    deviceProfileName: on-off-level
  - id: "LEDVANCE/BR30 W 10 year"
    deviceLabel: SYLVANIA Light
    manufacturer: LEDVANCE
    model: "BR30 W 10 year"
    deviceProfileName: on-off-level
  - id: "LEDVANCE/PAR38 W 10 year"
    deviceLabel: SYLVANIA Light
    manufacturer: LEDVANCE
    model: "PAR38 W 10 year"
    deviceProfileName: on-off-level
  - id: "LEEDARSON LIGHTING/M350ST-W1R-01"
    deviceLabel: OZOM Light
    manufacturer: LEEDARSON LIGHTING
    model: M350ST-W1R-01
    deviceProfileName: on-off-level
  - id: "sengled/E11-G13"
    deviceLabel: Sengled Light
    manufacturer: sengled
    model: E11-G13
    deviceProfileName: on-off-level
  - id: "sengled/E11-G14"
    deviceLabel: Sengled Light
    manufacturer: sengled
    model: E11-G14
    deviceProfileName: on-off-level
  - id: "sengled/E11-G23"
    deviceLabel: Sengled Light
    manufacturer: sengled
    model: E11-G23
    deviceProfileName: on-off-level
  - id: "sengled/E11-G33"
    deviceLabel: Sengled Light
    manufacturer: sengled
    model: E11-G33
    deviceProfileName: on-off-level
  - id: "sengled/E12-N13"
    deviceLabel: Sengled Light
    manufacturer: sengled
    model: E12-N13
    deviceProfileName: on-off-level
  - id: "sengled/E12-N14"
    deviceLabel: Sengled Light
    manufacturer: sengled
    model: E12-N14
    deviceProfileName: on-off-level
  - id: "sengled/E12-N15"
    deviceLabel: Sengled Light
    manufacturer: sengled
    model: E12-N15
    deviceProfileName: on-off-level
  - id: "sengled/E11-N13"
    deviceLabel: Sengled Light
    manufacturer: sengled
    model: E11-N13
    deviceProfileName: on-off-level
  - id: "sengled/E11-N14"
    deviceLabel: Sengled Light
    manufacturer: sengled
    model: E11-N14
    deviceProfileName: on-off-level
  - id: "sengled/E1A-AC2"
    deviceLabel: Sengled Light
    manufacturer: sengled
    model: E1A-AC2
    deviceProfileName: on-off-level
  - id: "sengled/E11-N13A"
    deviceLabel: Sengled Light
    manufacturer: sengled
    model: E11-N13A
    deviceProfileName: on-off-level
  - id: "sengled/E11-N14A"
    deviceLabel: Sengled Light
    manufacturer: sengled
    model: E11-N14A
    deviceProfileName: on-off-level
  - id: "sengled/E21-N13A"
    deviceLabel: Sengled Light
    manufacturer: sengled
    model: E21-N13A
    deviceProfileName: on-off-level
  - id: "sengled/E21-N14A"
    deviceLabel: Sengled Light
    manufacturer: sengled
    model: E21-N14A
    deviceProfileName: on-off-level
  - id: "sengled/E11-U21U31"
    deviceLabel: Sengled Light
    manufacturer: sengled
    model: E11-U21U31
    deviceProfileName: on-off-level
  - id: "sengled/E13-A21"
    deviceLabel: Sengled Light
    manufacturer: sengled
    model: E13-A21
    deviceProfileName: on-off-level
  - id: "sengled/E11-N1G"
    deviceLabel: Sengled Light
    manufacturer: sengled
    model: E11-N1G
    deviceProfileName: on-off-level
  - id: "LDS/ZBT-DIMLight-GLS0006"
    deviceLabel: Light
    manufacturer: LDS
    model: ZBT-DIMLight-GLS0006
    deviceProfileName: on-off-level
  - id: MRVL/MZ100
    deviceLabel: Wemo Light
    manufacturer: MRVL
    model: MZ100
    deviceProfileName: on-off-level
  - id: "Jasco Products/43096"
    deviceLabel: Enbrighten Dimmer
    manufacturer: Jasco Products
    model: 43096
    deviceProfileName: switch-level
  - id: "Jasco Products/43090"
    deviceLabel: Enbrighten Dimmer
    manufacturer: Jasco Products
    model: 43090
    deviceProfileName: switch-level
  - id: "Jasco Products/43080"
    deviceLabel: Enbrighten Dimmer
    manufacturer: Jasco Products
    model: 43080
    deviceProfileName: switch-level
  - id: "Centralite Systems/4200-C"
    deviceLabel: Centralite Outlet
    manufacturer: Centralite Systems
    model: 4200-C
    deviceProfileName: basic-switch
  - id: "eWeLink/SA-003-Zigbee"
    deviceLabel: eWeLink Outlet
    manufacturer: eWeLink
    model: SA-003-Zigbee
    deviceProfileName: basic-switch
  - id: "eWeLink/ZB-SW01"
    deviceLabel: eWeLink Switch
    manufacturer: eWeLink
    model: ZB-SW01
    deviceProfileName: basic-switch
  - id: "LELLKI/JZ-ZB-001"
    deviceLabel: LELLKI Switch
    manufacturer: LELLKI
    model: JZ-ZB-001
    deviceProfileName: basic-switch
  - id: "None/E220-KR1N0Z0-HA"
    deviceLabel: eZEX Switch
    manufacturer: None
    model: E220-KR1N0Z0-HA
    deviceProfileName: basic-switch
  - id: REXENSE/HY0001
    deviceLabel: GDKES Switch
    manufacturer: REXENSE
    model: HY0001
    deviceProfileName: basic-switch
  - id: REXENSE/RH5006
    deviceLabel: GDKES Outlet
    manufacturer: REXENSE
    model: RH5006
    deviceProfileName: basic-switch
  - id: REXENSE/RH5005
    deviceLabel: GDKES Outlet
    manufacturer: REXENSE
    model: RH5005
    deviceProfileName: basic-switch
  - id: "HEIMAN/HS2SW1L-EFR-3.0"
    deviceLabel: HEIMAN Switch
    manufacturer: HEIMAN
    model: "HS2SW1L-EFR-3.0"
    deviceProfileName: basic-switch
  - id: REX/HY0095
    deviceLabel: HONYAR Switch
    manufacturer: REX
    model: HY0095
    deviceProfileName: basic-switch
  - id: IKEA/TRADFRI control outlet
    deviceLabel: IKEA Outlet
    manufacturer: IKEA of Sweden
    model: "TRADFRI control outlet"
    deviceProfileName: basic-switch
  - id: MEGAMAN/BSZTM005
    deviceLabel: INGENIUM Switch
    manufacturer: MEGAMAN
    model: BSZTM005
    deviceProfileName: basic-switch
  - id: "innr/SP 220"
    deviceLabel: Innr Outlet
    manufacturer: innr
    model: "SP 220"
    deviceProfileName: basic-switch
  - id: "innr/SP 222"
    deviceLabel: Innr Outlet
    manufacturer: innr
    model: "SP 222"
    deviceProfileName: basic-switch
  - id: "innr/SP 224"
    deviceLabel: Innr Outlet
    manufacturer: innr
    model: "SP 224"
    deviceProfileName: basic-switch
  - id: "iMagic by GreatStar/1113-S"
    deviceLabel: Iris Outlet
    manufacturer: iMagic by GreatStar
    model: 1113-S
    deviceProfileName: basic-switch
  - id: "Leviton/ZSS-10"
    deviceLabel: Leviton Switch
    manufacturer: Leviton
    model: ZSS-10
    deviceProfileName: basic-switch
  - id: "HAI/65A21-1"
    deviceLabel: Leviton Switch
    manufacturer: HAI
    model: 65A21-1
    deviceProfileName: basic-switch
  - id: Leviton/DL15A
    deviceLabel: Leviton Outlet
    manufacturer: Leviton
    model: DL15A
    deviceProfileName: basic-switch
  - id: Leviton/DL15S
    deviceLabel: Leviton Switch
    manufacturer: Leviton
    model: DL15S
    deviceProfileName: basic-switch
  - id: Leviton/DG15S
    deviceLabel: Leviton Switch
    manufacturer: Leviton
    model: DG15S
    deviceProfileName: basic-switch
  - id: Leviton/DG15A
    deviceLabel: Leviton Outlet
    manufacturer: Leviton
    model: DG15A
    deviceProfileName: basic-switch
  - id: ORVIBO/switch/1
    deviceLabel: Orvibo Switch
    manufacturer: ORVIBO
    model: 095db3379e414477ba6c2f7e0c6aa026
    deviceProfileName: basic-switch
  - id: ORVIBO/switch/2
    deviceLabel: Orvibo Outlet
    manufacturer: ORVIBO
    model: fdd5fce51a164c7ab73b2f4d8d84c88e
    deviceProfileName: basic-switch
  - id: "OSRAM/Plug 01"
    deviceLabel: OSRAM Outlet
    manufacturer: OSRAM
    model: "Plug 01"
    deviceProfileName: basic-switch
  - id: "LEDVANCE/PLUG"
    deviceLabel: SYLVANIA Outlet
    manufacturer: LEDVANCE
    model: PLUG
    deviceProfileName: basic-switch
  - id: "sengled/E1C-NB6"
    deviceLabel: Sengled Outlet
    manufacturer: sengled
    model: E1C-NB6
    deviceProfileName: basic-switch
  - id: "Sinope Technologies/SP2600ZB"
    deviceLabel: Sinope Outlet
    manufacturer: Sinope Technologies
    model: SP2600ZB
    deviceProfileName: basic-switch
  - id: "Sinope Technologies/SP2610ZB"
    deviceLabel: Sinope Outlet
    manufacturer: Sinope Technologies
    model: SP2610ZB
    deviceProfileName: basic-switch
  - id: "SONOFF/BASICZBR3"
    deviceLabel: SONOFF Outlet
    manufacturer: SONOFF
    model: BASICZBR3
    deviceProfileName: basic-switch
  - id: "SONOFF/S31 Lite zb"
    deviceLabel: S31 Outlet
    manufacturer: SONOFF
    model: "S31 Lite zb"
    deviceProfileName: basic-switch
  - id: SONOFF/01MINIZB
    deviceLabel: SONOFF 01MINIZB
    manufacturer: SONOFF
    model: 01MINIZB
    deviceProfileName: basic-switch
  - id: SONOFF/ZBMINIL2
    deviceLabel: SONOFF Switch
    manufacturer: SONOFF
    model: ZBMINIL2
    deviceProfileName: basic-switch
  - id: "/TERNCY-LS01"
    deviceLabel: Terncy Switch
    manufacturer:
    model: TERNCY-LS01
    deviceProfileName: basic-switch
  - id: Third Reality/3RSS009Z
    deviceLabel: ThirdReality Switch
    manufacturer: Third Reality, Inc
    model: 3RSS009Z
    deviceProfileName: basic-switch
  - id: Third Reality/3RSS008Z
    deviceLabel: ThirdReality Switch
    manufacturer: Third Reality, Inc
    model: 3RSS008Z
    deviceProfileName: basic-switch
  - id: Third Reality/3RSS007Z
    deviceLabel: ThirdReality Switch
    manufacturer: Third Reality, Inc
    model: 3RSS007Z
    deviceProfileName: basic-switch
  - id: Third Reality/3RSP019BZ
    deviceLabel: ThirdReality Plug
    manufacturer: Third Reality, Inc
    model: 3RSP019BZ
    deviceProfileName: basic-switch
  - id: Third Reality/3RSP02028BZ
    deviceLabel: ThirdReality Plug
    manufacturer: Third Reality, Inc
    model: 3RSP02028BZ
    deviceProfileName: switch-power-energy
  - id: "DAWON_DNS/PM-S140-ZB"
    deviceLabel: Dawon Switch
    manufacturer: DAWON_DNS
    model: PM-S140-ZB
    deviceProfileName: basic-switch
  - id: "DAWON_DNS/PM-S140R-ZB"
    deviceLabel: Dawon Switch
    manufacturer: DAWON_DNS
    model: PM-S140R-ZB
    deviceProfileName: basic-switch
  - id: "DAWON_DNS/PM-S150-ZB"
    deviceLabel: Dawon Switch
    manufacturer: DAWON_DNS
    model: PM-S150-ZB
    deviceProfileName: basic-switch
  - id: "DAWON_DNS/ST-S150-ZB"
    deviceLabel: Dawon Switch
    manufacturer: DAWON_DNS
    model: ST-S150-ZB
    deviceProfileName: basic-switch
  - id: "Jasco Products/43100"
    deviceLabel: Enbrighten Switch
    manufacturer: Jasco Products
    model: 43100
    deviceProfileName: basic-switch
  - id: "Jasco Products/43084"
    deviceLabel: Enbrighten Switch
    manufacturer: Jasco Products
    model: 43084
    deviceProfileName: basic-switch
  - id: "Jasco Products/43094"
    deviceLabel: Enbrighten Switch
    manufacturer: Jasco Products
    model: 43094
    deviceProfileName: basic-switch
  - id: "Jasco Products/43102"
    deviceLabel: Enbrighten Outlet
    manufacturer: Jasco Products
    model: 43102
    deviceProfileName: basic-switch
  - id: "Jasco Products/43076"
    deviceLabel: Enbrighten Switch
    manufacturer: Jasco Products
    model: 43076
    deviceProfileName: basic-switch
  - id: Focalcrest/SRB01
    deviceLabel: Focalcrest Switch
    manufacturer: Focalcrest
    model: SRB01
    deviceProfileName: basic-switch
  - id: ShinaSystem/SBM300Z1
    deviceLabel: SiHAS Switch
    manufacturer: ShinaSystem
    model: SBM300Z1
    deviceProfileName: basic-switch
  - id: ShinaSystem/SBM300Z2
    deviceLabel: SiHAS Switch 1
    manufacturer: ShinaSystem
    model: SBM300Z2
    deviceProfileName: basic-switch
  - id: ShinaSystem/SBM300Z3
    deviceLabel: SiHAS Switch 1
    manufacturer: ShinaSystem
    model: SBM300Z3
    deviceProfileName: basic-switch
  - id: ShinaSystem/SBM300Z4
    deviceLabel: SiHAS Switch 1
    manufacturer: ShinaSystem
    model: SBM300Z4
    deviceProfileName: basic-switch
  - id: ShinaSystem/SBM300Z5
    deviceLabel: SiHAS Switch 1
    manufacturer: ShinaSystem
    model: SBM300Z5
    deviceProfileName: basic-switch
  - id: ShinaSystem/SBM300Z6
    deviceLabel: SiHAS Switch 1
    manufacturer: ShinaSystem
    model: SBM300Z6
    deviceProfileName: basic-switch
  - id: Samsung/SAMSUNG-ITM-Z-002
    deviceLabel: Samsung Light
    manufacturer: Samsung Electronics
    model: SAMSUNG-ITM-Z-002
    deviceProfileName: rgbw-bulb-2700K-5000K
  - id: Juno/ABL-LIGHT-Z-201
    deviceLabel: Juno Connect
    manufacturer: Juno
    model: ABL-LIGHT-Z-201
    deviceProfileName: rgbw-bulb-2700K-5000K
  - id: "AduroSmart Eria/AD-RGBW3001"
    deviceLabel: Eria Light
    manufacturer: AduroSmart Eria
    model: AD-RGBW3001
    deviceProfileName: rgbw-bulb
  - id: Aurora/RGBCXStrip50AU
    deviceLabel: AOne Light
    manufacturer: Aurora
    model: RGBCXStrip50AU
    deviceProfileName: rgbw-bulb-2500K-6000K
  - id: Aurora/RGBGU10Bulb50AU
    deviceLabel: Aurora Light
    manufacturer: Aurora
    model: RGBGU10Bulb50AU
    deviceProfileName: rgbw-bulb
  - id: Aurora/RGBBulb51AU
    deviceLabel: Aurora Light
    manufacturer: Aurora
    model: RGBBulb51AU
    deviceProfileName: rgbw-bulb
  - id: "CWD/ZB.A806Ergbw-A001"
    deviceLabel: CWD Light
    manufacturer: CWD
    model: ZB.A806Ergbw-A001
    deviceProfileName: rgbw-bulb
  - id: "CWD/ZB.A806Brgbw-A001"
    deviceLabel: CWD Light
    manufacturer: CWD
    model: ZB.A806Brgbw-A001
    deviceProfileName: rgbw-bulb
  - id: "CWD/ZB.M350rgbw-A001"
    deviceLabel: CWD Light
    manufacturer: CWD
    model: ZB.M350rgbw-A001
    deviceProfileName: rgbw-bulb
  - id: "innr/RB 285 C"
    deviceLabel: Innr Light
    manufacturer: innr
    model: RB 285 C
    deviceProfileName: rgbw-bulb-1800K-6500K
  - id: "innr/BY 285 C"
    deviceLabel: Innr Light
    manufacturer: innr
    model: BY 285 C
    deviceProfileName: rgbw-bulb-1800K-6500K
  - id: "innr/RB 250 C"
    deviceLabel: Innr Light
    manufacturer: innr
    model: RB 250 C
    deviceProfileName: rgbw-bulb-1800K-6500K
  - id: "innr/RS 230 C"
    deviceLabel: Innr Light
    manufacturer: innr
    model: RS 230 C
    deviceProfileName: rgbw-bulb-1800K-6500K
  - id: "innr/AE 280 C"
    deviceLabel: Innr Light
    manufacturer: innr
    model: AE 280 C
    deviceProfileName: rgbw-bulb-1800K-6500K
  - id: MLI/ZBT-ExtendedColor
    deviceLabel: Tint Light
    manufacturer: MLI
    model: ZBT-ExtendedColor
    deviceProfileName: rgbw-bulb-1800K-6500K
  - id: "OSRAM/LIGHTIFY Flex RGBW"
    deviceLabel: SYLVANIA Light
    manufacturer: OSRAM
    model: LIGHTIFY Flex RGBW
    deviceProfileName: rgbw-bulb
  - id: "OSRAM/Flex RGBW"
    deviceLabel: OSRAM Light
    manufacturer: OSRAM
    model: Flex RGBW
    deviceProfileName: rgbw-bulb
  - id: "OSRAM/LIGHTIFY A19 RGBW"
    deviceLabel: SYLVANIA Light
    manufacturer: OSRAM
    model: LIGHTIFY A19 RGBW
    deviceProfileName: rgbw-bulb
  - id: "OSRAM/LIGHTIFY BR RGBW"
    deviceLabel: SYLVANIA Light
    manufacturer: OSRAM
    model: LIGHTIFY BR RGBW
    deviceProfileName: rgbw-bulb
  - id: "OSRAM/LIGHTIFY RT RGBW"
    deviceLabel: SYLVANIA Light
    manufacturer: OSRAM
    model: LIGHTIFY RT RGBW
    deviceProfileName: rgbw-bulb
  - id: "OSRAM/LIGHTIFY FLEX OUTDOOR RGBW"
    deviceLabel: SYLVANIA Light
    manufacturer: OSRAM
    model: LIGHTIFY FLEX OUTDOOR RGBW
    deviceProfileName: rgbw-bulb
  - id: "LEDVANCE/RT HO RGBW"
    deviceLabel: SYLVANIA Light
    manufacturer: LEDVANCE
    model: RT HO RGBW
    deviceProfileName: rgbw-bulb
  - id: "LEDVANCE/A19 RGBW"
    deviceLabel: SYLVANIA Light
    manufacturer: LEDVANCE
    model: A19 RGBW
    deviceProfileName: rgbw-bulb
  - id: "LEDVANCE/FLEX Outdoor RGBW"
    deviceLabel: SYLVANIA Light
    manufacturer: LEDVANCE
    model: FLEX Outdoor RGBW
    deviceProfileName: rgbw-bulb
  - id: "LEDVANCE/FLEX RGBW"
    deviceLabel: SYLVANIA Light
    manufacturer: LEDVANCE
    model: FLEX RGBW
    deviceProfileName: rgbw-bulb
  - id: "LEDVANCE/BR30 RGBW"
    deviceLabel: SYLVANIA Light
    manufacturer: LEDVANCE
    model: BR30 RGBW
    deviceProfileName: rgbw-bulb
  - id: "LEDVANCE/RT RGBW"
    deviceLabel: SYLVANIA Light
    manufacturer: LEDVANCE
    model: RT RGBW
    deviceProfileName: rgbw-bulb
  - id: "LEDVANCE/Outdoor Pathway RGBW"
    deviceLabel: SYLVANIA Light
    manufacturer: LEDVANCE
    model: Outdoor Pathway RGBW
    deviceProfileName: rgbw-bulb
  - id: "LEDVANCE/Flex RGBW Pro"
    deviceLabel: SYLVANIA Light
    manufacturer: LEDVANCE
    model: Flex RGBW Pro
    deviceProfileName: rgbw-bulb
  - id: "LEEDARSON LIGHTING/5ZB-A806ST-Q1G"
    deviceLabel: Ozom Light
    manufacturer: LEEDARSON LIGHTING
    model: 5ZB-A806ST-Q1G
    deviceProfileName: rgbw-bulb
  - id: sengled/E11-N1EA
    deviceLabel: Sengled Multicolor
    manufacturer: sengled
    model: E11-N1EA
    deviceProfileName: rgbw-bulb
  - id: sengled/E12-N1E
    deviceLabel: Sengled Element Color Plus
    manufacturer: sengled
    model: E12-N1E
    deviceProfileName: rgbw-bulb
  - id: sengled/E21-N1EA
    deviceLabel: Sengled Multicolor
    manufacturer: sengled
    model: E21-N1EA
    deviceProfileName: rgbw-bulb
  - id: sengled/E1G-G8E
    deviceLabel: Sengled Smart Light Strip
    manufacturer: sengled
    model: E1G-G8E
    deviceProfileName: rgbw-bulb-2000K-6500K
  - id: sengled/E11-U3E
    deviceLabel: Sengled Element Color Plus
    manufacturer: sengled
    model: E11-U3E
    deviceProfileName: rgbw-bulb-2000K-6500K
  - id: sengled/E11-U2E
    deviceLabel: Sengled Element Color Plus
    manufacturer: sengled
    model: E11-U2E
    deviceProfileName: rgbw-bulb
  - id: sengled/E1F-N5E
    deviceLabel: Sengled Light
    manufacturer: sengled
    model: E1F-N5E
    deviceProfileName: rgbw-bulb
  - id: NeuhausLighting/ZBT-ExtendedColor
    deviceLabel: Q-Smart Light
    manufacturer: Neuhaus Lighting Group
    model: ZBT-ExtendedColor
    deviceProfileName: rgbw-bulb-1800K-6500K
  - id: "Ajaxonline/AJ-RGBCCT 5 in 1"
    deviceLabel: Ajax Light
    manufacturer: Ajaxonline
    model: AJ-RGBCCT 5 in 1
    deviceProfileName: rgbw-bulb-2000K-6500K
  - id: "Ajax online Ltd/AJ_ZB30_GU10"
    deviceLabel: Ajax Light
    manufacturer: Ajax online Ltd
    model: AJ_ZB30_GU10
    deviceProfileName: rgbw-bulb-2000K-6500K
  - id: "eWeLight/ZB-CL01"
    deviceLabel: easyiot Light
    manufacturer: eWeLight
    model: ZB-CL01
    deviceProfileName: rgbw-bulb-2000K-6500K
  - id: "CREE/Connected A-19 60W Equivalent"
    deviceLabel: CREE Bulb
    manufacturer: CREE
    model: "Connected A-19 60W Equivalent"
    deviceProfileName: on-off-level
  - id: "Jasco Products/45852"
    deviceLabel: GE Dimmer Switch
    manufacturer: Jasco Products
    model: 45852
    deviceProfileName: plug-level-power
  - id: "Jasco Products/45857"
    deviceLabel: GE Dimmer Switch
    manufacturer: Jasco Products
    model: 45857
    deviceProfileName: switch-level-power
  - id: "sengled/Z01-CIA19NAE26"
    deviceLabel: Sengled Light
    manufacturer: sengled
    model: Z01-CIA19NAE26
    deviceProfileName: light-level-power
  - id: "Eaton/Halo_RL5601"
    deviceLabel: Halo Light
    manufacturer: Eaton
    model: Halo_RL5601
    deviceProfileName: color-temp-bulb-2700K-5000K
  - id: "IKEA/TRADFRI E26 WS clear 950lm"
    deviceLabel: IKEA Light
    manufacturer: IKEA of Sweden
    model: TRADFRI bulb E26 WS clear 950lm
    deviceProfileName: color-temp-bulb-2200K-4000K
  - id: "IKEA/TRADFRI GU10 WS 400lm"
    deviceLabel: IKEA Light
    manufacturer: IKEA of Sweden
    model: TRADFRI bulb GU10 WS 400lm
    deviceProfileName: color-temp-bulb-2200K-4000K
  - id: "IKEA/TRADFRI E12 WS opal 400lm"
    deviceLabel: IKEA Light
    manufacturer: IKEA of Sweden
    model: TRADFRI bulb E12 WS opal 400lm
    deviceProfileName: color-temp-bulb-2200K-4000K
  - id: "IKEA/TRADFRI E26 WS opal 980lm"
    deviceLabel: IKEA Light
    manufacturer: IKEA of Sweden
    model: TRADFRI bulb E26 WS opal 980lm
    deviceProfileName: color-temp-bulb-2200K-4000K
  - id: "IKEA/TRADFRI E27 WS clear 950lm"
    deviceLabel: IKEA Light
    manufacturer: IKEA of Sweden
    model: TRADFRI bulb E27 WS clear 950lm
    deviceProfileName: color-temp-bulb-2200K-4000K
  - id: "IKEA/TRADFRI E14 WS opal 400lm"
    deviceLabel: IKEA Light
    manufacturer: IKEA of Sweden
    model: TRADFRI bulb E14 WS opal 400lm
    deviceProfileName: color-temp-bulb-2200K-4000K
  - id: "IKEA/TRADFRI E27 WS opal 980lm"
    deviceLabel: IKEA Light
    manufacturer: IKEA of Sweden
    model: TRADFRI bulb E27 WS opal 980lm
    deviceProfileName: color-temp-bulb-2200K-4000K
  - id: "innr/RS 128 T"
    deviceLabel: Innr Light
    manufacturer: innr
    model: RS 128 T
    deviceProfileName: color-temp-bulb-2200K-5000K
  - id: "innr/RB 178 T"
    deviceLabel: Innr Light
    manufacturer: innr
    model: RB 178 T
    deviceProfileName: color-temp-bulb-2700K-5000K
  - id: "innr/RB 148 T"
    deviceLabel: Innr Light
    manufacturer: innr
    model: RB 148 T
    deviceProfileName: color-temp-bulb-2200K-5000K
  - id: "OSRAM/Gardenspot RGB"
    deviceLabel: SYLVANIA Light
    manufacturer: OSRAM
    model: Gardenspot RGB
    deviceProfileName: color-bulb
  - id: "OSRAM/LIGHTIFY Gardenspot RGB"
    deviceLabel: SYLVANIA Light
    manufacturer: OSRAM
    model: LIGHTIFY Gardenspot RGB
    deviceProfileName: color-bulb
  - id: "LEDVANCE/Outdoor Accent RGB"
    deviceLabel: SYLVANIA Light
    manufacturer: LEDVANCE
    model: Outdoor Accent RGB
    deviceProfileName: color-bulb
  - id: "DURAGREEN/DG-CW-02"
    deviceLabel: DG Light
    manufacturer: DURAGREEN
    model: DG-CW-02
    deviceProfileName: color-temp-bulb
  - id: "DURAGREEN/DG-CW-01"
    deviceLabel: DG Light
    manufacturer: DURAGREEN
    model: DG-CW-01
    deviceProfileName: color-temp-bulb
  - id: "DURAGREEN/DG-CCT-01"
    deviceLabel: DG Light
    manufacturer: DURAGREEN
    model: DG-CCT-01
    deviceProfileName: color-temp-bulb
  - id: "Samsung Electronics/ABL-LIGHT-Z-001"
    deviceLabel: Juno Connect
    manufacturer: Samsung Electronics
    model: ABL-LIGHT-Z-001
    deviceProfileName: abl-light-z-001-bulb
  - id: Juno/ABL-LIGHT-Z-001
    deviceLabel: Juno Connect
    manufacturer: Juno
    model: ABL-LIGHT-Z-001
    deviceProfileName: abl-light-z-001-bulb
  - id: Samsung/SAMSUNG-ITM-Z-001
    deviceLabel: Samsung Light
    manufacturer: Samsung Electronics
    model: SAMSUNG-ITM-Z-001
    deviceProfileName: color-temp-bulb
  - id: "Samsung Electronics/HAN-LIGHT-Z-001"
    deviceLabel: SamsungB2B Light
    manufacturer: Samsung Electronics
    model: HAN-LIGHT-Z-001
    deviceProfileName: color-temp-bulb
  - id: AduroSmart/AD-ColorTemperature3001
    deviceLabel: Eria Light
    manufacturer: AduroSmart Eria
    model: AD-ColorTemperature3001
    deviceProfileName: color-temp-bulb
  - id: Aurora/TWBulb51AU
    deviceLabel: Aurora Light
    manufacturer: Aurora
    model: TWBulb51AU
    deviceProfileName: color-temp-bulb-2200K-5000K
  - id: Aurora/TWMPROZXBulb50AU
    deviceLabel: Aurora Light
    manufacturer: Aurora
    model: TWMPROZXBulb50AU
    deviceProfileName: color-temp-bulb-2200K-5000K
  - id: Aurora/TWStrip50AU
    deviceLabel: Aurora Light
    manufacturer: Aurora
    model: TWStrip50AU
    deviceProfileName: color-temp-bulb-2500K-6000K
  - id: Aurora/TWGU10Bulb50AU
    deviceLabel: Aurora Light
    manufacturer: Aurora
    model: TWGU10Bulb50AU
    deviceProfileName: color-temp-bulb-2200K-5000K
  - id: Aurora/TWCLBulb50AU
    deviceLabel: AOne Light
    manufacturer: Aurora
    model: TWCLBulb50AU
    deviceProfileName: color-temp-bulb-2200K-5000K
  - id: CWD/ZB.A806Ecct-A001
    deviceLabel: CWD Light
    manufacturer: CWD
    model: ZB.A806Ecct-A001
    deviceProfileName: color-temp-bulb
  - id: CWD/ZB.A806Bcct-A001
    deviceLabel: CWD Light
    manufacturer: CWD
    model: ZB.A806Bcct-A001
    deviceProfileName: color-temp-bulb
  - id: CWD/ZB.M350cct-A001
    deviceLabel: CWD Light
    manufacturer: CWD
    model: ZB.M350cct-A001
    deviceProfileName: color-temp-bulb
  - id: "ETI/Zigbee CCT Downlight"
    deviceLabel: Commercial Light
    manufacturer: ETI
    model: Zigbee CCT Downlight
    deviceProfileName: color-temp-bulb-2700K-5000K
  - id: HomeDepot/Ecosmart-ZBT-BR30-CCT-Bulb
    deviceLabel: Ecosmart Light
    manufacturer: The Home Depot
    model: Ecosmart-ZBT-BR30-CCT-Bulb
    deviceProfileName: color-temp-bulb
  - id: HomeDepot/Ecosmart-ZBT-A19-CCT-Bulb
    deviceLabel: Ecosmart Light
    manufacturer: The Home Depot
    model: Ecosmart-ZBT-A19-CCT-Bulb
    deviceProfileName: color-temp-bulb
  - id: "IKEA/GUNNARP panel round"
    deviceLabel: IKEA Light
    manufacturer: IKEA of Sweden
    model: GUNNARP panel round
    deviceProfileName: color-temp-bulb-2200K-4000K
  - id: "IKEA/LEPTITER Recessed spot light"
    deviceLabel: IKEA Light
    manufacturer: IKEA of Sweden
    model: LEPTITER Recessed spot light
    deviceProfileName: color-temp-bulb-2200K-4000K
  - id: "IKEA/TRADFRI bulb E12 WS opal 600lm"
    deviceLabel: IKEA Light
    manufacturer: IKEA of Sweden
    model: TRADFRI bulb E12 WS opal 600lm
    deviceProfileName: color-temp-bulb-2200K-4000K
  - id: "IKEA/TRADFRI bulb E14 WS 470lm"
    deviceLabel: IKEA Light
    manufacturer: IKEA of Sweden
    model: TRADFRI bulb E14 WS 470lm
    deviceProfileName: color-temp-bulb-2200K-4000K
  - id: "IKEA/TRADFRI bulb E14 WS opal 600lm"
    deviceLabel: IKEA Light
    manufacturer: IKEA of Sweden
    model: TRADFRI bulb E14 WS opal 600lm
    deviceProfileName: color-temp-bulb-2200K-4000K
  - id: "IKEA/TRADFRI bulb E26 WS clear 806lm"
    deviceLabel: IKEA Light
    manufacturer: IKEA of Sweden
    model: TRADFRI bulb E26 WS clear 806lm
    deviceProfileName: color-temp-bulb-2200K-4000K
  - id: "IKEA/TRADFRI bulb E27 WS clear 806lm"
    deviceLabel: IKEA Light
    manufacturer: IKEA of Sweden
    model: TRADFRI bulb E27 WS clear 806lm
    deviceProfileName: color-temp-bulb-2200K-4000K
  - id: "IKEA/TRADFRI bulb E26 WS opal 1000lm"
    deviceLabel: IKEA Light
    manufacturer: IKEA of Sweden
    model: TRADFRI bulb E26 WS opal 1000lm
    deviceProfileName: color-temp-bulb-2200K-4000K
  - id: "IKEA/TRADFRI bulb E27 WS opal 1000lm"
    deviceLabel: IKEA Light
    manufacturer: IKEA of Sweden
    model: TRADFRI bulb E27 WS opal 1000lm
    deviceProfileName: color-temp-bulb-2200K-4000K
  - id: Megaman/Z3-ColorTemperature
    deviceLabel: INGENIUM Light
    manufacturer: Megaman
    model: Z3-ColorTemperature
    deviceProfileName: color-temp-bulb
  - id: "innr/RB 248 T"
    deviceLabel: Innr Light
    manufacturer: innr
    model: RB 248 T
    deviceProfileName: color-temp-bulb-2200K-5000K
  - id: "innr/RB 278 T"
    deviceLabel: Innr Light
    manufacturer: innr
    model: RB 278 T
    deviceProfileName: color-temp-bulb-2200K-5000K
  - id: "innr/RS 228 T"
    deviceLabel: Innr Light
    manufacturer: innr
    model: RS 228 T
    deviceProfileName: color-temp-bulb-2200K-5000K
  - id: "OSRAM/LIGHTIFY BR Tunable White"
    deviceLabel: SYLVANIA Light
    manufacturer: OSRAM
    model: LIGHTIFY BR Tunable White
    deviceProfileName: color-temp-bulb
  - id: "OSRAM/LIGHTIFY RT Tunable White"
    deviceLabel: SYLVANIA Light
    manufacturer: OSRAM
    model: LIGHTIFY RT Tunable White
    deviceProfileName: color-temp-bulb
  - id: "OSRAM/Classic A60 TW"
    deviceLabel: OSRAM Light
    manufacturer: OSRAM
    model: Classic A60 TW
    deviceProfileName: color-temp-bulb
  - id: "OSRAM/LIGHTIFY A19 Tunable White"
    deviceLabel: SYLVANIA Light
    manufacturer: OSRAM
    model: LIGHTIFY A19 Tunable White
    deviceProfileName: color-temp-bulb
  - id: "OSRAM/Classic B40 TW - LIGHTIFY"
    deviceLabel: OSRAM Light
    manufacturer: OSRAM
    model: Classic B40 TW - LIGHTIFY
    deviceProfileName: color-temp-bulb
  - id: "LEDVANCE/A19 TW 10 year"
    deviceLabel: SYLVANIA Light
    manufacturer: LEDVANCE
    model: A19 TW 10 year
    deviceProfileName: color-temp-bulb
  - id: "OSRAM/LIGHTIFY Conv Under Cabinet TW"
    deviceLabel: SYLVANIA Light
    manufacturer: OSRAM
    model: LIGHTIFY Conv Under Cabinet TW
    deviceProfileName: color-temp-bulb
  - id: OSRAM/ColorstripRGBW
    deviceLabel: SYLVANIA Light
    manufacturer: OSRAM
    model: ColorstripRGBW
    deviceProfileName: color-temp-bulb
  - id: OSRAM/LIGHTIFYEdgelitFlushmountTW
    deviceLabel: SYLVANIA Light
    manufacturer: OSRAM
    model: LIGHTIFY Edge-lit Flushmount TW
    deviceProfileName: color-temp-bulb
  - id: "LEDVANCE/MR16 TW"
    deviceLabel: SYLVANIA Light
    manufacturer: LEDVANCE
    model: MR16 TW
    deviceProfileName: color-temp-bulb
  - id: "OSRAM/LIGHTIFY Surface TW"
    deviceLabel: SYLVANIA Light
    manufacturer: OSRAM
    model: LIGHTIFY Surface TW
    deviceProfileName: color-temp-bulb
  - id: "OSRAM/LIGHTIFY Under Cabinet TW"
    deviceLabel: SYLVANIA Light
    manufacturer: OSRAM
    model: LIGHTIFY Under Cabinet TW
    deviceProfileName: color-temp-bulb
  - id: "LEDVANCE/BR30 TW"
    deviceLabel: SYLVANIA Light
    manufacturer: LEDVANCE
    model: BR30 TW
    deviceProfileName: color-temp-bulb
  - id: "LEDVANCE/RT TW"
    deviceLabel: SYLVANIA Light
    manufacturer: LEDVANCE
    model: RT TW
    deviceProfileName: color-temp-bulb
  - id: "OSRAM/LIGHTIFY Edge-lit flushmount"
    deviceLabel: SYLVANIA Light
    manufacturer: OSRAM
    model: LIGHTIFY Edge-lit flushmount
    deviceProfileName: color-temp-bulb-2700K-6500K
  - id: Smarthome/S111-202A
    deviceLabel: Leedarson Light
    manufacturer: Smarthome
    model: S111-202A
    deviceProfileName: color-temp-bulb
  - id: lk/ZBT-CCTLight-GLS0108
    deviceLabel: Linkind Light
    manufacturer: lk
    model: ZBT-CCTLight-GLS0108
    deviceProfileName: color-temp-bulb
  - id: MLI/ZBT-ColorTemperature
    deviceLabel: Tint Light
    manufacturer: MLI
    model: ZBT-ColorTemperature
    deviceProfileName: color-temp-bulb
  - id: sengled/Z01-A19NAE26
    deviceLabel: Sengled Light
    manufacturer: sengled
    model: Z01-A19NAE26
    deviceProfileName: color-temp-bulb
  - id: sengled/Z01-A191AE26W
    deviceLabel: Sengled Light
    manufacturer: sengled
    model: Z01-A191AE26W
    deviceProfileName: color-temp-bulb
  - id: sengled/Z01-A60EAB22
    deviceLabel: Sengled Light
    manufacturer: sengled
    model: Z01-A60EAB22
    deviceProfileName: color-temp-bulb
  - id: sengled/Z01-A60EAE27
    deviceLabel: Sengled Light
    manufacturer: sengled
    model: Z01-A60EAE27
    deviceProfileName: color-temp-bulb
  - id: "Third Reality/3RSL011Z"
    deviceLabel: RealityLight Light
    manufacturer: Third Reality, Inc
    model: 3RSL011Z
    deviceProfileName: color-temp-bulb
  - id: "Third Reality/3RSL012Z"
    deviceLabel: RealityLight Light
    manufacturer: Third Reality, Inc
    model: 3RSL012Z
    deviceProfileName: color-temp-bulb
  - id: "Ajax Online/CCT"
    deviceLabel: Ajax Light
    manufacturer: Ajax Online
    model: CCT
    deviceProfileName: color-temp-bulb-2200K-6500K
  - id: CentraLite/3200
    deviceLabel: SmartThings Outlet
    manufacturer: CentraLite
    model: 3200
    deviceProfileName: switch-power-smartplug
  - id: CentraLite/3200-Sgb
    deviceLabel: SmartThings Outlet
    manufacturer: CentraLite
    model: 3200-Sgb
    deviceProfileName: switch-power-smartplug
  - id: CentraLite/4257050-RZHAC
    deviceLabel: Centralite Outlet
    manufacturer: CentraLite
    model: 4257050-RZHAC
    deviceProfileName: switch-power-smartplug
  - id: SmartThings/outletv4
    deviceLabel: SmartThings Outlet
    manufacturer: SmartThings
    model: outletv4
    deviceProfileName: switch-power-smartplug
  - id: Samjin/outlet
    deviceLabel: SmartThings Outlet
    manufacturer: Samjin
    model: outlet
    deviceProfileName: switch-power-smartplug
  - id: "innr/SP 120"
    deviceLabel: Innr Outlet
    manufacturer: innr
    model: SP 120
    deviceProfileName: switch-power-smartplug
  - id: Aurora/SmartPlug51AU
    deviceLabel: Aurora Outlet
    manufacturer: Aurora
    model: SmartPlug51AU
    deviceProfileName: switch-power-smartplug
  - id: Aurora/SingleSocket50AU
    deviceLabel: Aurora Outlet
    manufacturer: Aurora
    model: SingleSocket50AU
    deviceProfileName: switch-power-smartplug
  - id: CentraLite/3210-L
    deviceLabel: Iris Outlet
    manufacturer: CentraLite
    model: 3210-L
    deviceProfileName: switch-power-smartplug
  - id: Sercomm/SZ-ESW01-AU
    deviceLabel: Sercomm Outlet
    manufacturer: Sercomm Corp.
    model: SZ-ESW01-AU
    deviceProfileName: switch-power-smartplug
  - id: "Develco Products/Smart16ARelay51AU"
    deviceLabel: Aurora Switch
    manufacturer: Develco Products A/S
    model: Smart16ARelay51AU
    deviceProfileName: switch-power
  - id: Aurora/Smart16ARelay51AU
    deviceLabel: Aurora Switch
    manufacturer: Aurora
    model: Smart16ARelay51AU
    deviceProfileName: switch-power
  - id: eZEX/E210-KR210Z1-HA
    deviceLabel: eZEX Switch
    manufacturer:
    model: E210-KR210Z1-HA
    deviceProfileName: switch-power
  - id: "Jasco Products/45853"
    deviceLabel: GE Outlet
    manufacturer: Jasco Products
    model: 45853
    deviceProfileName: switch-power-smartplug
  - id: "Jasco Products/45856"
    deviceLabel: GE Switch
    manufacturer: Jasco Products
    model: 45856
    deviceProfileName: switch-power
  - id: MEGAMAN/SH-PSUKC44B-E
    deviceLabel: INGENIUM Outlet
    manufacturer: MEGAMAN
    model: SH-PSUKC44B-E
    deviceProfileName: switch-power-smartplug
  - id: "ClimaxTechnology/PSM_00.00.00.35TC"
    deviceLabel: Ozom Outlet
    manufacturer: ClimaxTechnology
    model: PSM_00.00.00.35TC
    deviceProfileName: switch-power-smartplug
  - id: "Philio/PAN18-v1.0.7"
    deviceLabel: Philio Outlet
    manufacturer:
    model: PAN18-v1.0.7
    deviceProfileName: switch-power-smartplug
  - id: SALUS/SX885ZB
    deviceLabel: Salus Switch
    manufacturer: SALUS
    model: SX885ZB
    deviceProfileName: switch-power
  - id: "AduroSmart Eria/AD-SmartPlug3001"
    deviceLabel: Eria Switch
    manufacturer: AduroSmart Eria
    model: AD-SmartPlug3001
    deviceProfileName: switch-power
  - id: "AduroSmart Eria/BPU3"
    deviceLabel: Eria Switch
    manufacturer: AduroSmart Eria
    model: BPU3
    deviceProfileName: switch-power
  - id: "AduroSmart Eria/BDP3001"
    deviceLabel: Eria Switch
    manufacturer: AduroSmart Eria
    model: BDP3001
    deviceProfileName: switch-level
  - id: "AduroSmart Eria/ZLL-DimmableLight"
    deviceLabel: Eria Light
    manufacturer: AduroSmart Eria
    model: ZLL-DimmableLight
    deviceProfileName: on-off-level
  - id: "IKEA/TRADFRI bulb E26 opal 1000lm"
    deviceLabel: IKEA Light
    manufacturer: IKEA of Sweden
    model: TRADFRI bulb E26 opal 1000lm
    deviceProfileName: on-off-level
  - id: "IKEA/TRADFRI bulb E12 W op/ch 400lm"
    deviceLabel: IKEA Light
    manufacturer: IKEA of Sweden
    model: TRADFRI bulb E12 W op/ch 400lm
    deviceProfileName: on-off-level
  - id: "IKEA/TRADFRI bulb E17 W op/ch 400lm"
    deviceLabel: IKEA Light
    manufacturer: IKEA of Sweden
    model: TRADFRI bulb E17 W op/ch 400lm
    deviceProfileName: on-off-level
  - id: "IKEA/TRADFRI bulb GU10 W 400lm"
    deviceLabel: IKEA Light
    manufacturer: IKEA of Sweden
    model: TRADFRI bulb GU10 W 400lm
    deviceProfileName: on-off-level
  - id: "IKEA/TRADFRI bulb E27 W opal 1000lm"
    deviceLabel: IKEA Light
    manufacturer: IKEA of Sweden
    model: TRADFRI bulb E27 W opal 1000lm
    deviceProfileName: on-off-level
  - id: "IKEA/TRADFRI bulb E26 W opal 1000lm"
    deviceLabel: IKEA Light
    manufacturer: IKEA of Sweden
    model: TRADFRI bulb E26 W opal 1000lm
    deviceProfileName: on-off-level
  - id: "IKEA/TRADFRI bulb E14 W op/ch 400lm"
    deviceLabel: IKEA Light
    manufacturer: IKEA of Sweden
    model: TRADFRI bulb E14 W op/ch 400lm
    deviceProfileName: on-off-level
  - id: "IKEA/TRADFRI transformer 10W"
    deviceLabel: IKEA Light
    manufacturer: IKEA of Sweden
    model: TRADFRI transformer 10W
    deviceProfileName: on-off-level
  - id: "IKEA/TRADFRI Driver 10W"
    deviceLabel: IKEA Light
    manufacturer: IKEA of Sweden
    model: TRADFRI Driver 10W
    deviceProfileName: on-off-level
  - id: "IKEA/TRADFRI transformer 30W"
    deviceLabel: IKEA Light
    manufacturer: IKEA of Sweden
    model: TRADFRI transformer 30W
    deviceProfileName: on-off-level
  - id: "IKEA/TRADFRI Driver 30W"
    deviceLabel: IKEA Light
    manufacturer: IKEA of Sweden
    model: TRADFRI Driver 30W
    deviceProfileName: on-off-level
  - id: Megaman/ZLL-DimmableLight
    deviceLabel: INGENIUM Light
    manufacturer: Megaman
    model: ZLL-DimmableLight
    deviceProfileName: on-off-level
  - id: Megaman/BSZTM002
    deviceLabel: INGENIUM Light
    manufacturer: MEGAMAN
    model: BSZTM002
    deviceProfileName: on-off-level
  - id: Megaman/BSZTM003
    deviceLabel: INGENIUM Light
    manufacturer: MEGAMAN
    model: BSZTM003
    deviceProfileName: on-off-level
  - id: "innr/RS 125"
    deviceLabel: Innr Light
    manufacturer: innr
    model: RS 125
    deviceProfileName: on-off-level
  - id: "innr/RB 165"
    deviceLabel: Innr Light
    manufacturer: innr
    model: RB 165
    deviceProfileName: on-off-level
  - id: "innr/RB 175 W"
    deviceLabel: Innr Light
    manufacturer: innr
    model: RB 175 W
    deviceProfileName: on-off-level
  - id: "innr/RB 145"
    deviceLabel: Innr Light
    manufacturer: innr
    model: RB 145
    deviceProfileName: on-off-level
  - id: Leviton/DG3HL
    deviceLabel: Leviton Dimmer Switch
    manufacturer: Leviton
    model: DG3HL
    deviceProfileName: on-off-level
  - id: Leviton/DG6HD
    deviceLabel: Leviton Dimmer Switch
    manufacturer: Leviton
    model: DG6HD
    deviceProfileName: on-off-level
  - id: "OSRAM/Classic A60 W clear"
    deviceLabel: OSRAM Light
    manufacturer: OSRAM
    model: Classic A60 W clear
    deviceProfileName: on-off-level
  - id: "OSRAM/Classic A60 W clear - LIGHTIFY"
    deviceLabel: OSRAM Light
    manufacturer: OSRAM
    model: Classic A60 W clear - LIGHTIFY
    deviceProfileName: on-off-level
  - id: "OSRAM/CLA60 OFD OSRAM"
    deviceLabel: OSRAM Light
    manufacturer: OSRAM
    model: CLA60 OFD OSRAM
    deviceProfileName: on-off-level
  - id: Philips/LWB004
    deviceLabel: Philips Light
    manufacturer: Philips
    model: LWB004
    deviceProfileName: on-off-level
  - id: Philips/LWB006
    deviceLabel: Philips Light
    manufacturer: Philips
    model: LWB006
    deviceProfileName: on-off-level
  - id: Philips/LWB007
    deviceLabel: Philips Light
    manufacturer: Philips
    model: LWB007
    deviceProfileName: on-off-level
  - id: Philips/LWB010
    deviceLabel: Philips Light
    manufacturer: Philips
    model: LWB010
    deviceProfileName: on-off-level
  - id: Philips/LWB014
    deviceLabel: Philips Light
    manufacturer: Philips
    model: LWB014
    deviceProfileName: on-off-level
  - id: sengled/E14-U43
    deviceLabel: Sengled Light
    manufacturer: sengled
    model: E14-U43
    deviceProfileName: on-off-level
  - id: "AduroSmart Eria/ZLL-ExtendedColor"
    deviceLabel: Eria Light
    manufacturer: AduroSmart Eria
    model: ZLL-ExtendedColor
    deviceProfileName: rgbw-bulb
  - id: GLEDOPTO/GL-C-008
    deviceLabel: Gledopto Switch
    manufacturer: GLEDOPTO
    model: GL-C-008
    deviceProfileName: rgbw-bulb
  - id: Megaman/ZLL-ExtendedColor
    deviceLabel: INGENIUM Light
    manufacturer: Megaman
    model: ZLL-ExtendedColor
    deviceProfileName: rgbw-bulb
  - id: "innr/RB 185 C"
    deviceLabel: Innr Light
    manufacturer: innr
    model: RB 185 C
    deviceProfileName: rgbw-bulb-2000K-6500K
  - id: "innr/FL 130 C"
    deviceLabel: Innr Light
    manufacturer: innr
    model: FL 130 C
    deviceProfileName: rgbw-bulb
  - id: "innr/OFL 120 C"
    deviceLabel: Innr Light
    manufacturer: innr
    model: OFL 120 C
    deviceProfileName: rgbw-bulb-1800K-6500K
  - id: "innr/OFL 140 C"
    deviceLabel: Innr Light
    manufacturer: innr
    model: OFL 140 C
    deviceProfileName: rgbw-bulb-1800K-6500K
  - id: "innr/OSL 130 C"
    deviceLabel: Innr Light
    manufacturer: innr
    model: OSL 130 C
    deviceProfileName: rgbw-bulb-1800K-6500K
  - id: "OSRAM/Classic A60 RGBW"
    deviceLabel: OSRAM Light
    manufacturer: OSRAM
    model: Classic A60 RGBW
    deviceProfileName: rgbw-bulb
  - id: "OSRAM/PAR 16 50 RGBW - LIGHTIFY"
    deviceLabel: OSRAM Light
    manufacturer: OSRAM
    model: PAR 16 50 RGBW - LIGHTIFY
    deviceProfileName: rgbw-bulb
  - id: "OSRAM/CLA60 RGBW OSRAM"
    deviceLabel: OSRAM Light
    manufacturer: OSRAM
    model: CLA60 RGBW OSRAM
    deviceProfileName: rgbw-bulb
  - id: "OSRAM/Flex RGBW"
    deviceLabel: OSRAM Light
    manufacturer: OSRAM
    model: Flex RGBW
    deviceProfileName: rgbw-bulb
  - id: "OSRAM/Gardenpole RGBW-Lightify"
    deviceLabel: OSRAM Light
    manufacturer: OSRAM
    model: Gardenpole RGBW-Lightify
    deviceProfileName: rgbw-bulb
  - id: "OSRAM/LIGHTIFY Outdoor Flex RGBW"
    deviceLabel: OSRAM Light
    manufacturer: OSRAM
    model: LIGHTIFY Outdoor Flex RGBW
    deviceProfileName: rgbw-bulb
  - id: "OSRAM/LIGHTIFY Indoor Flex RGBW"
    deviceLabel: OSRAM Light
    manufacturer: OSRAM
    model: LIGHTIFY Indoor Flex RGBW
    deviceProfileName: rgbw-bulb-2000K-6500K
  - id: Philips/LCT001
    deviceLabel: Philips Light
    manufacturer: Philips
    model: LCT001
    deviceProfileName: rgbw-bulb
  - id: Philips/LCT002
    deviceLabel: Philips Light
    manufacturer: Philips
    model: LCT002
    deviceProfileName: rgbw-bulb
  - id: Philips/LCT003
    deviceLabel: Philips Light
    manufacturer: Philips
    model: LCT003
    deviceProfileName: rgbw-bulb
  - id: Philips/LCT007
    deviceLabel: Philips Light
    manufacturer: Philips
    model: LCT007
    deviceProfileName: rgbw-bulb
  - id: Philips/LCT010
    deviceLabel: Philips Light
    manufacturer: Philips
    model: LCT010
    deviceProfileName: rgbw-bulb
  - id: Philips/LCT011
    deviceLabel: Philips Light
    manufacturer: Philips
    model: LCT011
    deviceProfileName: rgbw-bulb
  - id: Philips/LCT012
    deviceLabel: Philips Light
    manufacturer: Philips
    model: LCT012
    deviceProfileName: rgbw-bulb
  - id: Philips/LCT014
    deviceLabel: Philips Light
    manufacturer: Philips
    model: LCT014
    deviceProfileName: rgbw-bulb
  - id: Philips/LCT015
    deviceLabel: Philips Light
    manufacturer: Philips
    model: LCT015
    deviceProfileName: rgbw-bulb
  - id: Philips/LCT016
    deviceLabel: Philips Light
    manufacturer: Philips
    model: LCT016
    deviceProfileName: rgbw-bulb
  - id: Philips/LST001
    deviceLabel: Philips Light
    manufacturer: Philips
    model: LST001
    deviceProfileName: rgbw-bulb
  - id: Philips/LST002
    deviceLabel: Philips Light
    manufacturer: Philips
    model: LST002
    deviceProfileName: rgbw-bulb
  - id: GLEDOPTO/GL-B-001Z
    deviceLabel: XLSmart Light
    manufacturer: GLEDOPTO
    model: GL-B-001Z
    deviceProfileName: rgbw-bulb
  - id: "AduroSmart/ZLL-ColorTemperature"
    deviceLabel: Eria Light
    manufacturer: AduroSmart Eria
    model: ZLL-ColorTemperature
    deviceProfileName: color-temp-bulb-2200K-6500K
  - id: "IKEA/FLOALT panel WS 30x30"
    deviceLabel: IKEA Light
    manufacturer: IKEA of Sweden
    model: FLOALT panel WS 30x30
    deviceProfileName: color-temp-bulb-2200K-4000K
  - id: "IKEA/FLOALT panel WS 30x90"
    deviceLabel: IKEA Light
    manufacturer: IKEA of Sweden
    model: FLOALT panel WS 30x90
    deviceProfileName: color-temp-bulb-2200K-4000K
  - id: "IKEA/FLOALT panel WS 60x60"
    deviceLabel: IKEA Light
    manufacturer: IKEA of Sweden
    model: FLOALT panel WS 60x60
    deviceProfileName: color-temp-bulb-2200K-4000K
  - id: "IKEA/SURTE door WS 38x64"
    deviceLabel: IKEA Light
    manufacturer: IKEA of Sweden
    model: SURTE door WS 38x64
    deviceProfileName: color-temp-bulb-2200K-4000K
  - id: "IKEA/JORMLIEN door WS 40x80"
    deviceLabel: IKEA Light
    manufacturer: IKEA of Sweden
    model: JORMLIEN door WS 40x80
    deviceProfileName: color-temp-bulb-2200K-4000K
  - id: "OSRAM/Classic B40 TW - LIGHTIFY"
    deviceLabel: OSRAM Light
    manufacturer: OSRAM
    model: Classic B40 TW - LIGHTIFY
    deviceProfileName: color-temp-bulb
  - id: "OSRAM/CLA60 TW OSRAM"
    deviceLabel: OSRAM Light
    manufacturer: OSRAM
    model: CLA60 TW OSRAM
    deviceProfileName: color-temp-bulb
  - id: Philips/LTW001
    deviceLabel: Philips Light
    manufacturer: Philips
    model: LTW001
    deviceProfileName: color-temp-bulb
  - id: Philips/LTW004
    deviceLabel: Philips Light
    manufacturer: Philips
    model: LTW004
    deviceProfileName: color-temp-bulb
  - id: Philips/LTW010
    deviceLabel: Philips Light
    manufacturer: Philips
    model: LTW010
    deviceProfileName: color-temp-bulb
  - id: Philips/LTW011
    deviceLabel: Philips Light
    manufacturer: Philips
    model: LTW011
    deviceProfileName: color-temp-bulb
  - id: Philips/LTW012
    deviceLabel: Philips Light
    manufacturer: Philips
    model: LTW012
    deviceProfileName: color-temp-bulb
  - id: Philips/LTW013
    deviceLabel: Philips Light
    manufacturer: Philips
    model: LTW013
    deviceProfileName: color-temp-bulb
  - id: Philips/LTW014
    deviceLabel: Philips Light
    manufacturer: Philips
    model: LTW014
    deviceProfileName: color-temp-bulb
  - id: Philips/LTW015
    deviceLabel: Philips Light
    manufacturer: Philips
    model: LTW015
    deviceProfileName: color-temp-bulb
  - id: Ubec/BBB65L-HY
    deviceLabel: XLSmart Light
    manufacturer: Ubec
    model: BBB65L-HY
    deviceProfileName: color-temp-bulb
  - id: CentraLite/4257050-ZHAC
    deviceLabel: Centralite Dimmer Switch
    manufacturer: CentraLite
    model: 4257050-ZHAC
    deviceProfileName: plug-level-power
  - id: "IKEA/TRADFRI bulb E27 CWS opal 600lm"
    deviceLabel: IKEA Light
    manufacturer: IKEA of Sweden
    model: TRADFRI bulb E27 CWS opal 600lm
    deviceProfileName: color-bulb
  - id: "IKEA/TRADFRI bulb E26 CWS opal 600lm"
    deviceLabel: IKEA Light
    manufacturer: IKEA of Sweden
    model: TRADFRI bulb E26 CWS opal 600lm
    deviceProfileName: color-bulb
  - id: Smartenit/ZBMPlug15
    deviceLabel: Smartenit Outlet
    manufacturer: Compacta International, Ltd
    model: ZBMPlug15
    deviceProfileName: basic-switch
  - id: "sengled/E13-N11"
    deviceLabel: Sengled Light
    manufacturer: sengled
    model: E13-N11
    deviceProfileName: on-off-level-motion-sensor
  - id: "GE_Appliances/ZLL Light"
    deviceLabel: GE Light
    manufacturer: GE_Appliances
    model: ZLL Light
    deviceProfileName: ge-link-bulb
  - id: GE/SoftWhite
    deviceLabel: GE Light
    manufacturer: GE
    model: SoftWhite
    deviceProfileName: ge-link-bulb
  - id: GE/Daylight
    deviceLabel: GE Light
    manufacturer: GE
    model: Daylight
    deviceProfileName: ge-link-bulb
  #ROBB (Sunricher)
  - id: "ROBB smarrt/ROB_200-004-0"
    manufacturer: ROBB smarrt
    model: ROB_200-004-0
    deviceLabel: ROBB SMARRT Zigbee dimmer 3-wire
    deviceProfileName: on-off-level
  - id: "ROBB smarrt/ROB_200-014-0"
    manufacturer: ROBB smarrt
    model: ROB_200-014-0
    deviceLabel: ROBB SMARRT Zigbee rotary dimmer 2-wire
    deviceProfileName: light-level-power-energy
  - id: "ROBB smarrt/ROB_200-011-0"
    manufacturer: ROBB smarrt
    model: ROB_200-011-0
    deviceLabel: ROBB SMARRT Zigbee dimmer 2-wire
    deviceProfileName: light-level-power-energy
  # Wall Hero
  - id: "WALL HERO/ACL-401S4I"
    deviceLabel: 四位智能开关面板 1 
    manufacturer: WALL HERO
    model: ACL-401S4I
    deviceProfileName: basic-switch
  - id: "WALL HERO/ACL-401S8I"
    deviceLabel: 八位智能开关/场景面板 1 
    manufacturer: WALL HERO
    model: ACL-401S8I
    deviceProfileName: basic-switch
<<<<<<< HEAD
  #AEOTEC
  - id: "AEOTEC/ZGA002"
    manufacturer: AEOTEC
    model: "ZGA002"
    deviceLabel: Aeotec Pico Switch
    deviceProfileName: aeotec-pico-switch
  - id: "AEOTEC/ZGA003"
    manufacturer: AEOTEC
    model: "ZGA003"
    deviceLabel: Aeotec Pico Duo Switch
    deviceProfileName: aeotec-pico-switch
=======
  - id: "WALL HERO/ACL-401ON"
    deviceLabel: 智能墙面五孔插座
    manufacturer: WALL HERO
    model: ACL-401ON
  - id: "WALL HERO/ACL-401S1I"
    deviceLabel: 一位智能开关面板
    manufacturer: WALL HERO
    model: ACL-401S1I
  - id: "WALL HERO/ACL-401S3I"
    deviceLabel: 三位智能开关面板 1
    manufacturer: WALL HERO
    model: ACL-401S3I
  - id: "WALL HERO/ACL-401S2I"
    deviceLabel: 二位智能开关面板 1
    manufacturer: WALL HERO
    model: ACL-401S2I
    deviceProfileName: basic-switch
  # End Wall Hero
>>>>>>> 61df32e2
  - id: "Insta GmbH/Switching Actuator"
    deviceLabel: NEXENTRO Switching Actuator
    manufacturer: Insta GmbH
    model: NEXENTRO Switching Actuator
    deviceProfileName: basic-switch
  - id: "Insta GmbH/Dimming Actuator"
    deviceLabel: NEXENTRO Dimming Actuator
    manufacturer: Insta GmbH
    model: NEXENTRO Dimming Actuator
    deviceProfileName: on-off-level
zigbeeGeneric:
  - id: "genericSwitch"
    deviceLabel: Zigbee Switch
    clusters:
      server:
        - 0x0006 #OnOff
    deviceProfileName: basic-switch
  - id: "genericDimmer"
    deviceLabel: Zigbee Dimmer
    clusters:
      server:
        - 0x0006 #OnOff
        - 0x0008 #Level
    deviceProfileName: switch-level
  - id: "genericColorBulb"
    deviceLabel: Zigbee Light
    clusters:
      server:
        - 0x0006 #OnOff
        - 0x0008 #Level
        - 0x0300 #Color Control
    deviceProfileName: rgbw-bulb
  - id: "genericMeteredSwitch"
    deviceLabel: Zigbee Switch
    clusters:
      server:
        - 0x0006 #OnOff
        - 0x0702 #Simple Metering
    deviceProfileName: switch-power-energy
  - id: "genericMeteredDimmer"
    deviceLabel: Zigbee Dimmer
    clusters:
      server:
        - 0x0006 #OnOff
        - 0x0008 #Level
        - 0x0702 #Simple Metering
    deviceProfileName: switch-dimmer-power-energy
  - id: "genericMeteredSwitch/2"
    deviceLabel: Zigbee Switch
    clusters:
      server:
        - 0x0006 #OnOff
        - 0x0B04 #Electrical Measurment
    deviceProfileName: switch-power
  - id: "genericMeteredDimmer/2"
    deviceLabel: Zigbee Dimmer
    clusters:
      server:
        - 0x0006 #OnOff
        - 0x0008 #Level
        - 0x0B04 #Electrical Measurment
    deviceProfileName: switch-level-power<|MERGE_RESOLUTION|>--- conflicted
+++ resolved
@@ -2146,19 +2146,6 @@
     manufacturer: WALL HERO
     model: ACL-401S8I
     deviceProfileName: basic-switch
-<<<<<<< HEAD
-  #AEOTEC
-  - id: "AEOTEC/ZGA002"
-    manufacturer: AEOTEC
-    model: "ZGA002"
-    deviceLabel: Aeotec Pico Switch
-    deviceProfileName: aeotec-pico-switch
-  - id: "AEOTEC/ZGA003"
-    manufacturer: AEOTEC
-    model: "ZGA003"
-    deviceLabel: Aeotec Pico Duo Switch
-    deviceProfileName: aeotec-pico-switch
-=======
   - id: "WALL HERO/ACL-401ON"
     deviceLabel: 智能墙面五孔插座
     manufacturer: WALL HERO
@@ -2177,7 +2164,6 @@
     model: ACL-401S2I
     deviceProfileName: basic-switch
   # End Wall Hero
->>>>>>> 61df32e2
   - id: "Insta GmbH/Switching Actuator"
     deviceLabel: NEXENTRO Switching Actuator
     manufacturer: Insta GmbH
@@ -2188,6 +2174,17 @@
     manufacturer: Insta GmbH
     model: NEXENTRO Dimming Actuator
     deviceProfileName: on-off-level
+  #AEOTEC
+  - id: "AEOTEC/ZGA002"
+    manufacturer: AEOTEC
+    model: "ZGA002"
+    deviceLabel: Aeotec Pico Switch
+    deviceProfileName: aeotec-pico-switch
+  - id: "AEOTEC/ZGA003"
+    manufacturer: AEOTEC
+    model: "ZGA003"
+    deviceLabel: Aeotec Pico Duo Switch
+    deviceProfileName: aeotec-pico-switch
 zigbeeGeneric:
   - id: "genericSwitch"
     deviceLabel: Zigbee Switch
