zigbeeManufacturer:
  #HANSSEM SMART SWITCH
  - id: "Winners/LSS1-101"
    deviceLabel: HS Switch 1(1 way)
    manufacturer: Winners
    model: LSS1-101
    deviceProfileName: basic-switch-no-firmware-update
  - id: "Winners/LSS1-102"
    deviceLabel: HS Switch 1(2 way)
    manufacturer: Winners
    model: LSS1-102
    deviceProfileName: basic-switch-no-firmware-update
  - id: "Winners/LSS1-103"
    deviceLabel: HS Switch 1(3 way)
    manufacturer: Winners
    model: LSS1-103
    deviceProfileName: basic-switch-no-firmware-update
  - id: "Winners/LSS1-204"
    deviceLabel: HS Switch 1(4 way)
    manufacturer: Winners
    model: LSS1-204
    deviceProfileName: basic-switch-no-firmware-update
  - id: "Winners/LSS1-205"
    deviceLabel: HS Switch 1(5 way)
    manufacturer: Winners
    model: LSS1-205
    deviceProfileName: basic-switch-no-firmware-update
  - id: "Winners/LSS1-206"
    deviceLabel: HS Switch 1(6 way)
    manufacturer: Winners
    model: LSS1-206
    deviceProfileName: basic-switch-no-firmware-update
  - id: "LUMI/lumi.plug.maeu01"
    deviceLabel: Aqara Smart Plug
    manufacturer: LUMI
    model: lumi.plug.maeu01
    deviceProfileName: switch-power-energy-consumption-report-aqara
  - id: "LUMI/lumi.switch.b1laus01"
    deviceLabel: Aqara Smart Wall Switch (No Neutral, Single Rocker)
    manufacturer: LUMI
    model: lumi.switch.b1laus01
    deviceProfileName: basic-switch
  - id: "LUMI/lumi.switch.b2laus01"
    deviceLabel: Aqara Smart Wall Switch (No Neutral, Double Rocker) 1
    manufacturer: LUMI
    model: lumi.switch.b2laus01
    deviceProfileName: aqara-switch-child
  - id: "LUMI/lumi.switch.n1acn1"
    deviceLabel: Aqara Smart Wall Switch H1 (With Neutral, Single Rocker)
    manufacturer: LUMI
    model: lumi.switch.n1acn1
    deviceProfileName: aqara-switch-power
  - id: "LUMI/lumi.switch.n2acn1"
    deviceLabel: Aqara Smart Wall Switch H1 (With Neutral, Double Rocker) 1
    manufacturer: LUMI
    model: lumi.switch.n2acn1
    deviceProfileName: aqara-switch-power
  - id: "LUMI/lumi.switch.n3acn1"
    deviceLabel: Aqara Smart Wall Switch H1 (With Neutral, Triple Rocker) 1
    manufacturer: LUMI
    model: lumi.switch.n3acn1
    deviceProfileName: aqara-switch-power
  - id: "LUMI/lumi.switch.n0agl1"
    deviceLabel: Aqara Single Switch Module T1 (With Neutral)
    manufacturer: LUMI
    model: lumi.switch.n0agl1
    deviceProfileName: aqara-switch-module
  - id: "LUMI/lumi.light.acn004"
    deviceLabel: Aqara Smart Dimmer Controller T1 Pro
    manufacturer: LUMI
    model: lumi.light.acn004
    deviceProfileName: aqara-light
  # VIMAR
  - id: "Vimar/xx592-2-way-smart-switch"
    deviceLabel: Vimar 2-way Smart Switch
    model: "On_Off_Switch_v1.0"
    deviceProfileName: on-off-bulb-no-firmware-update
  - id: "Vimar/03981-smart-actuator-module"
    deviceLabel: Vimar Smart Actuator Module
    model: "On_Off_Switch_Module_v1.0"
    deviceProfileName: basic-switch-no-firmware-update
  - id: "Vimar/xx595-smart-dimmer-switch"
    deviceLabel: Vimar Smart Dimmer Switch
    model: "DimmerSwitch_v1.0"
    deviceProfileName: on-off-level-no-firmware-update
  - id: "Vimar/xx593-smart-actuator-power"
    deviceLabel: Vimar Smart Actuator with Power Metering
    model: "Mains_Power_Outlet_v1.0"
    deviceProfileName: switch-power-smartplug-no-firmware-update
  # EZEX
  - id: "eZEX/E220-KR2N0Z0-HA"
    deviceLabel: eZEX Switch 1
    model: "E220-KR2N0Z0-HA"
    deviceProfileName: basic-switch
  - id: "eZEX/E220-KR3N0Z0-HA"
    deviceLabel: eZEX Switch 1
    model: "E220-KR3N0Z0-HA"
    deviceProfileName: basic-switch
  - id: "eZEX/E220-KR4N0Z0-HA"
    deviceLabel: eZEX Switch 1
    model: "E220-KR4N0Z0-HA"
    deviceProfileName: basic-switch
  - id: "eZEX/E220-KR5N0Z0-HA"
    deviceLabel: eZEX Switch 1
    model: "E220-KR5N0Z0-HA"
    deviceProfileName: basic-switch
  - id: "eZEX/E220-KR6N0Z0-HA"
    deviceLabel: eZEX Switch 1
    model: "E220-KR6N0Z0-HA"
    deviceProfileName: basic-switch
  - id: "eZEX/E240-KR116Z-HA"
    deviceLabel: eZEX Switch
    model: "E240-KR116Z-HA"
    deviceProfileName: switch-power-energy
  #ORVIBO
  - id: "Orvibo/074b3"
    deviceLabel: Orvibo Switch 1
    manufacturer: ORVIBO
    model: "074b3ffba5a045b7afd94c47079dd553"
    deviceProfileName: basic-switch
  - id: "Orvibo/9f76c"
    deviceLabel: Orvibo Switch 1
    manufacturer: ORVIBO
    model: "9f76c9f31b4c4a499e3aca0977ac4494"
    deviceProfileName: basic-switch
  #REXENSE
  - id: "REXENSE/HY0003"
    deviceLabel: "GDKES Switch 1"
    manufacturer: REXENSE
    model: HY0003
    deviceProfileName: basic-switch
  - id: "REXENSE/HY0002"
    deviceLabel: "GDKES Switch 1"
    manufacturer: REXENSE
    model: HY0002
    deviceProfileName: basic-switch
  - id: "REXENSE/HY0105"
    deviceLabel: "HONYAR Outlet"
    manufacturer: REXENSE
    model: HY0105
    deviceProfileName: switch-power-energy
  - id: "REXENSE/HY0104"
    deviceLabel: "HONYAR Outlet"
    manufacturer: REXENSE
    model: HY0104
    deviceProfileName: switch-power-energy
  #REX
  - id: "REX/HY0097"
    deviceLabel: "HONYAR Switch 1"
    manufacturer: REX
    model: HY0097
    deviceProfileName: basic-switch
  - id: "REX/HY0096"
    deviceLabel: "HONYAR Switch 1"
    manufacturer: REX
    model: HY0096
    deviceProfileName: basic-switch
  #HEIMAN
  - id: "HEIMAN/HS2SW3L-EFR-3.0"
    deviceLabel: "HEIMAN Switch 1"
    manufacturer: HEIMAN
    model: HS2SW3L-EFR-3.0
    deviceProfileName: basic-switch
  - id: "HEIMAN/HS2SW2L-EFR-3.0"
    deviceLabel: "HEIMAN Switch 1"
    manufacturer: HEIMAN
    model: HS2SW2L-EFR-3.0
    deviceProfileName: basic-switch
  - id: "HEIMAN/HS6SW1A-W-EF-3.0"
    deviceLabel: "HEIMAN Switch 1"
    manufacturer: HEIMAN
    model: HS6SW1A-W-EF-3.0
    deviceProfileName: basic-switch
  - id: "HEIMAN/HS6SW2A-W-EF-3.0"
    deviceLabel: "HEIMAN Switch 1"
    manufacturer: HEIMAN
    model: HS6SW2A-W-EF-3.0
    deviceProfileName: basic-switch
  - id: "HEIMAN/HS6SW3A-W-EF-3.0"
    deviceLabel: "HEIMAN Switch 1"
    manufacturer: HEIMAN
    model: HS6SW3A-W-EF-3.0
    deviceProfileName: basic-switch
  - id: "HEIMAN/E_Socket"
    deviceLabel: "HEIMAN Outlet"
    manufacturer: HEIMAN
    model: E_Socket
    deviceProfileName: switch-power-energy
  #Dawon
  - id: "DAWON_DNS/PM-S240-ZB"
    deviceLabel: "Dawon Switch 1"
    manufacturer: DAWON_DNS
    model: PM-S240-ZB
    deviceProfileName: basic-switch
  - id: "DAWON_DNS/PM-S240R-ZB"
    deviceLabel: "Dawon Switch 1"
    manufacturer: DAWON_DNS
    model: PM-S240R-ZB
    deviceProfileName: basic-switch
  - id: "DAWON_DNS/PM-S340-ZB"
    deviceLabel: "Dawon Switch 1"
    manufacturer: DAWON_DNS
    model: PM-S340-ZB
    deviceProfileName: basic-switch
  - id: "DAWON_DNS/PM-S340R-ZB"
    deviceLabel: "Dawon Switch 1"
    manufacturer: DAWON_DNS
    model: PM-S340R-ZB
    deviceProfileName: basic-switch
  - id: "DAWON_DNS/PM-S250-ZB"
    deviceLabel: "Dawon Switch 1"
    manufacturer: DAWON_DNS
    model: PM-S250-ZB
    deviceProfileName: basic-switch
  - id: "DAWON_DNS/PM-S350-ZB"
    deviceLabel: "Dawon Switch 1"
    manufacturer: DAWON_DNS
    model: PM-S350-ZB
    deviceProfileName: basic-switch
  - id: "DAWON_DNS/ST-S250-ZB"
    deviceLabel: "Dawon Switch 1"
    manufacturer: DAWON_DNS
    model: ST-S250-ZB
    deviceProfileName: basic-switch
  - id: "DAWON_DNS/ST-S350-ZB"
    deviceLabel: "Dawon Switch 1"
    manufacturer: DAWON_DNS
    model: ST-S350-ZB
    deviceProfileName: basic-switch
  - id: "DAWON_DNS/PM-B430-ZB"
    deviceLabel: "Dawon Outlet"
    manufacturer: DAWON_DNS
    model: PM-B430-ZB
    deviceProfileName: switch-power-energy-consumption-report
  - id: "DAWON_DNS/PM-B530-ZB"
    deviceLabel: "Dawon Outlet"
    manufacturer: DAWON_DNS
    model: PM-B530-ZB
    deviceProfileName: switch-power-energy-consumption-report
  - id: "DAWON_DNS/PM-C140-ZB"
    deviceLabel: "Dawon Outlet"
    manufacturer: DAWON_DNS
    model: PM-C140-ZB
    deviceProfileName: switch-power-energy-consumption-report
  - id: "DAWON_DNS/PM-B540-ZB"
    deviceLabel: "Dawon Outlet"
    manufacturer: DAWON_DNS
    model: PM-B540-ZB
    deviceProfileName: switch-power-energy-consumption-report
  - id: "DAWON_DNS/ST-B550-ZB"
    deviceLabel: "Dawon Outlet"
    manufacturer: DAWON_DNS
    model: ST-B550-ZB
    deviceProfileName: switch-power-energy-consumption-report
  - id: "DAWON_DNS/PM-C150-ZB"
    deviceLabel: "Dawon Outlet"
    manufacturer: DAWON_DNS
    model: PM-C150-ZB
    deviceProfileName: switch-power-energy-consumption-report
  - id: "DAWON_DNS/PM-C250-ZB"
    deviceLabel: "Dawon Outlet"
    manufacturer: DAWON_DNS
    model: PM-C250-ZB
    deviceProfileName: switch-power-energy-consumption-report
  - id: "DAWON_DNS/PM-B440-ZB"
    deviceLabel: "Dawon Outlet"
    manufacturer: DAWON_DNS
    model: PM-B440-ZB
    deviceProfileName: switch-power-energy-consumption-report
  #eWeLink
  - id: "eWeLink/ZB-SW02"
    deviceLabel: "eWeLink Switch 1"
    manufacturer: eWeLink
    model: ZB-SW02
    deviceProfileName: basic-switch
  - id: "eWeLink/ZB-SW03"
    deviceLabel: "eWeLink Switch 1"
    manufacturer: eWeLink
    model: ZB-SW03
    deviceProfileName: basic-switch
  - id: "eWeLink/ZB-SW04"
    deviceLabel: "eWeLink Switch 1"
    manufacturer: eWeLink
    model: ZB-SW04
    deviceProfileName: basic-switch
  #Aurora
  - id: Aurora/DoubleSocket50AU
    deviceLabel: AURORA Outlet 1
    manufacturer: Aurora
    model: DoubleSocket50AU
    deviceProfileName: switch-power-smartplug
  #Sinope
  - id: "Sinope Switch/RM3250ZB"
    deviceLabel: "RM3250ZB Sinope Load Controller"
    manufacturer: Sinope Technologies
    model: RM3250ZB
    deviceProfileName: switch-power-smartplug
  - id: "Sinope Switch/RM3500ZB"
    deviceLabel: "RM3500ZB Sinope Load Controller"
    manufacturer: Sinope Technologies
    model: RM3500ZB
    deviceProfileName: switch-power-smartplug
  - id: "Sinope Dimmer Switch/DM2500ZB"
    deviceLabel: "DM2500ZB Sinope Dimmer"
    manufacturer: Sinope Technologies
    model: DM2500ZB
    deviceProfileName: on-off-level-intensity
  - id: "Sinope Technologies/SW2500ZB"
    deviceLabel: "Sinope Switch"
    manufacturer: Sinope Technologies
    model: SW2500ZB
    deviceProfileName: switch-led-intensity
  #Jasco Product
  - id: "Jasco Products/43082"
    deviceLabel: "Enbrighten Dimmer Switch"
    manufacturer: Jasco Products
    model: 43082
    deviceProfileName: switch-dimmer-power-energy
  - id: "Jasco Products/43095"
    deviceLabel: "Enbrighten Outlet"
    manufacturer: Jasco Products
    model: "43095"
    deviceProfileName: switch-power-energy
  - id: "Jasco Products/43132"
    deviceLabel: "Jasco Outlet"
    manufacturer: Jasco Products
    model: "43132"
    deviceProfileName: switch-power-energy
  - id: "Jasco Products/43078"
    deviceLabel: "Enbrighten Switch"
    manufacturer: Jasco Products
    model: "43078"
    deviceProfileName: switch-power-energy
  #sengled
  - id: "sengled/E1C-NB7"
    deviceLabel: "Sengled Outlet"
    manufacturer: sengled
    model: E1C-NB7
    deviceProfileName: switch-power-energy
  #LDS
  - id: "LDS/ZB-ONOFFPlug-D0000"
    deviceLabel: "LDS Outlet"
    manufacturer: LDS
    model: ZB-ONOFFPlug-D0000
    deviceProfileName: switch-power-energy
  - id: "LDS/ZB-ONOFFPlug-D0005"
    deviceLabel: "LDS Outlet"
    manufacturer: LDS
    model: ZB-ONOFFPlug-D0005
    deviceProfileName: switch-power-energy
  #frient A/S
  - id: "frient A/S/SPLZB-131"
    deviceLabel: "frient Outlet"
    manufacturer: frient A/S
    model: SPLZB-131
    deviceProfileName: switch-power-energy
  - id: "frient A/S/SPLZB-132"
    deviceLabel: "frient Outlet"
    manufacturer: frient A/S
    model: SPLZB-132
    deviceProfileName: switch-power-energy
  - id: "frient A/S/SPLZB-134"
    deviceLabel: "frient Outlet"
    manufacturer: frient A/S
    model: SPLZB-134
    deviceProfileName: switch-power-energy
  - id: "frient A/S/SPLZB-137"
    deviceLabel: "frient Outlet"
    manufacturer: frient A/S
    model: SPLZB-137
    deviceProfileName: switch-power-energy
  - id: "frient A/S/SMRZB-143"
    deviceLabel: "frient Outlet"
    manufacturer: frient A/S
    model: SMRZB-143
    deviceProfileName: switch-power-energy
  - id: "AduroSmart Eria/AD-DimmableLight3001"
    deviceLabel: Eria Light
    manufacturer: AduroSmart Eria
    model: AD-DimmableLight3001
    deviceProfileName: on-off-level
  - id: Aurora/LCBulb01UK
    deviceLabel: AOne Dimmer Switch
    manufacturer: Aurora
    model: LCBulb01UK
    deviceProfileName: switch-level
  - id: Aurora/Dimmer
    deviceLabel: AOne Dimmer Switch
    manufacturer: Aurora
    model: Dimmer
    deviceProfileName: switch-level
  - id: Aurora/FWMPROZXBulb50AU
    deviceLabel: Aurora Light
    manufacturer: Aurora
    model: FWMPROZXBulb50AU
    deviceProfileName: on-off-level
  - id: Aurora/FWBulb51AU
    deviceLabel: Aurora Light
    manufacturer: Aurora
    model: FWBulb51AU
    deviceProfileName: on-off-level
  - id: Aurora/FWStrip50AU
    deviceLabel: Aurora Light
    manufacturer: Aurora
    model: FWStrip50AU
    deviceProfileName: on-off-level
  - id: Aurora/FWGU10Bulb50AU
    deviceLabel: Aurora Light
    manufacturer: Aurora
    model: FWGU10Bulb50AU
    deviceProfileName: on-off-level
  - id: Aurora/NPD3032
    deviceLabel: Aurora Dimmer Switch
    manufacturer: Aurora
    model: NPD3032
    deviceProfileName: switch-level
  - id: Aurora/WallDimmerMaster
    deviceLabel: Aurora Dimmer Switch
    manufacturer: Aurora
    model: WallDimmerMaster
    deviceProfileName: switch-level
  - id: Aurora/FWST64Bulb50AU
    deviceLabel: Aurora Light
    manufacturer: Aurora
    model: FWST64Bulb50AU
    deviceProfileName: on-off-level
  - id: Aurora/FWG125Bulb50AU
    deviceLabel: Aurora Light
    manufacturer: Aurora
    model: FWG125Bulb50AU
    deviceProfileName: on-off-level
  - id: Aurora/FWA60Bulb50AU
    deviceLabel: Aurora Light
    manufacturer: Aurora
    model: FWA60Bulb50AU
    deviceProfileName: on-off-level
  - id: "CWD/ZB.A806Edim-A001"
    deviceLabel: CWD Light
    manufacturer: CWD
    model: "ZB.A806Edim-A001"
    deviceProfileName: on-off-level
  - id: "CWD/ZB.A806Bdim-A001"
    deviceLabel: CWD Light
    manufacturer: CWD
    model: "ZB.A806Bdim-A001"
    deviceProfileName: on-off-level
  - id: "CWD/ZB.M350dim-A001"
    deviceLabel: CWD Light
    manufacturer: CWD
    model: "ZB.M350dim-A001"
    deviceProfileName: on-off-level
  - id: "IKEA/TRADFRI bulb E27 WW 806lm"
    deviceLabel: IKEA Light
    manufacturer: IKEA of Sweden
    model: "TRADFRI bulb E27 WW 806lm"
    deviceProfileName: on-off-level
  - id: "IKEA/TRADFRI bulb E27 WW clear 250lm"
    deviceLabel: IKEA Light
    manufacturer: IKEA of Sweden
    model: "TRADFRI bulb E27 WW clear 250lm"
    deviceProfileName: on-off-level
  - id: "ubisys/D1 (5503)"
    deviceLabel: INGENIUM Light
    manufacturer: ubisys
    model: "D1 (5503)"
    deviceProfileName: on-off-level
  - id: "ubisys/S2 (5502)"
    deviceLabel: ubisys S2
    manufacturer: ubisys
    model: "S2 (5502)"
    deviceProfileName: switch-power-firmware-2
  - id: "Megaman/AD-DimmableLight3001"
    deviceLabel: INGENIUM Light
    manufacturer: Megaman
    model: AD-DimmableLight3001
    deviceProfileName: on-off-level
  - id: "innr/RF 263"
    deviceLabel: Innr Light
    manufacturer: innr
    model: "RF 263"
    deviceProfileName: on-off-level
  - id: "innr/BF 263"
    deviceLabel: Innr Light
    manufacturer: innr
    model: "BF 263"
    deviceProfileName: on-off-level
  - id: "innr/BF 265"
    deviceLabel: Innr Light
    manufacturer: innr
    model: "BF 265"
    deviceProfileName: on-off-level
  - id: "innr/AE 260"
    deviceLabel: Innr Light
    manufacturer: innr
    model: "AE 260"
    deviceProfileName: on-off-level
  - id: "innr/BE 220"
    deviceLabel: Innr Light
    manufacturer: innr
    model: "BE 220"
    deviceProfileName: on-off-level
  - id: "innr/RF 265"
    deviceLabel: Innr Light
    manufacturer: innr
    model: "RF 265"
    deviceProfileName: on-off-level
  - id: "innr/RB 265"
    deviceLabel: Innr Light
    manufacturer: innr
    model: "RB 265"
    deviceProfileName: on-off-level
  - id: "innr/RB 245"
    deviceLabel: Innr Light
    manufacturer: innr
    model: "RB 245"
    deviceProfileName: on-off-level
  - id: "innr/RS 225"
    deviceLabel: Innr Light
    manufacturer: innr
    model: "RS 225"
    deviceProfileName: on-off-level
  - id: "innr/RF 261"
    deviceLabel: Innr Light
    manufacturer: innr
    model: "RF 261"
    deviceProfileName: on-off-level
  - id: "innr/RF 264"
    deviceLabel: Innr Light
    manufacturer: innr
    model: "RF 264"
    deviceProfileName: on-off-level
  - id: "Smarthome/S111-201A"
    deviceLabel: Leedarson Light
    manufacturer: Smarthome
    model: S111-201A
    deviceProfileName: on-off-level
  - id: "LDS/ZBT-DIMLight-GLS0000"
    deviceLabel: Light
    manufacturer: LDS
    model: ZBT-DIMLight-GLS0000
    deviceProfileName: on-off-level
  - id: "LDS/ZHA-DIMLight-GLS0000"
    deviceLabel: Light
    manufacturer: LDS
    model: ZHA-DIMLight-GLS0000
    deviceProfileName: on-off-level
  - id: "LDS/ZBT-DIMLight-GLS"
    deviceLabel: Light
    manufacturer: LDS
    model: ZBT-DIMLight-GLS
    deviceProfileName: on-off-level
  - id: "LDS/ZBT-DIMLight-GLS0044"
    deviceLabel: Light
    manufacturer: LDS
    model: ZBT-DIMLight-GLS0044
    deviceProfileName: on-off-level
  - id: Leviton/DL6HD
    deviceLabel: Leviton Dimmer Switch
    manufacturer: Leviton
    model: DL6HD
    deviceProfileName: switch-level
  - id: Leviton/DL3HL
    deviceLabel: Leviton Dimmer Switch
    manufacturer: Leviton
    model: DL3HL
    deviceProfileName: switch-level
  - id: Leviton/DL1KD
    deviceLabel: Leviton Dimmer Switch
    manufacturer: Leviton
    model: DL1KD
    deviceProfileName: switch-level
  - id: Leviton/ZSD07
    deviceLabel: Leviton Dimmer Switch
    manufacturer: Leviton
    model: ZSD07
    deviceProfileName: switch-level
  - id: "lk/ZBT-DIMLight-GLS0010"
    deviceLabel: Linkind Light
    manufacturer: lk
    model: ZBT-DIMLight-GLS0010
    deviceProfileName: on-off-level
  - id: "MLI/ZBT-DimmableLight"
    deviceLabel: Tint Light
    manufacturer: MLI
    model: ZBT-DimmableLight
    deviceProfileName: on-off-level
  - id: "OSRAM/LIGHTIFY A19 ON/OFF/DIM"
    deviceLabel: SYLVANIA Light
    manufacturer: OSRAM
    model: "LIGHTIFY A19 ON/OFF/DIM"
    deviceProfileName: on-off-level
  - id: "OSRAM/LIGHTIFY A19 10 Year"
    deviceLabel: SYLVANIA Light
    manufacturer: OSRAM
    model: "LIGHTIFY A19 ON/OFF/DIM 10 Year"
    deviceProfileName: on-off-level
  - id: "OSRAM SYLVANIA/iQBR30"
    deviceLabel: SYLVANIA Light
    manufacturer: OSRAM SYLVANIA
    model: iQBR30
    deviceProfileName: on-off-level
  - id: "OSRAM/LIGHTIFY PAR38 ON/OFF/DIM"
    deviceLabel: SYLVANIA Light
    manufacturer: OSRAM
    model: "LIGHTIFY PAR38 ON/OFF/DIM"
    deviceProfileName: on-off-level
  - id: "OSRAM/LIGHTIFY BR ON/OFF/DIM"
    deviceLabel: SYLVANIA Light
    manufacturer: OSRAM
    model: "LIGHTIFY BR ON/OFF/DIM"
    deviceProfileName: on-off-level
  - id: "LEDVANCE/A19 W 10 year"
    deviceLabel: SYLVANIA Light
    manufacturer: LEDVANCE
    model: "A19 W 10 year"
    deviceProfileName: on-off-level
  - id: "LEDVANCE/BR30 W 10 year"
    deviceLabel: SYLVANIA Light
    manufacturer: LEDVANCE
    model: "BR30 W 10 year"
    deviceProfileName: on-off-level
  - id: "LEDVANCE/PAR38 W 10 year"
    deviceLabel: SYLVANIA Light
    manufacturer: LEDVANCE
    model: "PAR38 W 10 year"
    deviceProfileName: on-off-level
  - id: "LEEDARSON LIGHTING/M350ST-W1R-01"
    deviceLabel: OZOM Light
    manufacturer: LEEDARSON LIGHTING
    model: M350ST-W1R-01
    deviceProfileName: on-off-level
  - id: "sengled/E11-G13"
    deviceLabel: Sengled Light
    manufacturer: sengled
    model: E11-G13
    deviceProfileName: on-off-level
  - id: "sengled/E11-G14"
    deviceLabel: Sengled Light
    manufacturer: sengled
    model: E11-G14
    deviceProfileName: on-off-level
  - id: "sengled/E11-G23"
    deviceLabel: Sengled Light
    manufacturer: sengled
    model: E11-G23
    deviceProfileName: on-off-level
  - id: "sengled/E11-G33"
    deviceLabel: Sengled Light
    manufacturer: sengled
    model: E11-G33
    deviceProfileName: on-off-level
  - id: "sengled/E12-N13"
    deviceLabel: Sengled Light
    manufacturer: sengled
    model: E12-N13
    deviceProfileName: on-off-level
  - id: "sengled/E12-N14"
    deviceLabel: Sengled Light
    manufacturer: sengled
    model: E12-N14
    deviceProfileName: on-off-level
  - id: "sengled/E12-N15"
    deviceLabel: Sengled Light
    manufacturer: sengled
    model: E12-N15
    deviceProfileName: on-off-level
  - id: "sengled/E11-N13"
    deviceLabel: Sengled Light
    manufacturer: sengled
    model: E11-N13
    deviceProfileName: on-off-level
  - id: "sengled/E11-N14"
    deviceLabel: Sengled Light
    manufacturer: sengled
    model: E11-N14
    deviceProfileName: on-off-level
  - id: "sengled/E1A-AC2"
    deviceLabel: Sengled Light
    manufacturer: sengled
    model: E1A-AC2
    deviceProfileName: on-off-level
  - id: "sengled/E11-N13A"
    deviceLabel: Sengled Light
    manufacturer: sengled
    model: E11-N13A
    deviceProfileName: on-off-level
  - id: "sengled/E11-N14A"
    deviceLabel: Sengled Light
    manufacturer: sengled
    model: E11-N14A
    deviceProfileName: on-off-level
  - id: "sengled/E21-N13A"
    deviceLabel: Sengled Light
    manufacturer: sengled
    model: E21-N13A
    deviceProfileName: on-off-level
  - id: "sengled/E21-N14A"
    deviceLabel: Sengled Light
    manufacturer: sengled
    model: E21-N14A
    deviceProfileName: on-off-level
  - id: "sengled/E11-U21U31"
    deviceLabel: Sengled Light
    manufacturer: sengled
    model: E11-U21U31
    deviceProfileName: on-off-level
  - id: "sengled/E13-A21"
    deviceLabel: Sengled Light
    manufacturer: sengled
    model: E13-A21
    deviceProfileName: on-off-level
  - id: "sengled/E11-N1G"
    deviceLabel: Sengled Light
    manufacturer: sengled
    model: E11-N1G
    deviceProfileName: on-off-level
  - id: "LDS/ZBT-DIMLight-GLS0006"
    deviceLabel: Light
    manufacturer: LDS
    model: ZBT-DIMLight-GLS0006
    deviceProfileName: on-off-level
  - id: MRVL/MZ100
    deviceLabel: Wemo Light
    manufacturer: MRVL
    model: MZ100
    deviceProfileName: on-off-level
  - id: "Jasco Products/43096"
    deviceLabel: Enbrighten Dimmer
    manufacturer: Jasco Products
    model: 43096
    deviceProfileName: switch-level
  - id: "Jasco Products/43090"
    deviceLabel: Enbrighten Dimmer
    manufacturer: Jasco Products
    model: 43090
    deviceProfileName: switch-level
  - id: "Jasco Products/43080"
    deviceLabel: Enbrighten Dimmer
    manufacturer: Jasco Products
    model: 43080
    deviceProfileName: switch-level
  - id: "Centralite Systems/4200-C"
    deviceLabel: Centralite Outlet
    manufacturer: Centralite Systems
    model: 4200-C
    deviceProfileName: basic-switch
  - id: "eWeLink/SA-003-Zigbee"
    deviceLabel: eWeLink Outlet
    manufacturer: eWeLink
    model: SA-003-Zigbee
    deviceProfileName: basic-switch
  - id: "eWeLink/ZB-SW01"
    deviceLabel: eWeLink Switch
    manufacturer: eWeLink
    model: ZB-SW01
    deviceProfileName: basic-switch
  - id: "LELLKI/JZ-ZB-001"
    deviceLabel: LELLKI Switch
    manufacturer: LELLKI
    model: JZ-ZB-001
    deviceProfileName: basic-switch
  - id: "None/E220-KR1N0Z0-HA"
    deviceLabel: eZEX Switch
    manufacturer: None
    model: E220-KR1N0Z0-HA
    deviceProfileName: basic-switch
  - id: REXENSE/HY0001
    deviceLabel: GDKES Switch
    manufacturer: REXENSE
    model: HY0001
    deviceProfileName: basic-switch
  - id: REXENSE/RH5006
    deviceLabel: GDKES Outlet
    manufacturer: REXENSE
    model: RH5006
    deviceProfileName: basic-switch
  - id: REXENSE/RH5005
    deviceLabel: GDKES Outlet
    manufacturer: REXENSE
    model: RH5005
    deviceProfileName: basic-switch
  - id: "HEIMAN/HS2SW1L-EFR-3.0"
    deviceLabel: HEIMAN Switch
    manufacturer: HEIMAN
    model: "HS2SW1L-EFR-3.0"
    deviceProfileName: basic-switch
  - id: REX/HY0095
    deviceLabel: HONYAR Switch
    manufacturer: REX
    model: HY0095
    deviceProfileName: basic-switch
  - id: IKEA/TRADFRI control outlet
    deviceLabel: IKEA Outlet
    manufacturer: IKEA of Sweden
    model: "TRADFRI control outlet"
    deviceProfileName: basic-switch
  - id: MEGAMAN/BSZTM005
    deviceLabel: INGENIUM Switch
    manufacturer: MEGAMAN
    model: BSZTM005
    deviceProfileName: basic-switch
  - id: "innr/SP 220"
    deviceLabel: Innr Outlet
    manufacturer: innr
    model: "SP 220"
    deviceProfileName: basic-switch
  - id: "innr/SP 222"
    deviceLabel: Innr Outlet
    manufacturer: innr
    model: "SP 222"
    deviceProfileName: basic-switch
  - id: "innr/SP 224"
    deviceLabel: Innr Outlet
    manufacturer: innr
    model: "SP 224"
    deviceProfileName: basic-switch
  - id: "iMagic by GreatStar/1113-S"
    deviceLabel: Iris Outlet
    manufacturer: iMagic by GreatStar
    model: 1113-S
    deviceProfileName: basic-switch
  - id: "Leviton/ZSS-10"
    deviceLabel: Leviton Switch
    manufacturer: Leviton
    model: ZSS-10
    deviceProfileName: basic-switch
  - id: "HAI/65A21-1"
    deviceLabel: Leviton Switch
    manufacturer: HAI
    model: 65A21-1
    deviceProfileName: basic-switch
  - id: Leviton/DL15A
    deviceLabel: Leviton Outlet
    manufacturer: Leviton
    model: DL15A
    deviceProfileName: basic-switch
  - id: Leviton/DL15S
    deviceLabel: Leviton Switch
    manufacturer: Leviton
    model: DL15S
    deviceProfileName: basic-switch
  - id: Leviton/DG15S
    deviceLabel: Leviton Switch
    manufacturer: Leviton
    model: DG15S
    deviceProfileName: basic-switch
  - id: Leviton/DG15A
    deviceLabel: Leviton Outlet
    manufacturer: Leviton
    model: DG15A
    deviceProfileName: basic-switch
  - id: ORVIBO/switch/1
    deviceLabel: Orvibo Switch
    manufacturer: ORVIBO
    model: 095db3379e414477ba6c2f7e0c6aa026
    deviceProfileName: basic-switch
  - id: ORVIBO/switch/2
    deviceLabel: Orvibo Outlet
    manufacturer: ORVIBO
    model: fdd5fce51a164c7ab73b2f4d8d84c88e
    deviceProfileName: basic-switch
  - id: "OSRAM/Plug 01"
    deviceLabel: OSRAM Outlet
    manufacturer: OSRAM
    model: "Plug 01"
    deviceProfileName: basic-switch
  - id: "LEDVANCE/PLUG"
    deviceLabel: SYLVANIA Outlet
    manufacturer: LEDVANCE
    model: PLUG
    deviceProfileName: basic-switch
  - id: "sengled/E1C-NB6"
    deviceLabel: Sengled Outlet
    manufacturer: sengled
    model: E1C-NB6
    deviceProfileName: basic-switch
  - id: "Sinope Technologies/SP2600ZB"
    deviceLabel: Sinope Outlet
    manufacturer: Sinope Technologies
    model: SP2600ZB
    deviceProfileName: basic-switch
  - id: "Sinope Technologies/SP2610ZB"
    deviceLabel: Sinope Outlet
    manufacturer: Sinope Technologies
    model: SP2610ZB
    deviceProfileName: basic-switch
  - id: "SONOFF/BASICZBR3"
    deviceLabel: SONOFF Outlet
    manufacturer: SONOFF
    model: BASICZBR3
    deviceProfileName: basic-switch
  - id: "SONOFF/S31 Lite zb"
    deviceLabel: S31 Outlet
    manufacturer: SONOFF
    model: "S31 Lite zb"
    deviceProfileName: basic-switch
  - id: SONOFF/01MINIZB
    deviceLabel: SONOFF 01MINIZB
    manufacturer: SONOFF
    model: 01MINIZB
    deviceProfileName: basic-switch
  - id: SONOFF/ZBMINIL2
    deviceLabel: SONOFF Switch
    manufacturer: SONOFF
    model: ZBMINIL2
    deviceProfileName: basic-switch
  - id: "/TERNCY-LS01"
    deviceLabel: Terncy Switch
    manufacturer:
    model: TERNCY-LS01
    deviceProfileName: basic-switch
  - id: Third Reality/3RSS009Z
    deviceLabel: ThirdReality Switch
    manufacturer: Third Reality, Inc
    model: 3RSS009Z
    deviceProfileName: basic-switch
  - id: Third Reality/3RSS008Z
    deviceLabel: ThirdReality Switch
    manufacturer: Third Reality, Inc
    model: 3RSS008Z
    deviceProfileName: basic-switch
  - id: Third Reality/3RSS007Z
    deviceLabel: ThirdReality Switch
    manufacturer: Third Reality, Inc
    model: 3RSS007Z
    deviceProfileName: basic-switch
  - id: Third Reality/3RSP019BZ
    deviceLabel: ThirdReality Plug
    manufacturer: Third Reality, Inc
    model: 3RSP019BZ
    deviceProfileName: basic-switch
  - id: Third Reality/3RSP02028BZ
    deviceLabel: ThirdReality Plug
    manufacturer: Third Reality, Inc
    model: 3RSP02028BZ
    deviceProfileName: switch-power-energy
  - id: "DAWON_DNS/PM-S140-ZB"
    deviceLabel: Dawon Switch
    manufacturer: DAWON_DNS
    model: PM-S140-ZB
    deviceProfileName: basic-switch
  - id: "DAWON_DNS/PM-S140R-ZB"
    deviceLabel: Dawon Switch
    manufacturer: DAWON_DNS
    model: PM-S140R-ZB
    deviceProfileName: basic-switch
  - id: "DAWON_DNS/PM-S150-ZB"
    deviceLabel: Dawon Switch
    manufacturer: DAWON_DNS
    model: PM-S150-ZB
    deviceProfileName: basic-switch
  - id: "DAWON_DNS/ST-S150-ZB"
    deviceLabel: Dawon Switch
    manufacturer: DAWON_DNS
    model: ST-S150-ZB
    deviceProfileName: basic-switch
  - id: "Jasco Products/43100"
    deviceLabel: Enbrighten Switch
    manufacturer: Jasco Products
    model: 43100
    deviceProfileName: basic-switch
  - id: "Jasco Products/43084"
    deviceLabel: Enbrighten Switch
    manufacturer: Jasco Products
    model: 43084
    deviceProfileName: basic-switch
  - id: "Jasco Products/43094"
    deviceLabel: Enbrighten Switch
    manufacturer: Jasco Products
    model: 43094
    deviceProfileName: basic-switch
  - id: "Jasco Products/43102"
    deviceLabel: Enbrighten Outlet
    manufacturer: Jasco Products
    model: 43102
    deviceProfileName: basic-switch
  - id: "Jasco Products/43076"
    deviceLabel: Enbrighten Switch
    manufacturer: Jasco Products
    model: 43076
    deviceProfileName: basic-switch
  - id: Focalcrest/SRB01
    deviceLabel: Focalcrest Switch
    manufacturer: Focalcrest
    model: SRB01
    deviceProfileName: basic-switch
  - id: ShinaSystem/SBM300Z1
    deviceLabel: SiHAS Switch
    manufacturer: ShinaSystem
    model: SBM300Z1
    deviceProfileName: basic-switch
  - id: ShinaSystem/SBM300Z2
    deviceLabel: SiHAS Switch 1
    manufacturer: ShinaSystem
    model: SBM300Z2
    deviceProfileName: basic-switch
  - id: ShinaSystem/SBM300Z3
    deviceLabel: SiHAS Switch 1
    manufacturer: ShinaSystem
    model: SBM300Z3
    deviceProfileName: basic-switch
  - id: ShinaSystem/SBM300Z4
    deviceLabel: SiHAS Switch 1
    manufacturer: ShinaSystem
    model: SBM300Z4
    deviceProfileName: basic-switch
  - id: ShinaSystem/SBM300Z5
    deviceLabel: SiHAS Switch 1
    manufacturer: ShinaSystem
    model: SBM300Z5
    deviceProfileName: basic-switch
  - id: ShinaSystem/SBM300Z6
    deviceLabel: SiHAS Switch 1
    manufacturer: ShinaSystem
    model: SBM300Z6
    deviceProfileName: basic-switch
  - id: Samsung/SAMSUNG-ITM-Z-002
    deviceLabel: Samsung Light
    manufacturer: Samsung Electronics
    model: SAMSUNG-ITM-Z-002
    deviceProfileName: rgbw-bulb-2700K-5000K
  - id: Juno/ABL-LIGHT-Z-201
    deviceLabel: Juno Connect
    manufacturer: Juno
    model: ABL-LIGHT-Z-201
    deviceProfileName: rgbw-bulb-2700K-5000K
  - id: "AduroSmart Eria/AD-RGBW3001"
    deviceLabel: Eria Light
    manufacturer: AduroSmart Eria
    model: AD-RGBW3001
    deviceProfileName: rgbw-bulb
  - id: Aurora/RGBCXStrip50AU
    deviceLabel: AOne Light
    manufacturer: Aurora
    model: RGBCXStrip50AU
    deviceProfileName: rgbw-bulb-2500K-6000K
  - id: Aurora/RGBGU10Bulb50AU
    deviceLabel: Aurora Light
    manufacturer: Aurora
    model: RGBGU10Bulb50AU
    deviceProfileName: rgbw-bulb
  - id: Aurora/RGBBulb51AU
    deviceLabel: Aurora Light
    manufacturer: Aurora
    model: RGBBulb51AU
    deviceProfileName: rgbw-bulb
  - id: "CWD/ZB.A806Ergbw-A001"
    deviceLabel: CWD Light
    manufacturer: CWD
    model: ZB.A806Ergbw-A001
    deviceProfileName: rgbw-bulb
  - id: "CWD/ZB.A806Brgbw-A001"
    deviceLabel: CWD Light
    manufacturer: CWD
    model: ZB.A806Brgbw-A001
    deviceProfileName: rgbw-bulb
  - id: "CWD/ZB.M350rgbw-A001"
    deviceLabel: CWD Light
    manufacturer: CWD
    model: ZB.M350rgbw-A001
    deviceProfileName: rgbw-bulb
  - id: "innr/RB 285 C"
    deviceLabel: Innr Light
    manufacturer: innr
    model: RB 285 C
    deviceProfileName: rgbw-bulb-1800K-6500K
  - id: "innr/BY 285 C"
    deviceLabel: Innr Light
    manufacturer: innr
    model: BY 285 C
    deviceProfileName: rgbw-bulb-1800K-6500K
  - id: "innr/RB 250 C"
    deviceLabel: Innr Light
    manufacturer: innr
    model: RB 250 C
    deviceProfileName: rgbw-bulb-1800K-6500K
  - id: "innr/RS 230 C"
    deviceLabel: Innr Light
    manufacturer: innr
    model: RS 230 C
    deviceProfileName: rgbw-bulb-1800K-6500K
  - id: "innr/AE 280 C"
    deviceLabel: Innr Light
    manufacturer: innr
    model: AE 280 C
    deviceProfileName: rgbw-bulb-1800K-6500K
  - id: MLI/ZBT-ExtendedColor
    deviceLabel: Tint Light
    manufacturer: MLI
    model: ZBT-ExtendedColor
    deviceProfileName: rgbw-bulb-1800K-6500K
  - id: "OSRAM/LIGHTIFY Flex RGBW"
    deviceLabel: SYLVANIA Light
    manufacturer: OSRAM
    model: LIGHTIFY Flex RGBW
    deviceProfileName: rgbw-bulb
  - id: "OSRAM/Flex RGBW"
    deviceLabel: OSRAM Light
    manufacturer: OSRAM
    model: Flex RGBW
    deviceProfileName: rgbw-bulb
  - id: "OSRAM/LIGHTIFY A19 RGBW"
    deviceLabel: SYLVANIA Light
    manufacturer: OSRAM
    model: LIGHTIFY A19 RGBW
    deviceProfileName: rgbw-bulb
  - id: "OSRAM/LIGHTIFY BR RGBW"
    deviceLabel: SYLVANIA Light
    manufacturer: OSRAM
    model: LIGHTIFY BR RGBW
    deviceProfileName: rgbw-bulb
  - id: "OSRAM/LIGHTIFY RT RGBW"
    deviceLabel: SYLVANIA Light
    manufacturer: OSRAM
    model: LIGHTIFY RT RGBW
    deviceProfileName: rgbw-bulb
  - id: "OSRAM/LIGHTIFY FLEX OUTDOOR RGBW"
    deviceLabel: SYLVANIA Light
    manufacturer: OSRAM
    model: LIGHTIFY FLEX OUTDOOR RGBW
    deviceProfileName: rgbw-bulb
  - id: "LEDVANCE/RT HO RGBW"
    deviceLabel: SYLVANIA Light
    manufacturer: LEDVANCE
    model: RT HO RGBW
    deviceProfileName: rgbw-bulb
  - id: "LEDVANCE/A19 RGBW"
    deviceLabel: SYLVANIA Light
    manufacturer: LEDVANCE
    model: A19 RGBW
    deviceProfileName: rgbw-bulb
  - id: "LEDVANCE/FLEX Outdoor RGBW"
    deviceLabel: SYLVANIA Light
    manufacturer: LEDVANCE
    model: FLEX Outdoor RGBW
    deviceProfileName: rgbw-bulb
  - id: "LEDVANCE/FLEX RGBW"
    deviceLabel: SYLVANIA Light
    manufacturer: LEDVANCE
    model: FLEX RGBW
    deviceProfileName: rgbw-bulb
  - id: "LEDVANCE/BR30 RGBW"
    deviceLabel: SYLVANIA Light
    manufacturer: LEDVANCE
    model: BR30 RGBW
    deviceProfileName: rgbw-bulb
  - id: "LEDVANCE/RT RGBW"
    deviceLabel: SYLVANIA Light
    manufacturer: LEDVANCE
    model: RT RGBW
    deviceProfileName: rgbw-bulb
  - id: "LEDVANCE/Outdoor Pathway RGBW"
    deviceLabel: SYLVANIA Light
    manufacturer: LEDVANCE
    model: Outdoor Pathway RGBW
    deviceProfileName: rgbw-bulb
  - id: "LEDVANCE/Flex RGBW Pro"
    deviceLabel: SYLVANIA Light
    manufacturer: LEDVANCE
    model: Flex RGBW Pro
    deviceProfileName: rgbw-bulb
  - id: "LEEDARSON LIGHTING/5ZB-A806ST-Q1G"
    deviceLabel: Ozom Light
    manufacturer: LEEDARSON LIGHTING
    model: 5ZB-A806ST-Q1G
    deviceProfileName: rgbw-bulb
  - id: sengled/E11-N1EA
    deviceLabel: Sengled Multicolor
    manufacturer: sengled
    model: E11-N1EA
    deviceProfileName: rgbw-bulb
  - id: sengled/E12-N1E
    deviceLabel: Sengled Element Color Plus
    manufacturer: sengled
    model: E12-N1E
    deviceProfileName: rgbw-bulb
  - id: sengled/E21-N1EA
    deviceLabel: Sengled Multicolor
    manufacturer: sengled
    model: E21-N1EA
    deviceProfileName: rgbw-bulb
  - id: sengled/E1G-G8E
    deviceLabel: Sengled Smart Light Strip
    manufacturer: sengled
    model: E1G-G8E
    deviceProfileName: rgbw-bulb-2000K-6500K
  - id: sengled/E11-U3E
    deviceLabel: Sengled Element Color Plus
    manufacturer: sengled
    model: E11-U3E
    deviceProfileName: rgbw-bulb-2000K-6500K
  - id: sengled/E11-U2E
    deviceLabel: Sengled Element Color Plus
    manufacturer: sengled
    model: E11-U2E
    deviceProfileName: rgbw-bulb
  - id: sengled/E1F-N5E
    deviceLabel: Sengled Light
    manufacturer: sengled
    model: E1F-N5E
    deviceProfileName: rgbw-bulb
  - id: NeuhausLighting/ZBT-ExtendedColor
    deviceLabel: Q-Smart Light
    manufacturer: Neuhaus Lighting Group
    model: ZBT-ExtendedColor
    deviceProfileName: rgbw-bulb-1800K-6500K
  - id: "Ajaxonline/AJ-RGBCCT 5 in 1"
    deviceLabel: Ajax Light
    manufacturer: Ajaxonline
    model: AJ-RGBCCT 5 in 1
    deviceProfileName: rgbw-bulb-2000K-6500K
  - id: "Ajax online Ltd/AJ_ZB30_GU10"
    deviceLabel: Ajax Light
    manufacturer: Ajax online Ltd
    model: AJ_ZB30_GU10
    deviceProfileName: rgbw-bulb-2000K-6500K
  - id: "eWeLight/ZB-CL01"
    deviceLabel: easyiot Light
    manufacturer: eWeLight
    model: ZB-CL01
    deviceProfileName: rgbw-bulb-2000K-6500K
  - id: "CREE/Connected A-19 60W Equivalent"
    deviceLabel: CREE Bulb
    manufacturer: CREE
    model: "Connected A-19 60W Equivalent"
    deviceProfileName: on-off-level
  - id: "Jasco Products/45852"
    deviceLabel: GE Dimmer Switch
    manufacturer: Jasco Products
    model: 45852
    deviceProfileName: plug-level-power
  - id: "Jasco Products/45857"
    deviceLabel: GE Dimmer Switch
    manufacturer: Jasco Products
    model: 45857
    deviceProfileName: switch-level-power
  - id: "sengled/Z01-CIA19NAE26"
    deviceLabel: Sengled Light
    manufacturer: sengled
    model: Z01-CIA19NAE26
    deviceProfileName: light-level-power
  - id: "Eaton/Halo_RL5601"
    deviceLabel: Halo Light
    manufacturer: Eaton
    model: Halo_RL5601
    deviceProfileName: color-temp-bulb-2700K-5000K
  - id: "IKEA/TRADFRI E26 WS clear 950lm"
    deviceLabel: IKEA Light
    manufacturer: IKEA of Sweden
    model: TRADFRI bulb E26 WS clear 950lm
    deviceProfileName: color-temp-bulb-2200K-4000K
  - id: "IKEA/TRADFRI GU10 WS 400lm"
    deviceLabel: IKEA Light
    manufacturer: IKEA of Sweden
    model: TRADFRI bulb GU10 WS 400lm
    deviceProfileName: color-temp-bulb-2200K-4000K
  - id: "IKEA/TRADFRI E12 WS opal 400lm"
    deviceLabel: IKEA Light
    manufacturer: IKEA of Sweden
    model: TRADFRI bulb E12 WS opal 400lm
    deviceProfileName: color-temp-bulb-2200K-4000K
  - id: "IKEA/TRADFRI E26 WS opal 980lm"
    deviceLabel: IKEA Light
    manufacturer: IKEA of Sweden
    model: TRADFRI bulb E26 WS opal 980lm
    deviceProfileName: color-temp-bulb-2200K-4000K
  - id: "IKEA/TRADFRI E27 WS clear 950lm"
    deviceLabel: IKEA Light
    manufacturer: IKEA of Sweden
    model: TRADFRI bulb E27 WS clear 950lm
    deviceProfileName: color-temp-bulb-2200K-4000K
  - id: "IKEA/TRADFRI E14 WS opal 400lm"
    deviceLabel: IKEA Light
    manufacturer: IKEA of Sweden
    model: TRADFRI bulb E14 WS opal 400lm
    deviceProfileName: color-temp-bulb-2200K-4000K
  - id: "IKEA/TRADFRI E27 WS opal 980lm"
    deviceLabel: IKEA Light
    manufacturer: IKEA of Sweden
    model: TRADFRI bulb E27 WS opal 980lm
    deviceProfileName: color-temp-bulb-2200K-4000K
  - id: "innr/RS 128 T"
    deviceLabel: Innr Light
    manufacturer: innr
    model: RS 128 T
    deviceProfileName: color-temp-bulb-2200K-5000K
  - id: "innr/RB 178 T"
    deviceLabel: Innr Light
    manufacturer: innr
    model: RB 178 T
    deviceProfileName: color-temp-bulb-2700K-5000K
  - id: "innr/RB 148 T"
    deviceLabel: Innr Light
    manufacturer: innr
    model: RB 148 T
    deviceProfileName: color-temp-bulb-2200K-5000K
  - id: "OSRAM/Gardenspot RGB"
    deviceLabel: SYLVANIA Light
    manufacturer: OSRAM
    model: Gardenspot RGB
    deviceProfileName: color-bulb
  - id: "OSRAM/LIGHTIFY Gardenspot RGB"
    deviceLabel: SYLVANIA Light
    manufacturer: OSRAM
    model: LIGHTIFY Gardenspot RGB
    deviceProfileName: color-bulb
  - id: "LEDVANCE/Outdoor Accent RGB"
    deviceLabel: SYLVANIA Light
    manufacturer: LEDVANCE
    model: Outdoor Accent RGB
    deviceProfileName: color-bulb
  - id: "DURAGREEN/DG-CW-02"
    deviceLabel: DG Light
    manufacturer: DURAGREEN
    model: DG-CW-02
    deviceProfileName: color-temp-bulb
  - id: "DURAGREEN/DG-CW-01"
    deviceLabel: DG Light
    manufacturer: DURAGREEN
    model: DG-CW-01
    deviceProfileName: color-temp-bulb
  - id: "DURAGREEN/DG-CCT-01"
    deviceLabel: DG Light
    manufacturer: DURAGREEN
    model: DG-CCT-01
    deviceProfileName: color-temp-bulb
  - id: "Samsung Electronics/ABL-LIGHT-Z-001"
    deviceLabel: Juno Connect
    manufacturer: Samsung Electronics
    model: ABL-LIGHT-Z-001
    deviceProfileName: abl-light-z-001-bulb
  - id: Juno/ABL-LIGHT-Z-001
    deviceLabel: Juno Connect
    manufacturer: Juno
    model: ABL-LIGHT-Z-001
    deviceProfileName: abl-light-z-001-bulb
  - id: Samsung/SAMSUNG-ITM-Z-001
    deviceLabel: Samsung Light
    manufacturer: Samsung Electronics
    model: SAMSUNG-ITM-Z-001
    deviceProfileName: color-temp-bulb
  - id: "Samsung Electronics/HAN-LIGHT-Z-001"
    deviceLabel: SamsungB2B Light
    manufacturer: Samsung Electronics
    model: HAN-LIGHT-Z-001
    deviceProfileName: color-temp-bulb
  - id: AduroSmart/AD-ColorTemperature3001
    deviceLabel: Eria Light
    manufacturer: AduroSmart Eria
    model: AD-ColorTemperature3001
    deviceProfileName: color-temp-bulb
  - id: Aurora/TWBulb51AU
    deviceLabel: Aurora Light
    manufacturer: Aurora
    model: TWBulb51AU
    deviceProfileName: color-temp-bulb-2200K-5000K
  - id: Aurora/TWMPROZXBulb50AU
    deviceLabel: Aurora Light
    manufacturer: Aurora
    model: TWMPROZXBulb50AU
    deviceProfileName: color-temp-bulb-2200K-5000K
  - id: Aurora/TWStrip50AU
    deviceLabel: Aurora Light
    manufacturer: Aurora
    model: TWStrip50AU
    deviceProfileName: color-temp-bulb-2500K-6000K
  - id: Aurora/TWGU10Bulb50AU
    deviceLabel: Aurora Light
    manufacturer: Aurora
    model: TWGU10Bulb50AU
    deviceProfileName: color-temp-bulb-2200K-5000K
  - id: Aurora/TWCLBulb50AU
    deviceLabel: AOne Light
    manufacturer: Aurora
    model: TWCLBulb50AU
    deviceProfileName: color-temp-bulb-2200K-5000K
  - id: CWD/ZB.A806Ecct-A001
    deviceLabel: CWD Light
    manufacturer: CWD
    model: ZB.A806Ecct-A001
    deviceProfileName: color-temp-bulb
  - id: CWD/ZB.A806Bcct-A001
    deviceLabel: CWD Light
    manufacturer: CWD
    model: ZB.A806Bcct-A001
    deviceProfileName: color-temp-bulb
  - id: CWD/ZB.M350cct-A001
    deviceLabel: CWD Light
    manufacturer: CWD
    model: ZB.M350cct-A001
    deviceProfileName: color-temp-bulb
  - id: "ETI/Zigbee CCT Downlight"
    deviceLabel: Commercial Light
    manufacturer: ETI
    model: Zigbee CCT Downlight
    deviceProfileName: color-temp-bulb-2700K-5000K
  - id: HomeDepot/Ecosmart-ZBT-BR30-CCT-Bulb
    deviceLabel: Ecosmart Light
    manufacturer: The Home Depot
    model: Ecosmart-ZBT-BR30-CCT-Bulb
    deviceProfileName: color-temp-bulb
  - id: HomeDepot/Ecosmart-ZBT-A19-CCT-Bulb
    deviceLabel: Ecosmart Light
    manufacturer: The Home Depot
    model: Ecosmart-ZBT-A19-CCT-Bulb
    deviceProfileName: color-temp-bulb
  - id: "IKEA/GUNNARP panel round"
    deviceLabel: IKEA Light
    manufacturer: IKEA of Sweden
    model: GUNNARP panel round
    deviceProfileName: color-temp-bulb-2200K-4000K
  - id: "IKEA/LEPTITER Recessed spot light"
    deviceLabel: IKEA Light
    manufacturer: IKEA of Sweden
    model: LEPTITER Recessed spot light
    deviceProfileName: color-temp-bulb-2200K-4000K
  - id: "IKEA/TRADFRI bulb E12 WS opal 600lm"
    deviceLabel: IKEA Light
    manufacturer: IKEA of Sweden
    model: TRADFRI bulb E12 WS opal 600lm
    deviceProfileName: color-temp-bulb-2200K-4000K
  - id: "IKEA/TRADFRI bulb E14 WS 470lm"
    deviceLabel: IKEA Light
    manufacturer: IKEA of Sweden
    model: TRADFRI bulb E14 WS 470lm
    deviceProfileName: color-temp-bulb-2200K-4000K
  - id: "IKEA/TRADFRI bulb E14 WS opal 600lm"
    deviceLabel: IKEA Light
    manufacturer: IKEA of Sweden
    model: TRADFRI bulb E14 WS opal 600lm
    deviceProfileName: color-temp-bulb-2200K-4000K
  - id: "IKEA/TRADFRI bulb E26 WS clear 806lm"
    deviceLabel: IKEA Light
    manufacturer: IKEA of Sweden
    model: TRADFRI bulb E26 WS clear 806lm
    deviceProfileName: color-temp-bulb-2200K-4000K
  - id: "IKEA/TRADFRI bulb E27 WS clear 806lm"
    deviceLabel: IKEA Light
    manufacturer: IKEA of Sweden
    model: TRADFRI bulb E27 WS clear 806lm
    deviceProfileName: color-temp-bulb-2200K-4000K
  - id: "IKEA/TRADFRI bulb E26 WS opal 1000lm"
    deviceLabel: IKEA Light
    manufacturer: IKEA of Sweden
    model: TRADFRI bulb E26 WS opal 1000lm
    deviceProfileName: color-temp-bulb-2200K-4000K
  - id: "IKEA/TRADFRI bulb E27 WS opal 1000lm"
    deviceLabel: IKEA Light
    manufacturer: IKEA of Sweden
    model: TRADFRI bulb E27 WS opal 1000lm
    deviceProfileName: color-temp-bulb-2200K-4000K
  - id: Megaman/Z3-ColorTemperature
    deviceLabel: INGENIUM Light
    manufacturer: Megaman
    model: Z3-ColorTemperature
    deviceProfileName: color-temp-bulb
  - id: "innr/RB 248 T"
    deviceLabel: Innr Light
    manufacturer: innr
    model: RB 248 T
    deviceProfileName: color-temp-bulb-2200K-5000K
  - id: "innr/RB 278 T"
    deviceLabel: Innr Light
    manufacturer: innr
    model: RB 278 T
    deviceProfileName: color-temp-bulb-2200K-5000K
  - id: "innr/RS 228 T"
    deviceLabel: Innr Light
    manufacturer: innr
    model: RS 228 T
    deviceProfileName: color-temp-bulb-2200K-5000K
  - id: "OSRAM/LIGHTIFY BR Tunable White"
    deviceLabel: SYLVANIA Light
    manufacturer: OSRAM
    model: LIGHTIFY BR Tunable White
    deviceProfileName: color-temp-bulb
  - id: "OSRAM/LIGHTIFY RT Tunable White"
    deviceLabel: SYLVANIA Light
    manufacturer: OSRAM
    model: LIGHTIFY RT Tunable White
    deviceProfileName: color-temp-bulb
  - id: "OSRAM/Classic A60 TW"
    deviceLabel: OSRAM Light
    manufacturer: OSRAM
    model: Classic A60 TW
    deviceProfileName: color-temp-bulb
  - id: "OSRAM/LIGHTIFY A19 Tunable White"
    deviceLabel: SYLVANIA Light
    manufacturer: OSRAM
    model: LIGHTIFY A19 Tunable White
    deviceProfileName: color-temp-bulb
  - id: "OSRAM/Classic B40 TW - LIGHTIFY"
    deviceLabel: OSRAM Light
    manufacturer: OSRAM
    model: Classic B40 TW - LIGHTIFY
    deviceProfileName: color-temp-bulb
  - id: "LEDVANCE/A19 TW 10 year"
    deviceLabel: SYLVANIA Light
    manufacturer: LEDVANCE
    model: A19 TW 10 year
    deviceProfileName: color-temp-bulb
  - id: "OSRAM/LIGHTIFY Conv Under Cabinet TW"
    deviceLabel: SYLVANIA Light
    manufacturer: OSRAM
    model: LIGHTIFY Conv Under Cabinet TW
    deviceProfileName: color-temp-bulb
  - id: OSRAM/ColorstripRGBW
    deviceLabel: SYLVANIA Light
    manufacturer: OSRAM
    model: ColorstripRGBW
    deviceProfileName: color-temp-bulb
  - id: OSRAM/LIGHTIFYEdgelitFlushmountTW
    deviceLabel: SYLVANIA Light
    manufacturer: OSRAM
    model: LIGHTIFY Edge-lit Flushmount TW
    deviceProfileName: color-temp-bulb
  - id: "LEDVANCE/MR16 TW"
    deviceLabel: SYLVANIA Light
    manufacturer: LEDVANCE
    model: MR16 TW
    deviceProfileName: color-temp-bulb
  - id: "OSRAM/LIGHTIFY Surface TW"
    deviceLabel: SYLVANIA Light
    manufacturer: OSRAM
    model: LIGHTIFY Surface TW
    deviceProfileName: color-temp-bulb
  - id: "OSRAM/LIGHTIFY Under Cabinet TW"
    deviceLabel: SYLVANIA Light
    manufacturer: OSRAM
    model: LIGHTIFY Under Cabinet TW
    deviceProfileName: color-temp-bulb
  - id: "LEDVANCE/BR30 TW"
    deviceLabel: SYLVANIA Light
    manufacturer: LEDVANCE
    model: BR30 TW
    deviceProfileName: color-temp-bulb
  - id: "LEDVANCE/RT TW"
    deviceLabel: SYLVANIA Light
    manufacturer: LEDVANCE
    model: RT TW
    deviceProfileName: color-temp-bulb
  - id: "OSRAM/LIGHTIFY Edge-lit flushmount"
    deviceLabel: SYLVANIA Light
    manufacturer: OSRAM
    model: LIGHTIFY Edge-lit flushmount
    deviceProfileName: color-temp-bulb-2700K-6500K
  - id: Smarthome/S111-202A
    deviceLabel: Leedarson Light
    manufacturer: Smarthome
    model: S111-202A
    deviceProfileName: color-temp-bulb
  - id: lk/ZBT-CCTLight-GLS0108
    deviceLabel: Linkind Light
    manufacturer: lk
    model: ZBT-CCTLight-GLS0108
    deviceProfileName: color-temp-bulb
  - id: MLI/ZBT-ColorTemperature
    deviceLabel: Tint Light
    manufacturer: MLI
    model: ZBT-ColorTemperature
    deviceProfileName: color-temp-bulb
  - id: sengled/Z01-A19NAE26
    deviceLabel: Sengled Light
    manufacturer: sengled
    model: Z01-A19NAE26
    deviceProfileName: color-temp-bulb
  - id: sengled/Z01-A191AE26W
    deviceLabel: Sengled Light
    manufacturer: sengled
    model: Z01-A191AE26W
    deviceProfileName: color-temp-bulb
  - id: sengled/Z01-A60EAB22
    deviceLabel: Sengled Light
    manufacturer: sengled
    model: Z01-A60EAB22
    deviceProfileName: color-temp-bulb
  - id: sengled/Z01-A60EAE27
    deviceLabel: Sengled Light
    manufacturer: sengled
    model: Z01-A60EAE27
    deviceProfileName: color-temp-bulb
  - id: "Third Reality/3RSL011Z"
    deviceLabel: RealityLight Light
    manufacturer: Third Reality, Inc
    model: 3RSL011Z
    deviceProfileName: color-temp-bulb
  - id: "Third Reality/3RSL012Z"
    deviceLabel: RealityLight Light
    manufacturer: Third Reality, Inc
    model: 3RSL012Z
    deviceProfileName: color-temp-bulb
  - id: "Ajax Online/CCT"
    deviceLabel: Ajax Light
    manufacturer: Ajax Online
    model: CCT
    deviceProfileName: color-temp-bulb-2200K-6500K
  - id: CentraLite/3200
    deviceLabel: SmartThings Outlet
    manufacturer: CentraLite
    model: 3200
    deviceProfileName: switch-power-smartplug
  - id: CentraLite/3200-Sgb
    deviceLabel: SmartThings Outlet
    manufacturer: CentraLite
    model: 3200-Sgb
    deviceProfileName: switch-power-smartplug
  - id: CentraLite/4257050-RZHAC
    deviceLabel: Centralite Outlet
    manufacturer: CentraLite
    model: 4257050-RZHAC
    deviceProfileName: switch-power-smartplug
  - id: SmartThings/outletv4
    deviceLabel: SmartThings Outlet
    manufacturer: SmartThings
    model: outletv4
    deviceProfileName: switch-power-smartplug
  - id: Samjin/outlet
    deviceLabel: SmartThings Outlet
    manufacturer: Samjin
    model: outlet
    deviceProfileName: switch-power-smartplug
  - id: "innr/SP 120"
    deviceLabel: Innr Outlet
    manufacturer: innr
    model: SP 120
    deviceProfileName: switch-power-smartplug
  - id: Aurora/SmartPlug51AU
    deviceLabel: Aurora Outlet
    manufacturer: Aurora
    model: SmartPlug51AU
    deviceProfileName: switch-power-smartplug
  - id: Aurora/SingleSocket50AU
    deviceLabel: Aurora Outlet
    manufacturer: Aurora
    model: SingleSocket50AU
    deviceProfileName: switch-power-smartplug
  - id: CentraLite/3210-L
    deviceLabel: Iris Outlet
    manufacturer: CentraLite
    model: 3210-L
    deviceProfileName: switch-power-smartplug
  - id: Sercomm/SZ-ESW01-AU
    deviceLabel: Sercomm Outlet
    manufacturer: Sercomm Corp.
    model: SZ-ESW01-AU
    deviceProfileName: switch-power-smartplug
  - id: "Develco Products/Smart16ARelay51AU"
    deviceLabel: Aurora Switch
    manufacturer: Develco Products A/S
    model: Smart16ARelay51AU
    deviceProfileName: switch-power
  - id: Aurora/Smart16ARelay51AU
    deviceLabel: Aurora Switch
    manufacturer: Aurora
    model: Smart16ARelay51AU
    deviceProfileName: switch-power
  - id: eZEX/E210-KR210Z1-HA
    deviceLabel: eZEX Switch
    manufacturer:
    model: E210-KR210Z1-HA
    deviceProfileName: switch-power
  - id: "Jasco Products/45853"
    deviceLabel: GE Outlet
    manufacturer: Jasco Products
    model: 45853
    deviceProfileName: switch-power-smartplug
  - id: "Jasco Products/45856"
    deviceLabel: GE Switch
    manufacturer: Jasco Products
    model: 45856
    deviceProfileName: switch-power
  - id: MEGAMAN/SH-PSUKC44B-E
    deviceLabel: INGENIUM Outlet
    manufacturer: MEGAMAN
    model: SH-PSUKC44B-E
    deviceProfileName: switch-power-smartplug
  - id: "ClimaxTechnology/PSM_00.00.00.35TC"
    deviceLabel: Ozom Outlet
    manufacturer: ClimaxTechnology
    model: PSM_00.00.00.35TC
    deviceProfileName: switch-power-smartplug
  - id: "Philio/PAN18-v1.0.7"
    deviceLabel: Philio Outlet
    manufacturer:
    model: PAN18-v1.0.7
    deviceProfileName: switch-power-smartplug
  - id: SALUS/SX885ZB
    deviceLabel: Salus Switch
    manufacturer: SALUS
    model: SX885ZB
    deviceProfileName: switch-power
  - id: "AduroSmart Eria/AD-SmartPlug3001"
    deviceLabel: Eria Switch
    manufacturer: AduroSmart Eria
    model: AD-SmartPlug3001
    deviceProfileName: switch-power
  - id: "AduroSmart Eria/BPU3"
    deviceLabel: Eria Switch
    manufacturer: AduroSmart Eria
    model: BPU3
    deviceProfileName: switch-power
  - id: "AduroSmart Eria/BDP3001"
    deviceLabel: Eria Switch
    manufacturer: AduroSmart Eria
    model: BDP3001
    deviceProfileName: switch-level
  - id: "AduroSmart Eria/ZLL-DimmableLight"
    deviceLabel: Eria Light
    manufacturer: AduroSmart Eria
    model: ZLL-DimmableLight
    deviceProfileName: on-off-level
  - id: "IKEA/TRADFRI bulb E26 opal 1000lm"
    deviceLabel: IKEA Light
    manufacturer: IKEA of Sweden
    model: TRADFRI bulb E26 opal 1000lm
    deviceProfileName: on-off-level
  - id: "IKEA/TRADFRI bulb E12 W op/ch 400lm"
    deviceLabel: IKEA Light
    manufacturer: IKEA of Sweden
    model: TRADFRI bulb E12 W op/ch 400lm
    deviceProfileName: on-off-level
  - id: "IKEA/TRADFRI bulb E17 W op/ch 400lm"
    deviceLabel: IKEA Light
    manufacturer: IKEA of Sweden
    model: TRADFRI bulb E17 W op/ch 400lm
    deviceProfileName: on-off-level
  - id: "IKEA/TRADFRI bulb GU10 W 400lm"
    deviceLabel: IKEA Light
    manufacturer: IKEA of Sweden
    model: TRADFRI bulb GU10 W 400lm
    deviceProfileName: on-off-level
  - id: "IKEA/TRADFRI bulb E27 W opal 1000lm"
    deviceLabel: IKEA Light
    manufacturer: IKEA of Sweden
    model: TRADFRI bulb E27 W opal 1000lm
    deviceProfileName: on-off-level
  - id: "IKEA/TRADFRI bulb E26 W opal 1000lm"
    deviceLabel: IKEA Light
    manufacturer: IKEA of Sweden
    model: TRADFRI bulb E26 W opal 1000lm
    deviceProfileName: on-off-level
  - id: "IKEA/TRADFRI bulb E14 W op/ch 400lm"
    deviceLabel: IKEA Light
    manufacturer: IKEA of Sweden
    model: TRADFRI bulb E14 W op/ch 400lm
    deviceProfileName: on-off-level
  - id: "IKEA/TRADFRI transformer 10W"
    deviceLabel: IKEA Light
    manufacturer: IKEA of Sweden
    model: TRADFRI transformer 10W
    deviceProfileName: on-off-level
  - id: "IKEA/TRADFRI Driver 10W"
    deviceLabel: IKEA Light
    manufacturer: IKEA of Sweden
    model: TRADFRI Driver 10W
    deviceProfileName: on-off-level
  - id: "IKEA/TRADFRI transformer 30W"
    deviceLabel: IKEA Light
    manufacturer: IKEA of Sweden
    model: TRADFRI transformer 30W
    deviceProfileName: on-off-level
  - id: "IKEA/TRADFRI Driver 30W"
    deviceLabel: IKEA Light
    manufacturer: IKEA of Sweden
    model: TRADFRI Driver 30W
    deviceProfileName: on-off-level
  - id: Megaman/ZLL-DimmableLight
    deviceLabel: INGENIUM Light
    manufacturer: Megaman
    model: ZLL-DimmableLight
    deviceProfileName: on-off-level
  - id: Megaman/BSZTM002
    deviceLabel: INGENIUM Light
    manufacturer: MEGAMAN
    model: BSZTM002
    deviceProfileName: on-off-level
  - id: Megaman/BSZTM003
    deviceLabel: INGENIUM Light
    manufacturer: MEGAMAN
    model: BSZTM003
    deviceProfileName: on-off-level
  - id: "innr/RS 125"
    deviceLabel: Innr Light
    manufacturer: innr
    model: RS 125
    deviceProfileName: on-off-level
  - id: "innr/RB 165"
    deviceLabel: Innr Light
    manufacturer: innr
    model: RB 165
    deviceProfileName: on-off-level
  - id: "innr/RB 175 W"
    deviceLabel: Innr Light
    manufacturer: innr
    model: RB 175 W
    deviceProfileName: on-off-level
  - id: "innr/RB 145"
    deviceLabel: Innr Light
    manufacturer: innr
    model: RB 145
    deviceProfileName: on-off-level
  - id: Leviton/DG3HL
    deviceLabel: Leviton Dimmer Switch
    manufacturer: Leviton
    model: DG3HL
    deviceProfileName: on-off-level
  - id: Leviton/DG6HD
    deviceLabel: Leviton Dimmer Switch
    manufacturer: Leviton
    model: DG6HD
    deviceProfileName: on-off-level
  - id: "OSRAM/Classic A60 W clear"
    deviceLabel: OSRAM Light
    manufacturer: OSRAM
    model: Classic A60 W clear
    deviceProfileName: on-off-level
  - id: "OSRAM/Classic A60 W clear - LIGHTIFY"
    deviceLabel: OSRAM Light
    manufacturer: OSRAM
    model: Classic A60 W clear - LIGHTIFY
    deviceProfileName: on-off-level
  - id: "OSRAM/CLA60 OFD OSRAM"
    deviceLabel: OSRAM Light
    manufacturer: OSRAM
    model: CLA60 OFD OSRAM
    deviceProfileName: on-off-level
  - id: Philips/LWB004
    deviceLabel: Philips Light
    manufacturer: Philips
    model: LWB004
    deviceProfileName: on-off-level
  - id: Philips/LWB006
    deviceLabel: Philips Light
    manufacturer: Philips
    model: LWB006
    deviceProfileName: on-off-level
  - id: Philips/LWB007
    deviceLabel: Philips Light
    manufacturer: Philips
    model: LWB007
    deviceProfileName: on-off-level
  - id: Philips/LWB010
    deviceLabel: Philips Light
    manufacturer: Philips
    model: LWB010
    deviceProfileName: on-off-level
  - id: Philips/LWB014
    deviceLabel: Philips Light
    manufacturer: Philips
    model: LWB014
    deviceProfileName: on-off-level
  - id: sengled/E14-U43
    deviceLabel: Sengled Light
    manufacturer: sengled
    model: E14-U43
    deviceProfileName: on-off-level
  - id: "AduroSmart Eria/ZLL-ExtendedColor"
    deviceLabel: Eria Light
    manufacturer: AduroSmart Eria
    model: ZLL-ExtendedColor
    deviceProfileName: rgbw-bulb
  - id: GLEDOPTO/GL-C-008
    deviceLabel: Gledopto Switch
    manufacturer: GLEDOPTO
    model: GL-C-008
    deviceProfileName: rgbw-bulb
  - id: Megaman/ZLL-ExtendedColor
    deviceLabel: INGENIUM Light
    manufacturer: Megaman
    model: ZLL-ExtendedColor
    deviceProfileName: rgbw-bulb
  - id: "innr/RB 185 C"
    deviceLabel: Innr Light
    manufacturer: innr
    model: RB 185 C
    deviceProfileName: rgbw-bulb-2000K-6500K
  - id: "innr/FL 130 C"
    deviceLabel: Innr Light
    manufacturer: innr
    model: FL 130 C
    deviceProfileName: rgbw-bulb
  - id: "innr/OFL 120 C"
    deviceLabel: Innr Light
    manufacturer: innr
    model: OFL 120 C
    deviceProfileName: rgbw-bulb-1800K-6500K
  - id: "innr/OFL 140 C"
    deviceLabel: Innr Light
    manufacturer: innr
    model: OFL 140 C
    deviceProfileName: rgbw-bulb-1800K-6500K
  - id: "innr/OSL 130 C"
    deviceLabel: Innr Light
    manufacturer: innr
    model: OSL 130 C
    deviceProfileName: rgbw-bulb-1800K-6500K
  - id: "OSRAM/Classic A60 RGBW"
    deviceLabel: OSRAM Light
    manufacturer: OSRAM
    model: Classic A60 RGBW
    deviceProfileName: rgbw-bulb
  - id: "OSRAM/PAR 16 50 RGBW - LIGHTIFY"
    deviceLabel: OSRAM Light
    manufacturer: OSRAM
    model: PAR 16 50 RGBW - LIGHTIFY
    deviceProfileName: rgbw-bulb
  - id: "OSRAM/CLA60 RGBW OSRAM"
    deviceLabel: OSRAM Light
    manufacturer: OSRAM
    model: CLA60 RGBW OSRAM
    deviceProfileName: rgbw-bulb
  - id: "OSRAM/Flex RGBW"
    deviceLabel: OSRAM Light
    manufacturer: OSRAM
    model: Flex RGBW
    deviceProfileName: rgbw-bulb
  - id: "OSRAM/Gardenpole RGBW-Lightify"
    deviceLabel: OSRAM Light
    manufacturer: OSRAM
    model: Gardenpole RGBW-Lightify
    deviceProfileName: rgbw-bulb
  - id: "OSRAM/LIGHTIFY Outdoor Flex RGBW"
    deviceLabel: OSRAM Light
    manufacturer: OSRAM
    model: LIGHTIFY Outdoor Flex RGBW
    deviceProfileName: rgbw-bulb
  - id: "OSRAM/LIGHTIFY Indoor Flex RGBW"
    deviceLabel: OSRAM Light
    manufacturer: OSRAM
    model: LIGHTIFY Indoor Flex RGBW
    deviceProfileName: rgbw-bulb-2000K-6500K
  - id: Philips/LCT001
    deviceLabel: Philips Light
    manufacturer: Philips
    model: LCT001
    deviceProfileName: rgbw-bulb
  - id: Philips/LCT002
    deviceLabel: Philips Light
    manufacturer: Philips
    model: LCT002
    deviceProfileName: rgbw-bulb
  - id: Philips/LCT003
    deviceLabel: Philips Light
    manufacturer: Philips
    model: LCT003
    deviceProfileName: rgbw-bulb
  - id: Philips/LCT007
    deviceLabel: Philips Light
    manufacturer: Philips
    model: LCT007
    deviceProfileName: rgbw-bulb
  - id: Philips/LCT010
    deviceLabel: Philips Light
    manufacturer: Philips
    model: LCT010
    deviceProfileName: rgbw-bulb
  - id: Philips/LCT011
    deviceLabel: Philips Light
    manufacturer: Philips
    model: LCT011
    deviceProfileName: rgbw-bulb
  - id: Philips/LCT012
    deviceLabel: Philips Light
    manufacturer: Philips
    model: LCT012
    deviceProfileName: rgbw-bulb
  - id: Philips/LCT014
    deviceLabel: Philips Light
    manufacturer: Philips
    model: LCT014
    deviceProfileName: rgbw-bulb
  - id: Philips/LCT015
    deviceLabel: Philips Light
    manufacturer: Philips
    model: LCT015
    deviceProfileName: rgbw-bulb
  - id: Philips/LCT016
    deviceLabel: Philips Light
    manufacturer: Philips
    model: LCT016
    deviceProfileName: rgbw-bulb
  - id: Philips/LST001
    deviceLabel: Philips Light
    manufacturer: Philips
    model: LST001
    deviceProfileName: rgbw-bulb
  - id: Philips/LST002
    deviceLabel: Philips Light
    manufacturer: Philips
    model: LST002
    deviceProfileName: rgbw-bulb
  - id: GLEDOPTO/GL-B-001Z
    deviceLabel: XLSmart Light
    manufacturer: GLEDOPTO
    model: GL-B-001Z
    deviceProfileName: rgbw-bulb
  - id: "AduroSmart/ZLL-ColorTemperature"
    deviceLabel: Eria Light
    manufacturer: AduroSmart Eria
    model: ZLL-ColorTemperature
    deviceProfileName: color-temp-bulb-2200K-6500K
  - id: "IKEA/FLOALT panel WS 30x30"
    deviceLabel: IKEA Light
    manufacturer: IKEA of Sweden
    model: FLOALT panel WS 30x30
    deviceProfileName: color-temp-bulb-2200K-4000K
  - id: "IKEA/FLOALT panel WS 30x90"
    deviceLabel: IKEA Light
    manufacturer: IKEA of Sweden
    model: FLOALT panel WS 30x90
    deviceProfileName: color-temp-bulb-2200K-4000K
  - id: "IKEA/FLOALT panel WS 60x60"
    deviceLabel: IKEA Light
    manufacturer: IKEA of Sweden
    model: FLOALT panel WS 60x60
    deviceProfileName: color-temp-bulb-2200K-4000K
  - id: "IKEA/SURTE door WS 38x64"
    deviceLabel: IKEA Light
    manufacturer: IKEA of Sweden
    model: SURTE door WS 38x64
    deviceProfileName: color-temp-bulb-2200K-4000K
  - id: "IKEA/JORMLIEN door WS 40x80"
    deviceLabel: IKEA Light
    manufacturer: IKEA of Sweden
    model: JORMLIEN door WS 40x80
    deviceProfileName: color-temp-bulb-2200K-4000K
  - id: "OSRAM/Classic B40 TW - LIGHTIFY"
    deviceLabel: OSRAM Light
    manufacturer: OSRAM
    model: Classic B40 TW - LIGHTIFY
    deviceProfileName: color-temp-bulb
  - id: "OSRAM/CLA60 TW OSRAM"
    deviceLabel: OSRAM Light
    manufacturer: OSRAM
    model: CLA60 TW OSRAM
    deviceProfileName: color-temp-bulb
  - id: Philips/LTW001
    deviceLabel: Philips Light
    manufacturer: Philips
    model: LTW001
    deviceProfileName: color-temp-bulb
  - id: Philips/LTW004
    deviceLabel: Philips Light
    manufacturer: Philips
    model: LTW004
    deviceProfileName: color-temp-bulb
  - id: Philips/LTW010
    deviceLabel: Philips Light
    manufacturer: Philips
    model: LTW010
    deviceProfileName: color-temp-bulb
  - id: Philips/LTW011
    deviceLabel: Philips Light
    manufacturer: Philips
    model: LTW011
    deviceProfileName: color-temp-bulb
  - id: Philips/LTW012
    deviceLabel: Philips Light
    manufacturer: Philips
    model: LTW012
    deviceProfileName: color-temp-bulb
  - id: Philips/LTW013
    deviceLabel: Philips Light
    manufacturer: Philips
    model: LTW013
    deviceProfileName: color-temp-bulb
  - id: Philips/LTW014
    deviceLabel: Philips Light
    manufacturer: Philips
    model: LTW014
    deviceProfileName: color-temp-bulb
  - id: Philips/LTW015
    deviceLabel: Philips Light
    manufacturer: Philips
    model: LTW015
    deviceProfileName: color-temp-bulb
  - id: Ubec/BBB65L-HY
    deviceLabel: XLSmart Light
    manufacturer: Ubec
    model: BBB65L-HY
    deviceProfileName: color-temp-bulb
  - id: CentraLite/4257050-ZHAC
    deviceLabel: Centralite Dimmer Switch
    manufacturer: CentraLite
    model: 4257050-ZHAC
    deviceProfileName: plug-level-power
  - id: "IKEA/TRADFRI bulb E27 CWS opal 600lm"
    deviceLabel: IKEA Light
    manufacturer: IKEA of Sweden
    model: TRADFRI bulb E27 CWS opal 600lm
    deviceProfileName: color-bulb
  - id: "IKEA/TRADFRI bulb E26 CWS opal 600lm"
    deviceLabel: IKEA Light
    manufacturer: IKEA of Sweden
    model: TRADFRI bulb E26 CWS opal 600lm
    deviceProfileName: color-bulb
  - id: Smartenit/ZBMPlug15
    deviceLabel: Smartenit Outlet
    manufacturer: Compacta International, Ltd
    model: ZBMPlug15
    deviceProfileName: basic-switch
  - id: "sengled/E13-N11"
    deviceLabel: Sengled Light
    manufacturer: sengled
    model: E13-N11
    deviceProfileName: on-off-level-motion-sensor
  - id: "GE_Appliances/ZLL Light"
    deviceLabel: GE Light
    manufacturer: GE_Appliances
    model: ZLL Light
    deviceProfileName: ge-link-bulb
  - id: GE/SoftWhite
    deviceLabel: GE Light
    manufacturer: GE
    model: SoftWhite
    deviceProfileName: ge-link-bulb
  - id: GE/Daylight
    deviceLabel: GE Light
    manufacturer: GE
    model: Daylight
    deviceProfileName: ge-link-bulb
  #ROBB (Sunricher)
  - id: "ROBB smarrt/ROB_200-004-0"
    manufacturer: ROBB smarrt
    model: ROB_200-004-0
    deviceLabel: ROBB SMARRT Zigbee dimmer 3-wire
    deviceProfileName: on-off-level
  - id: "ROBB smarrt/ROB_200-014-0"
    manufacturer: ROBB smarrt
    model: ROB_200-014-0
    deviceLabel: ROBB SMARRT Zigbee rotary dimmer 2-wire
    deviceProfileName: light-level-power-energy
  - id: "ROBB smarrt/ROB_200-011-0"
    manufacturer: ROBB smarrt
    model: ROB_200-011-0
    deviceLabel: ROBB SMARRT Zigbee dimmer 2-wire
    deviceProfileName: light-level-power-energy
  # Wall Hero
  - id: "WALL HERO/ACL-401S4I"
    deviceLabel: 四位智能开关面板 1 
    manufacturer: WALL HERO
    model: ACL-401S4I
    deviceProfileName: basic-switch
  - id: "WALL HERO/ACL-401S8I"
    deviceLabel: 八位智能开关/场景面板 1 
    manufacturer: WALL HERO
    model: ACL-401S8I
    deviceProfileName: basic-switch
<<<<<<< HEAD
  - id: "WALL HERO/ACL-401S1I"
    deviceLabel: 一位智能开关面板
    manufacturer: WALL HERO
    model: ACL-401S1I
=======
  - id: "WALL HERO/ACL-401S3I"
    deviceLabel: 三位智能开关面板 1
    manufacturer: WALL HERO
    model: ACL-401S3I
  - id: "WALL HERO/ACL-401S2I"
    deviceLabel: 二位智能开关面板 1
    manufacturer: WALL HERO
    model: ACL-401S2I
>>>>>>> 0249339c
    deviceProfileName: basic-switch
  # End Wall Hero
  - id: "Insta GmbH/Switching Actuator"
    deviceLabel: NEXENTRO Switching Actuator
    manufacturer: Insta GmbH
    model: NEXENTRO Switching Actuator
    deviceProfileName: basic-switch
  - id: "Insta GmbH/Dimming Actuator"
    deviceLabel: NEXENTRO Dimming Actuator
    manufacturer: Insta GmbH
    model: NEXENTRO Dimming Actuator
    deviceProfileName: on-off-level
zigbeeGeneric:
  - id: "genericSwitch"
    deviceLabel: Zigbee Switch
    clusters:
      server:
        - 0x0006 #OnOff
    deviceProfileName: basic-switch
  - id: "genericDimmer"
    deviceLabel: Zigbee Dimmer
    clusters:
      server:
        - 0x0006 #OnOff
        - 0x0008 #Level
    deviceProfileName: switch-level
  - id: "genericColorBulb"
    deviceLabel: Zigbee Light
    clusters:
      server:
        - 0x0006 #OnOff
        - 0x0008 #Level
        - 0x0300 #Color Control
    deviceProfileName: rgbw-bulb
  - id: "genericMeteredSwitch"
    deviceLabel: Zigbee Switch
    clusters:
      server:
        - 0x0006 #OnOff
        - 0x0702 #Simple Metering
    deviceProfileName: switch-power-energy
  - id: "genericMeteredDimmer"
    deviceLabel: Zigbee Dimmer
    clusters:
      server:
        - 0x0006 #OnOff
        - 0x0008 #Level
        - 0x0702 #Simple Metering
    deviceProfileName: switch-dimmer-power-energy
  - id: "genericMeteredSwitch/2"
    deviceLabel: Zigbee Switch
    clusters:
      server:
        - 0x0006 #OnOff
        - 0x0B04 #Electrical Measurment
    deviceProfileName: switch-power
  - id: "genericMeteredDimmer/2"
    deviceLabel: Zigbee Dimmer
    clusters:
      server:
        - 0x0006 #OnOff
        - 0x0008 #Level
        - 0x0B04 #Electrical Measurment
    deviceProfileName: switch-level-power<|MERGE_RESOLUTION|>--- conflicted
+++ resolved
@@ -2146,12 +2146,10 @@
     manufacturer: WALL HERO
     model: ACL-401S8I
     deviceProfileName: basic-switch
-<<<<<<< HEAD
   - id: "WALL HERO/ACL-401S1I"
     deviceLabel: 一位智能开关面板
     manufacturer: WALL HERO
     model: ACL-401S1I
-=======
   - id: "WALL HERO/ACL-401S3I"
     deviceLabel: 三位智能开关面板 1
     manufacturer: WALL HERO
@@ -2160,7 +2158,6 @@
     deviceLabel: 二位智能开关面板 1
     manufacturer: WALL HERO
     model: ACL-401S2I
->>>>>>> 0249339c
     deviceProfileName: basic-switch
   # End Wall Hero
   - id: "Insta GmbH/Switching Actuator"
