zigbeeManufacturer:
  #HANSSEM SMART SWITCH
  - id: "Winners/LSS1-101"
    deviceLabel: HS Switch 1(1 way)
    manufacturer: Winners
    model: LSS1-101
    deviceProfileName: basic-switch-no-firmware-update
  - id: "Winners/LSS1-102"
    deviceLabel: HS Switch 1(2 way)
    manufacturer: Winners
    model: LSS1-102
    deviceProfileName: basic-switch-no-firmware-update
  - id: "Winners/LSS1-103"
    deviceLabel: HS Switch 1(3 way)
    manufacturer: Winners
    model: LSS1-103
    deviceProfileName: basic-switch-no-firmware-update
  - id: "Winners/LSS1-204"
    deviceLabel: HS Switch 1(4 way)
    manufacturer: Winners
    model: LSS1-204
    deviceProfileName: basic-switch-no-firmware-update
  - id: "Winners/LSS1-205"
    deviceLabel: HS Switch 1(5 way)
    manufacturer: Winners
    model: LSS1-205
    deviceProfileName: basic-switch-no-firmware-update
  - id: "Winners/LSS1-206"
    deviceLabel: HS Switch 1(6 way)
    manufacturer: Winners
    model: LSS1-206
    deviceProfileName: basic-switch-no-firmware-update
  - id: "LUMI/lumi.plug.maeu01"
    deviceLabel: Aqara Smart Plug
    manufacturer: LUMI
    model: lumi.plug.maeu01
    deviceProfileName: switch-power-energy-consumption-report-aqara
  - id: "LUMI/lumi.switch.b1laus01"
    deviceLabel: Aqara Smart Wall Switch (No Neutral, Single Rocker)
    manufacturer: LUMI
    model: lumi.switch.b1laus01
    deviceProfileName: basic-switch
  - id: "LUMI/lumi.switch.b2laus01"
    deviceLabel: Aqara Smart Wall Switch (No Neutral, Double Rocker) 1
    manufacturer: LUMI
    model: lumi.switch.b2laus01
    deviceProfileName: aqara-switch-child
  - id: "LUMI/lumi.switch.n1acn1"
    deviceLabel: Aqara Smart Wall Switch H1 (With Neutral, Single Rocker)
    manufacturer: LUMI
    model: lumi.switch.n1acn1
    deviceProfileName: aqara-switch-power
  - id: "LUMI/lumi.switch.n2acn1"
    deviceLabel: Aqara Smart Wall Switch H1 (With Neutral, Double Rocker) 1
    manufacturer: LUMI
    model: lumi.switch.n2acn1
    deviceProfileName: aqara-switch-power
  - id: "LUMI/lumi.switch.n3acn1"
    deviceLabel: Aqara Smart Wall Switch H1 (With Neutral, Triple Rocker) 1
    manufacturer: LUMI
    model: lumi.switch.n3acn1
    deviceProfileName: aqara-switch-power
  - id: "LUMI/lumi.switch.n0agl1"
    deviceLabel: Aqara Single Switch Module T1 (With Neutral)
    manufacturer: LUMI
    model: lumi.switch.n0agl1
    deviceProfileName: aqara-switch-module
  - id: "LUMI/lumi.light.acn004"
    deviceLabel: Aqara Smart Dimmer Controller T1 Pro
    manufacturer: LUMI
    model: lumi.light.acn004
    deviceProfileName: aqara-light
  # VIMAR
  - id: "Vimar/xx592-2-way-smart-switch"
    deviceLabel: Vimar 2-way Smart Switch
    model: "On_Off_Switch_v1.0"
    deviceProfileName: on-off-bulb-no-firmware-update
  - id: "Vimar/03981-smart-actuator-module"
    deviceLabel: Vimar Smart Actuator Module
    model: "On_Off_Switch_Module_v1.0"
    deviceProfileName: basic-switch-no-firmware-update
  - id: "Vimar/xx595-smart-dimmer-switch"
    deviceLabel: Vimar Smart Dimmer Switch
    model: "DimmerSwitch_v1.0"
    deviceProfileName: on-off-level-no-firmware-update
  - id: "Vimar/xx593-smart-actuator-power"
    deviceLabel: Vimar Smart Actuator with Power Metering
    model: "Mains_Power_Outlet_v1.0"
    deviceProfileName: switch-power-smartplug-no-firmware-update
  # EZEX
  - id: "eZEX/E220-KR2N0Z0-HA"
    deviceLabel: eZEX Switch 1
    model: "E220-KR2N0Z0-HA"
    deviceProfileName: basic-switch
  - id: "eZEX/E220-KR3N0Z0-HA"
    deviceLabel: eZEX Switch 1
    model: "E220-KR3N0Z0-HA"
    deviceProfileName: basic-switch
  - id: "eZEX/E220-KR4N0Z0-HA"
    deviceLabel: eZEX Switch 1
    model: "E220-KR4N0Z0-HA"
    deviceProfileName: basic-switch
  - id: "eZEX/E220-KR5N0Z0-HA"
    deviceLabel: eZEX Switch 1
    model: "E220-KR5N0Z0-HA"
    deviceProfileName: basic-switch
  - id: "eZEX/E220-KR6N0Z0-HA"
    deviceLabel: eZEX Switch 1
    model: "E220-KR6N0Z0-HA"
    deviceProfileName: basic-switch
  - id: "eZEX/E240-KR116Z-HA"
    deviceLabel: eZEX Switch
    model: "E240-KR116Z-HA"
    deviceProfileName: switch-power-energy
  #ORVIBO
  - id: "Orvibo/074b3"
    deviceLabel: Orvibo Switch 1
    manufacturer: ORVIBO
    model: "074b3ffba5a045b7afd94c47079dd553"
    deviceProfileName: basic-switch
  - id: "Orvibo/9f76c"
    deviceLabel: Orvibo Switch 1
    manufacturer: ORVIBO
    model: "9f76c9f31b4c4a499e3aca0977ac4494"
    deviceProfileName: basic-switch
  #REXENSE
  - id: "REXENSE/HY0003"
    deviceLabel: "GDKES Switch 1"
    manufacturer: REXENSE
    model: HY0003
    deviceProfileName: basic-switch
  - id: "REXENSE/HY0002"
    deviceLabel: "GDKES Switch 1"
    manufacturer: REXENSE
    model: HY0002
    deviceProfileName: basic-switch
  - id: "REXENSE/HY0105"
    deviceLabel: "HONYAR Outlet"
    manufacturer: REXENSE
    model: HY0105
    deviceProfileName: switch-power-energy
  - id: "REXENSE/HY0104"
    deviceLabel: "HONYAR Outlet"
    manufacturer: REXENSE
    model: HY0104
    deviceProfileName: switch-power-energy
  #REX
  - id: "REX/HY0097"
    deviceLabel: "HONYAR Switch 1"
    manufacturer: REX
    model: HY0097
    deviceProfileName: basic-switch
  - id: "REX/HY0096"
    deviceLabel: "HONYAR Switch 1"
    manufacturer: REX
    model: HY0096
    deviceProfileName: basic-switch
  #HEIMAN
  - id: "HEIMAN/HS2SW3L-EFR-3.0"
    deviceLabel: "HEIMAN Switch 1"
    manufacturer: HEIMAN
    model: HS2SW3L-EFR-3.0
    deviceProfileName: basic-switch
  - id: "HEIMAN/HS2SW2L-EFR-3.0"
    deviceLabel: "HEIMAN Switch 1"
    manufacturer: HEIMAN
    model: HS2SW2L-EFR-3.0
    deviceProfileName: basic-switch
  - id: "HEIMAN/HS6SW1A-W-EF-3.0"
    deviceLabel: "HEIMAN Switch 1"
    manufacturer: HEIMAN
    model: HS6SW1A-W-EF-3.0
    deviceProfileName: basic-switch
  - id: "HEIMAN/HS6SW2A-W-EF-3.0"
    deviceLabel: "HEIMAN Switch 1"
    manufacturer: HEIMAN
    model: HS6SW2A-W-EF-3.0
    deviceProfileName: basic-switch
  - id: "HEIMAN/HS6SW3A-W-EF-3.0"
    deviceLabel: "HEIMAN Switch 1"
    manufacturer: HEIMAN
    model: HS6SW3A-W-EF-3.0
    deviceProfileName: basic-switch
  - id: "HEIMAN/E_Socket"
    deviceLabel: "HEIMAN Outlet"
    manufacturer: HEIMAN
    model: E_Socket
    deviceProfileName: switch-power-energy
  #Dawon
  - id: "DAWON_DNS/PM-S240-ZB"
    deviceLabel: "Dawon Switch 1"
    manufacturer: DAWON_DNS
    model: PM-S240-ZB
    deviceProfileName: basic-switch
  - id: "DAWON_DNS/PM-S240R-ZB"
    deviceLabel: "Dawon Switch 1"
    manufacturer: DAWON_DNS
    model: PM-S240R-ZB
    deviceProfileName: basic-switch
  - id: "DAWON_DNS/PM-S340-ZB"
    deviceLabel: "Dawon Switch 1"
    manufacturer: DAWON_DNS
    model: PM-S340-ZB
    deviceProfileName: basic-switch
  - id: "DAWON_DNS/PM-S340R-ZB"
    deviceLabel: "Dawon Switch 1"
    manufacturer: DAWON_DNS
    model: PM-S340R-ZB
    deviceProfileName: basic-switch
  - id: "DAWON_DNS/PM-S250-ZB"
    deviceLabel: "Dawon Switch 1"
    manufacturer: DAWON_DNS
    model: PM-S250-ZB
    deviceProfileName: basic-switch
  - id: "DAWON_DNS/PM-S350-ZB"
    deviceLabel: "Dawon Switch 1"
    manufacturer: DAWON_DNS
    model: PM-S350-ZB
    deviceProfileName: basic-switch
  - id: "DAWON_DNS/ST-S250-ZB"
    deviceLabel: "Dawon Switch 1"
    manufacturer: DAWON_DNS
    model: ST-S250-ZB
    deviceProfileName: basic-switch
  - id: "DAWON_DNS/ST-S350-ZB"
    deviceLabel: "Dawon Switch 1"
    manufacturer: DAWON_DNS
    model: ST-S350-ZB
    deviceProfileName: basic-switch
  - id: "DAWON_DNS/PM-B430-ZB"
    deviceLabel: "Dawon Outlet"
    manufacturer: DAWON_DNS
    model: PM-B430-ZB
    deviceProfileName: switch-power-energy-consumption-report
  - id: "DAWON_DNS/PM-B530-ZB"
    deviceLabel: "Dawon Outlet"
    manufacturer: DAWON_DNS
    model: PM-B530-ZB
    deviceProfileName: switch-power-energy-consumption-report
  - id: "DAWON_DNS/PM-C140-ZB"
    deviceLabel: "Dawon Outlet"
    manufacturer: DAWON_DNS
    model: PM-C140-ZB
    deviceProfileName: switch-power-energy-consumption-report
  - id: "DAWON_DNS/PM-B540-ZB"
    deviceLabel: "Dawon Outlet"
    manufacturer: DAWON_DNS
    model: PM-B540-ZB
    deviceProfileName: switch-power-energy-consumption-report
  - id: "DAWON_DNS/ST-B550-ZB"
    deviceLabel: "Dawon Outlet"
    manufacturer: DAWON_DNS
    model: ST-B550-ZB
    deviceProfileName: switch-power-energy-consumption-report
  - id: "DAWON_DNS/PM-C150-ZB"
    deviceLabel: "Dawon Outlet"
    manufacturer: DAWON_DNS
    model: PM-C150-ZB
    deviceProfileName: switch-power-energy-consumption-report
  - id: "DAWON_DNS/PM-C250-ZB"
    deviceLabel: "Dawon Outlet"
    manufacturer: DAWON_DNS
    model: PM-C250-ZB
    deviceProfileName: switch-power-energy-consumption-report
  - id: "DAWON_DNS/PM-B440-ZB"
    deviceLabel: "Dawon Outlet"
    manufacturer: DAWON_DNS
    model: PM-B440-ZB
    deviceProfileName: switch-power-energy-consumption-report
  #eWeLink
  - id: "eWeLink/ZB-SW02"
    deviceLabel: "eWeLink Switch 1"
    manufacturer: eWeLink
    model: ZB-SW02
    deviceProfileName: basic-switch
  - id: "eWeLink/ZB-SW03"
    deviceLabel: "eWeLink Switch 1"
    manufacturer: eWeLink
    model: ZB-SW03
    deviceProfileName: basic-switch
  - id: "eWeLink/ZB-SW04"
    deviceLabel: "eWeLink Switch 1"
    manufacturer: eWeLink
    model: ZB-SW04
    deviceProfileName: basic-switch
  #Aurora
  - id: Aurora/DoubleSocket50AU
    deviceLabel: AURORA Outlet 1
    manufacturer: Aurora
    model: DoubleSocket50AU
    deviceProfileName: switch-power-smartplug
  #Sinope
  - id: "Sinope Switch/RM3250ZB"
    deviceLabel: "RM3250ZB Sinope Load Controller"
    manufacturer: Sinope Technologies
    model: RM3250ZB
    deviceProfileName: switch-power-smartplug
  - id: "Sinope Switch/RM3500ZB"
    deviceLabel: "RM3500ZB Sinope Load Controller"
    manufacturer: Sinope Technologies
    model: RM3500ZB
    deviceProfileName: switch-power-smartplug
  - id: "Sinope Dimmer Switch/DM2500ZB"
    deviceLabel: "DM2500ZB Sinope Dimmer"
    manufacturer: Sinope Technologies
    model: DM2500ZB
    deviceProfileName: on-off-level-intensity
  - id: "Sinope Technologies/SW2500ZB"
    deviceLabel: "Sinope Switch"
    manufacturer: Sinope Technologies
    model: SW2500ZB
    deviceProfileName: switch-led-intensity
  #Jasco Product
  - id: "Jasco Products/43082"
    deviceLabel: "Enbrighten Dimmer Switch"
    manufacturer: Jasco Products
    model: 43082
    deviceProfileName: switch-dimmer-power-energy
  - id: "Jasco Products/43095"
    deviceLabel: "Enbrighten Outlet"
    manufacturer: Jasco Products
    model: "43095"
    deviceProfileName: switch-power-energy
  - id: "Jasco Products/43132"
    deviceLabel: "Jasco Outlet"
    manufacturer: Jasco Products
    model: "43132"
    deviceProfileName: switch-power-energy
  - id: "Jasco Products/43078"
    deviceLabel: "Enbrighten Switch"
    manufacturer: Jasco Products
    model: "43078"
    deviceProfileName: switch-power-energy
  #sengled
  - id: "sengled/E1C-NB7"
    deviceLabel: "Sengled Outlet"
    manufacturer: sengled
    model: E1C-NB7
    deviceProfileName: switch-power-energy
  #LDS
  - id: "LDS/ZB-ONOFFPlug-D0000"
    deviceLabel: "LDS Outlet"
    manufacturer: LDS
    model: ZB-ONOFFPlug-D0000
    deviceProfileName: switch-power-energy
  - id: "LDS/ZB-ONOFFPlug-D0005"
    deviceLabel: "LDS Outlet"
    manufacturer: LDS
    model: ZB-ONOFFPlug-D0005
    deviceProfileName: switch-power-energy
  #frient A/S
  - id: "frient A/S/SPLZB-131"
    deviceLabel: "frient Outlet"
    manufacturer: frient A/S
    model: SPLZB-131
    deviceProfileName: switch-power-energy
  - id: "frient A/S/SPLZB-132"
    deviceLabel: "frient Outlet"
    manufacturer: frient A/S
    model: SPLZB-132
    deviceProfileName: switch-power-energy
  - id: "frient A/S/SPLZB-134"
    deviceLabel: "frient Outlet"
    manufacturer: frient A/S
    model: SPLZB-134
    deviceProfileName: switch-power-energy
  - id: "frient A/S/SPLZB-137"
    deviceLabel: "frient Outlet"
    manufacturer: frient A/S
    model: SPLZB-137
    deviceProfileName: switch-power-energy
  - id: "frient A/S/SMRZB-143"
    deviceLabel: "frient Outlet"
    manufacturer: frient A/S
    model: SMRZB-143
    deviceProfileName: switch-power-energy
  - id: "AduroSmart Eria/AD-DimmableLight3001"
    deviceLabel: Eria Light
    manufacturer: AduroSmart Eria
    model: AD-DimmableLight3001
    deviceProfileName: on-off-level
  - id: Aurora/LCBulb01UK
    deviceLabel: AOne Dimmer Switch
    manufacturer: Aurora
    model: LCBulb01UK
    deviceProfileName: switch-level
  - id: Aurora/Dimmer
    deviceLabel: AOne Dimmer Switch
    manufacturer: Aurora
    model: Dimmer
    deviceProfileName: switch-level
  - id: Aurora/FWMPROZXBulb50AU
    deviceLabel: Aurora Light
    manufacturer: Aurora
    model: FWMPROZXBulb50AU
    deviceProfileName: on-off-level
  - id: Aurora/FWBulb51AU
    deviceLabel: Aurora Light
    manufacturer: Aurora
    model: FWBulb51AU
    deviceProfileName: on-off-level
  - id: Aurora/FWStrip50AU
    deviceLabel: Aurora Light
    manufacturer: Aurora
    model: FWStrip50AU
    deviceProfileName: on-off-level
  - id: Aurora/FWGU10Bulb50AU
    deviceLabel: Aurora Light
    manufacturer: Aurora
    model: FWGU10Bulb50AU
    deviceProfileName: on-off-level
  - id: Aurora/NPD3032
    deviceLabel: Aurora Dimmer Switch
    manufacturer: Aurora
    model: NPD3032
    deviceProfileName: switch-level
  - id: Aurora/WallDimmerMaster
    deviceLabel: Aurora Dimmer Switch
    manufacturer: Aurora
    model: WallDimmerMaster
    deviceProfileName: switch-level
  - id: Aurora/FWST64Bulb50AU
    deviceLabel: Aurora Light
    manufacturer: Aurora
    model: FWST64Bulb50AU
    deviceProfileName: on-off-level
  - id: Aurora/FWG125Bulb50AU
    deviceLabel: Aurora Light
    manufacturer: Aurora
    model: FWG125Bulb50AU
    deviceProfileName: on-off-level
  - id: Aurora/FWA60Bulb50AU
    deviceLabel: Aurora Light
    manufacturer: Aurora
    model: FWA60Bulb50AU
    deviceProfileName: on-off-level
  - id: "CWD/ZB.A806Edim-A001"
    deviceLabel: CWD Light
    manufacturer: CWD
    model: "ZB.A806Edim-A001"
    deviceProfileName: on-off-level
  - id: "CWD/ZB.A806Bdim-A001"
    deviceLabel: CWD Light
    manufacturer: CWD
    model: "ZB.A806Bdim-A001"
    deviceProfileName: on-off-level
  - id: "CWD/ZB.M350dim-A001"
    deviceLabel: CWD Light
    manufacturer: CWD
    model: "ZB.M350dim-A001"
    deviceProfileName: on-off-level
  - id: "IKEA/TRADFRI bulb E27 WW 806lm"
    deviceLabel: IKEA Light
    manufacturer: IKEA of Sweden
    model: "TRADFRI bulb E27 WW 806lm"
    deviceProfileName: on-off-level
  - id: "IKEA/TRADFRI bulb E27 WW clear 250lm"
    deviceLabel: IKEA Light
    manufacturer: IKEA of Sweden
    model: "TRADFRI bulb E27 WW clear 250lm"
    deviceProfileName: on-off-level
  - id: "ubisys/D1 (5503)"
    deviceLabel: INGENIUM Light
    manufacturer: ubisys
    model: "D1 (5503)"
    deviceProfileName: on-off-level
  - id: "ubisys/S2 (5502)"
    deviceLabel: ubisys S2
    manufacturer: ubisys
    model: "S2 (5502)"
    deviceProfileName: switch-power-firmware-2
  - id: "Megaman/AD-DimmableLight3001"
    deviceLabel: INGENIUM Light
    manufacturer: Megaman
    model: AD-DimmableLight3001
    deviceProfileName: on-off-level
  - id: "innr/RF 263"
    deviceLabel: Innr Light
    manufacturer: innr
    model: "RF 263"
    deviceProfileName: on-off-level
  - id: "innr/BF 263"
    deviceLabel: Innr Light
    manufacturer: innr
    model: "BF 263"
    deviceProfileName: on-off-level
  - id: "innr/BF 265"
    deviceLabel: Innr Light
    manufacturer: innr
    model: "BF 265"
    deviceProfileName: on-off-level
  - id: "innr/AE 260"
    deviceLabel: Innr Light
    manufacturer: innr
    model: "AE 260"
    deviceProfileName: on-off-level
  - id: "innr/BE 220"
    deviceLabel: Innr Light
    manufacturer: innr
    model: "BE 220"
    deviceProfileName: on-off-level
  - id: "innr/RF 265"
    deviceLabel: Innr Light
    manufacturer: innr
    model: "RF 265"
    deviceProfileName: on-off-level
  - id: "innr/RB 265"
    deviceLabel: Innr Light
    manufacturer: innr
    model: "RB 265"
    deviceProfileName: on-off-level
  - id: "innr/RB 245"
    deviceLabel: Innr Light
    manufacturer: innr
    model: "RB 245"
    deviceProfileName: on-off-level
  - id: "innr/RS 225"
    deviceLabel: Innr Light
    manufacturer: innr
    model: "RS 225"
    deviceProfileName: on-off-level
  - id: "innr/RF 261"
    deviceLabel: Innr Light
    manufacturer: innr
    model: "RF 261"
    deviceProfileName: on-off-level
  - id: "innr/RF 264"
    deviceLabel: Innr Light
    manufacturer: innr
    model: "RF 264"
    deviceProfileName: on-off-level
  - id: "Smarthome/S111-201A"
    deviceLabel: Leedarson Light
    manufacturer: Smarthome
    model: S111-201A
    deviceProfileName: on-off-level
  - id: "LDS/ZBT-DIMLight-GLS0000"
    deviceLabel: Light
    manufacturer: LDS
    model: ZBT-DIMLight-GLS0000
    deviceProfileName: on-off-level
  - id: "LDS/ZHA-DIMLight-GLS0000"
    deviceLabel: Light
    manufacturer: LDS
    model: ZHA-DIMLight-GLS0000
    deviceProfileName: on-off-level
  - id: "LDS/ZBT-DIMLight-GLS"
    deviceLabel: Light
    manufacturer: LDS
    model: ZBT-DIMLight-GLS
    deviceProfileName: on-off-level
  - id: "LDS/ZBT-DIMLight-GLS0044"
    deviceLabel: Light
    manufacturer: LDS
    model: ZBT-DIMLight-GLS0044
    deviceProfileName: on-off-level
  - id: Leviton/DL6HD
    deviceLabel: Leviton Dimmer Switch
    manufacturer: Leviton
    model: DL6HD
    deviceProfileName: switch-level
  - id: Leviton/DL3HL
    deviceLabel: Leviton Dimmer Switch
    manufacturer: Leviton
    model: DL3HL
    deviceProfileName: switch-level
  - id: Leviton/DL1KD
    deviceLabel: Leviton Dimmer Switch
    manufacturer: Leviton
    model: DL1KD
    deviceProfileName: switch-level
  - id: Leviton/ZSD07
    deviceLabel: Leviton Dimmer Switch
    manufacturer: Leviton
    model: ZSD07
    deviceProfileName: switch-level
  - id: "lk/ZBT-DIMLight-GLS0010"
    deviceLabel: Linkind Light
    manufacturer: lk
    model: ZBT-DIMLight-GLS0010
    deviceProfileName: on-off-level
  - id: "MLI/ZBT-DimmableLight"
    deviceLabel: Tint Light
    manufacturer: MLI
    model: ZBT-DimmableLight
    deviceProfileName: on-off-level
  - id: "OSRAM/LIGHTIFY A19 ON/OFF/DIM"
    deviceLabel: SYLVANIA Light
    manufacturer: OSRAM
    model: "LIGHTIFY A19 ON/OFF/DIM"
    deviceProfileName: on-off-level
  - id: "OSRAM/LIGHTIFY A19 10 Year"
    deviceLabel: SYLVANIA Light
    manufacturer: OSRAM
    model: "LIGHTIFY A19 ON/OFF/DIM 10 Year"
    deviceProfileName: on-off-level
  - id: "OSRAM SYLVANIA/iQBR30"
    deviceLabel: SYLVANIA Light
    manufacturer: OSRAM SYLVANIA
    model: iQBR30
    deviceProfileName: on-off-level
  - id: "OSRAM/LIGHTIFY PAR38 ON/OFF/DIM"
    deviceLabel: SYLVANIA Light
    manufacturer: OSRAM
    model: "LIGHTIFY PAR38 ON/OFF/DIM"
    deviceProfileName: on-off-level
  - id: "OSRAM/LIGHTIFY BR ON/OFF/DIM"
    deviceLabel: SYLVANIA Light
    manufacturer: OSRAM
    model: "LIGHTIFY BR ON/OFF/DIM"
    deviceProfileName: on-off-level
  - id: "LEDVANCE/A19 W 10 year"
    deviceLabel: SYLVANIA Light
    manufacturer: LEDVANCE
    model: "A19 W 10 year"
    deviceProfileName: on-off-level
  - id: "LEDVANCE/BR30 W 10 year"
    deviceLabel: SYLVANIA Light
    manufacturer: LEDVANCE
    model: "BR30 W 10 year"
    deviceProfileName: on-off-level
  - id: "LEDVANCE/PAR38 W 10 year"
    deviceLabel: SYLVANIA Light
    manufacturer: LEDVANCE
    model: "PAR38 W 10 year"
    deviceProfileName: on-off-level
  - id: "LEEDARSON LIGHTING/M350ST-W1R-01"
    deviceLabel: OZOM Light
    manufacturer: LEEDARSON LIGHTING
    model: M350ST-W1R-01
    deviceProfileName: on-off-level
  - id: "sengled/E11-G13"
    deviceLabel: Sengled Light
    manufacturer: sengled
    model: E11-G13
    deviceProfileName: on-off-level
  - id: "sengled/E11-G14"
    deviceLabel: Sengled Light
    manufacturer: sengled
    model: E11-G14
    deviceProfileName: on-off-level
  - id: "sengled/E11-G23"
    deviceLabel: Sengled Light
    manufacturer: sengled
    model: E11-G23
    deviceProfileName: on-off-level
  - id: "sengled/E11-G33"
    deviceLabel: Sengled Light
    manufacturer: sengled
    model: E11-G33
    deviceProfileName: on-off-level
  - id: "sengled/E12-N13"
    deviceLabel: Sengled Light
    manufacturer: sengled
    model: E12-N13
    deviceProfileName: on-off-level
  - id: "sengled/E12-N14"
    deviceLabel: Sengled Light
    manufacturer: sengled
    model: E12-N14
    deviceProfileName: on-off-level
  - id: "sengled/E12-N15"
    deviceLabel: Sengled Light
    manufacturer: sengled
    model: E12-N15
    deviceProfileName: on-off-level
  - id: "sengled/E11-N13"
    deviceLabel: Sengled Light
    manufacturer: sengled
    model: E11-N13
    deviceProfileName: on-off-level
  - id: "sengled/E11-N14"
    deviceLabel: Sengled Light
    manufacturer: sengled
    model: E11-N14
    deviceProfileName: on-off-level
  - id: "sengled/E1A-AC2"
    deviceLabel: Sengled Light
    manufacturer: sengled
    model: E1A-AC2
    deviceProfileName: on-off-level
  - id: "sengled/E11-N13A"
    deviceLabel: Sengled Light
    manufacturer: sengled
    model: E11-N13A
    deviceProfileName: on-off-level
  - id: "sengled/E11-N14A"
    deviceLabel: Sengled Light
    manufacturer: sengled
    model: E11-N14A
    deviceProfileName: on-off-level
  - id: "sengled/E21-N13A"
    deviceLabel: Sengled Light
    manufacturer: sengled
    model: E21-N13A
    deviceProfileName: on-off-level
  - id: "sengled/E21-N14A"
    deviceLabel: Sengled Light
    manufacturer: sengled
    model: E21-N14A
    deviceProfileName: on-off-level
  - id: "sengled/E11-U21U31"
    deviceLabel: Sengled Light
    manufacturer: sengled
    model: E11-U21U31
    deviceProfileName: on-off-level
  - id: "sengled/E13-A21"
    deviceLabel: Sengled Light
    manufacturer: sengled
    model: E13-A21
    deviceProfileName: on-off-level
  - id: "sengled/E11-N1G"
    deviceLabel: Sengled Light
    manufacturer: sengled
    model: E11-N1G
    deviceProfileName: on-off-level
  - id: "LDS/ZBT-DIMLight-GLS0006"
    deviceLabel: Light
    manufacturer: LDS
    model: ZBT-DIMLight-GLS0006
    deviceProfileName: on-off-level
  - id: MRVL/MZ100
    deviceLabel: Wemo Light
    manufacturer: MRVL
    model: MZ100
    deviceProfileName: on-off-level
  - id: "Jasco Products/43096"
    deviceLabel: Enbrighten Dimmer
    manufacturer: Jasco Products
    model: 43096
    deviceProfileName: switch-level
  - id: "Jasco Products/43090"
    deviceLabel: Enbrighten Dimmer
    manufacturer: Jasco Products
    model: 43090
    deviceProfileName: switch-level
  - id: "Jasco Products/43080"
    deviceLabel: Enbrighten Dimmer
    manufacturer: Jasco Products
    model: 43080
    deviceProfileName: switch-level
  - id: "Centralite Systems/4200-C"
    deviceLabel: Centralite Outlet
    manufacturer: Centralite Systems
    model: 4200-C
    deviceProfileName: basic-switch
  - id: "eWeLink/SA-003-Zigbee"
    deviceLabel: eWeLink Outlet
    manufacturer: eWeLink
    model: SA-003-Zigbee
    deviceProfileName: basic-switch
  - id: "eWeLink/ZB-SW01"
    deviceLabel: eWeLink Switch
    manufacturer: eWeLink
    model: ZB-SW01
    deviceProfileName: basic-switch
  - id: "LELLKI/JZ-ZB-001"
    deviceLabel: LELLKI Switch
    manufacturer: LELLKI
    model: JZ-ZB-001
    deviceProfileName: basic-switch
  - id: "None/E220-KR1N0Z0-HA"
    deviceLabel: eZEX Switch
    manufacturer: None
    model: E220-KR1N0Z0-HA
    deviceProfileName: basic-switch
  - id: REXENSE/HY0001
    deviceLabel: GDKES Switch
    manufacturer: REXENSE
    model: HY0001
    deviceProfileName: basic-switch
  - id: REXENSE/RH5006
    deviceLabel: GDKES Outlet
    manufacturer: REXENSE
    model: RH5006
    deviceProfileName: basic-switch
  - id: REXENSE/RH5005
    deviceLabel: GDKES Outlet
    manufacturer: REXENSE
    model: RH5005
    deviceProfileName: basic-switch
  - id: "HEIMAN/HS2SW1L-EFR-3.0"
    deviceLabel: HEIMAN Switch
    manufacturer: HEIMAN
    model: "HS2SW1L-EFR-3.0"
    deviceProfileName: basic-switch
  - id: REX/HY0095
    deviceLabel: HONYAR Switch
    manufacturer: REX
    model: HY0095
    deviceProfileName: basic-switch
  - id: IKEA/TRADFRI control outlet
    deviceLabel: IKEA Outlet
    manufacturer: IKEA of Sweden
    model: "TRADFRI control outlet"
    deviceProfileName: basic-switch
  - id: MEGAMAN/BSZTM005
    deviceLabel: INGENIUM Switch
    manufacturer: MEGAMAN
    model: BSZTM005
    deviceProfileName: basic-switch
  - id: "innr/SP 220"
    deviceLabel: Innr Outlet
    manufacturer: innr
    model: "SP 220"
    deviceProfileName: basic-switch
  - id: "innr/SP 222"
    deviceLabel: Innr Outlet
    manufacturer: innr
    model: "SP 222"
    deviceProfileName: basic-switch
  - id: "innr/SP 224"
    deviceLabel: Innr Outlet
    manufacturer: innr
    model: "SP 224"
    deviceProfileName: basic-switch
  - id: "iMagic by GreatStar/1113-S"
    deviceLabel: Iris Outlet
    manufacturer: iMagic by GreatStar
    model: 1113-S
    deviceProfileName: basic-switch
  - id: "Leviton/ZSS-10"
    deviceLabel: Leviton Switch
    manufacturer: Leviton
    model: ZSS-10
    deviceProfileName: basic-switch
  - id: "HAI/65A21-1"
    deviceLabel: Leviton Switch
    manufacturer: HAI
    model: 65A21-1
    deviceProfileName: basic-switch
  - id: Leviton/DL15A
    deviceLabel: Leviton Outlet
    manufacturer: Leviton
    model: DL15A
    deviceProfileName: basic-switch
  - id: Leviton/DL15S
    deviceLabel: Leviton Switch
    manufacturer: Leviton
    model: DL15S
    deviceProfileName: basic-switch
  - id: Leviton/DG15S
    deviceLabel: Leviton Switch
    manufacturer: Leviton
    model: DG15S
    deviceProfileName: basic-switch
  - id: Leviton/DG15A
    deviceLabel: Leviton Outlet
    manufacturer: Leviton
    model: DG15A
    deviceProfileName: basic-switch
  - id: ORVIBO/switch/1
    deviceLabel: Orvibo Switch
    manufacturer: ORVIBO
    model: 095db3379e414477ba6c2f7e0c6aa026
    deviceProfileName: basic-switch
  - id: ORVIBO/switch/2
    deviceLabel: Orvibo Outlet
    manufacturer: ORVIBO
    model: fdd5fce51a164c7ab73b2f4d8d84c88e
    deviceProfileName: basic-switch
  - id: "OSRAM/Plug 01"
    deviceLabel: OSRAM Outlet
    manufacturer: OSRAM
    model: "Plug 01"
    deviceProfileName: basic-switch
  - id: "LEDVANCE/PLUG"
    deviceLabel: SYLVANIA Outlet
    manufacturer: LEDVANCE
    model: PLUG
    deviceProfileName: basic-switch
  - id: "sengled/E1C-NB6"
    deviceLabel: Sengled Outlet
    manufacturer: sengled
    model: E1C-NB6
    deviceProfileName: basic-switch
  - id: "Sinope Technologies/SP2600ZB"
    deviceLabel: Sinope Outlet
    manufacturer: Sinope Technologies
    model: SP2600ZB
    deviceProfileName: basic-switch
  - id: "Sinope Technologies/SP2610ZB"
    deviceLabel: Sinope Outlet
    manufacturer: Sinope Technologies
    model: SP2610ZB
    deviceProfileName: basic-switch
  - id: "SONOFF/BASICZBR3"
    deviceLabel: SONOFF Outlet
    manufacturer: SONOFF
    model: BASICZBR3
    deviceProfileName: basic-switch
  - id: "SONOFF/S31 Lite zb"
    deviceLabel: S31 Outlet
    manufacturer: SONOFF
    model: "S31 Lite zb"
    deviceProfileName: basic-switch
  - id: SONOFF/01MINIZB
    deviceLabel: SONOFF 01MINIZB
    manufacturer: SONOFF
    model: 01MINIZB
    deviceProfileName: basic-switch
  - id: SONOFF/ZBMINIL2
    deviceLabel: SONOFF Switch
    manufacturer: SONOFF
    model: ZBMINIL2
    deviceProfileName: basic-switch
  - id: "/TERNCY-LS01"
    deviceLabel: Terncy Switch
    manufacturer:
    model: TERNCY-LS01
    deviceProfileName: basic-switch
  - id: Third Reality/3RSS009Z
    deviceLabel: ThirdReality Switch
    manufacturer: Third Reality, Inc
    model: 3RSS009Z
    deviceProfileName: basic-switch
  - id: Third Reality/3RSS008Z
    deviceLabel: ThirdReality Switch
    manufacturer: Third Reality, Inc
    model: 3RSS008Z
    deviceProfileName: basic-switch
  - id: Third Reality/3RSS007Z
    deviceLabel: ThirdReality Switch
    manufacturer: Third Reality, Inc
    model: 3RSS007Z
    deviceProfileName: basic-switch
  - id: Third Reality/3RSP019BZ
    deviceLabel: ThirdReality Plug
    manufacturer: Third Reality, Inc
    model: 3RSP019BZ
    deviceProfileName: basic-switch
  - id: Third Reality/3RSP02028BZ
    deviceLabel: ThirdReality Plug
    manufacturer: Third Reality, Inc
    model: 3RSP02028BZ
    deviceProfileName: switch-power-energy
  - id: "DAWON_DNS/PM-S140-ZB"
    deviceLabel: Dawon Switch
    manufacturer: DAWON_DNS
    model: PM-S140-ZB
    deviceProfileName: basic-switch
  - id: "DAWON_DNS/PM-S140R-ZB"
    deviceLabel: Dawon Switch
    manufacturer: DAWON_DNS
    model: PM-S140R-ZB
    deviceProfileName: basic-switch
  - id: "DAWON_DNS/PM-S150-ZB"
    deviceLabel: Dawon Switch
    manufacturer: DAWON_DNS
    model: PM-S150-ZB
    deviceProfileName: basic-switch
  - id: "DAWON_DNS/ST-S150-ZB"
    deviceLabel: Dawon Switch
    manufacturer: DAWON_DNS
    model: ST-S150-ZB
    deviceProfileName: basic-switch
  - id: "Jasco Products/43100"
    deviceLabel: Enbrighten Switch
    manufacturer: Jasco Products
    model: 43100
    deviceProfileName: basic-switch
  - id: "Jasco Products/43084"
    deviceLabel: Enbrighten Switch
    manufacturer: Jasco Products
    model: 43084
    deviceProfileName: basic-switch
  - id: "Jasco Products/43094"
    deviceLabel: Enbrighten Switch
    manufacturer: Jasco Products
    model: 43094
    deviceProfileName: basic-switch
  - id: "Jasco Products/43102"
    deviceLabel: Enbrighten Outlet
    manufacturer: Jasco Products
    model: 43102
    deviceProfileName: basic-switch
  - id: "Jasco Products/43076"
    deviceLabel: Enbrighten Switch
    manufacturer: Jasco Products
    model: 43076
    deviceProfileName: basic-switch
  - id: Focalcrest/SRB01
    deviceLabel: Focalcrest Switch
    manufacturer: Focalcrest
    model: SRB01
    deviceProfileName: basic-switch
  - id: ShinaSystem/SBM300Z1
    deviceLabel: SiHAS Switch
    manufacturer: ShinaSystem
    model: SBM300Z1
    deviceProfileName: basic-switch
  - id: ShinaSystem/SBM300Z2
    deviceLabel: SiHAS Switch 1
    manufacturer: ShinaSystem
    model: SBM300Z2
    deviceProfileName: basic-switch
  - id: ShinaSystem/SBM300Z3
    deviceLabel: SiHAS Switch 1
    manufacturer: ShinaSystem
    model: SBM300Z3
    deviceProfileName: basic-switch
  - id: ShinaSystem/SBM300Z4
    deviceLabel: SiHAS Switch 1
    manufacturer: ShinaSystem
    model: SBM300Z4
    deviceProfileName: basic-switch
  - id: ShinaSystem/SBM300Z5
    deviceLabel: SiHAS Switch 1
    manufacturer: ShinaSystem
    model: SBM300Z5
    deviceProfileName: basic-switch
  - id: ShinaSystem/SBM300Z6
    deviceLabel: SiHAS Switch 1
    manufacturer: ShinaSystem
    model: SBM300Z6
    deviceProfileName: basic-switch
  - id: Samsung/SAMSUNG-ITM-Z-002
    deviceLabel: Samsung Light
    manufacturer: Samsung Electronics
    model: SAMSUNG-ITM-Z-002
    deviceProfileName: rgbw-bulb-2700K-5000K
  - id: Juno/ABL-LIGHT-Z-201
    deviceLabel: Juno Connect
    manufacturer: Juno
    model: ABL-LIGHT-Z-201
    deviceProfileName: rgbw-bulb-2700K-5000K
  - id: "AduroSmart Eria/AD-RGBW3001"
    deviceLabel: Eria Light
    manufacturer: AduroSmart Eria
    model: AD-RGBW3001
    deviceProfileName: rgbw-bulb
  - id: Aurora/RGBCXStrip50AU
    deviceLabel: AOne Light
    manufacturer: Aurora
    model: RGBCXStrip50AU
    deviceProfileName: rgbw-bulb-2500K-6000K
  - id: Aurora/RGBGU10Bulb50AU
    deviceLabel: Aurora Light
    manufacturer: Aurora
    model: RGBGU10Bulb50AU
    deviceProfileName: rgbw-bulb
  - id: Aurora/RGBBulb51AU
    deviceLabel: Aurora Light
    manufacturer: Aurora
    model: RGBBulb51AU
    deviceProfileName: rgbw-bulb
  - id: "CWD/ZB.A806Ergbw-A001"
    deviceLabel: CWD Light
    manufacturer: CWD
    model: ZB.A806Ergbw-A001
    deviceProfileName: rgbw-bulb
  - id: "CWD/ZB.A806Brgbw-A001"
    deviceLabel: CWD Light
    manufacturer: CWD
    model: ZB.A806Brgbw-A001
    deviceProfileName: rgbw-bulb
  - id: "CWD/ZB.M350rgbw-A001"
    deviceLabel: CWD Light
    manufacturer: CWD
    model: ZB.M350rgbw-A001
    deviceProfileName: rgbw-bulb
  - id: "innr/RB 285 C"
    deviceLabel: Innr Light
    manufacturer: innr
    model: RB 285 C
    deviceProfileName: rgbw-bulb-1800K-6500K
  - id: "innr/BY 285 C"
    deviceLabel: Innr Light
    manufacturer: innr
    model: BY 285 C
    deviceProfileName: rgbw-bulb-1800K-6500K
  - id: "innr/RB 250 C"
    deviceLabel: Innr Light
    manufacturer: innr
    model: RB 250 C
    deviceProfileName: rgbw-bulb-1800K-6500K
  - id: "innr/RS 230 C"
    deviceLabel: Innr Light
    manufacturer: innr
    model: RS 230 C
    deviceProfileName: rgbw-bulb-1800K-6500K
  - id: "innr/AE 280 C"
    deviceLabel: Innr Light
    manufacturer: innr
    model: AE 280 C
    deviceProfileName: rgbw-bulb-1800K-6500K
  - id: MLI/ZBT-ExtendedColor
    deviceLabel: Tint Light
    manufacturer: MLI
    model: ZBT-ExtendedColor
    deviceProfileName: rgbw-bulb-1800K-6500K
  - id: "OSRAM/LIGHTIFY Flex RGBW"
    deviceLabel: SYLVANIA Light
    manufacturer: OSRAM
    model: LIGHTIFY Flex RGBW
    deviceProfileName: rgbw-bulb
  - id: "OSRAM/Flex RGBW"
    deviceLabel: OSRAM Light
    manufacturer: OSRAM
    model: Flex RGBW
    deviceProfileName: rgbw-bulb
  - id: "OSRAM/LIGHTIFY A19 RGBW"
    deviceLabel: SYLVANIA Light
    manufacturer: OSRAM
    model: LIGHTIFY A19 RGBW
    deviceProfileName: rgbw-bulb
  - id: "OSRAM/LIGHTIFY BR RGBW"
    deviceLabel: SYLVANIA Light
    manufacturer: OSRAM
    model: LIGHTIFY BR RGBW
    deviceProfileName: rgbw-bulb
  - id: "OSRAM/LIGHTIFY RT RGBW"
    deviceLabel: SYLVANIA Light
    manufacturer: OSRAM
    model: LIGHTIFY RT RGBW
    deviceProfileName: rgbw-bulb
  - id: "OSRAM/LIGHTIFY FLEX OUTDOOR RGBW"
    deviceLabel: SYLVANIA Light
    manufacturer: OSRAM
    model: LIGHTIFY FLEX OUTDOOR RGBW
    deviceProfileName: rgbw-bulb
  - id: "LEDVANCE/RT HO RGBW"
    deviceLabel: SYLVANIA Light
    manufacturer: LEDVANCE
    model: RT HO RGBW
    deviceProfileName: rgbw-bulb
  - id: "LEDVANCE/A19 RGBW"
    deviceLabel: SYLVANIA Light
    manufacturer: LEDVANCE
    model: A19 RGBW
    deviceProfileName: rgbw-bulb
  - id: "LEDVANCE/FLEX Outdoor RGBW"
    deviceLabel: SYLVANIA Light
    manufacturer: LEDVANCE
    model: FLEX Outdoor RGBW
    deviceProfileName: rgbw-bulb
  - id: "LEDVANCE/FLEX RGBW"
    deviceLabel: SYLVANIA Light
    manufacturer: LEDVANCE
    model: FLEX RGBW
    deviceProfileName: rgbw-bulb
  - id: "LEDVANCE/BR30 RGBW"
    deviceLabel: SYLVANIA Light
    manufacturer: LEDVANCE
    model: BR30 RGBW
    deviceProfileName: rgbw-bulb
  - id: "LEDVANCE/RT RGBW"
    deviceLabel: SYLVANIA Light
    manufacturer: LEDVANCE
    model: RT RGBW
    deviceProfileName: rgbw-bulb
  - id: "LEDVANCE/Outdoor Pathway RGBW"
    deviceLabel: SYLVANIA Light
    manufacturer: LEDVANCE
    model: Outdoor Pathway RGBW
    deviceProfileName: rgbw-bulb
  - id: "LEDVANCE/Flex RGBW Pro"
    deviceLabel: SYLVANIA Light
    manufacturer: LEDVANCE
    model: Flex RGBW Pro
    deviceProfileName: rgbw-bulb
  - id: "LEEDARSON LIGHTING/5ZB-A806ST-Q1G"
    deviceLabel: Ozom Light
    manufacturer: LEEDARSON LIGHTING
    model: 5ZB-A806ST-Q1G
    deviceProfileName: rgbw-bulb
  - id: sengled/E11-N1EA
    deviceLabel: Sengled Multicolor
    manufacturer: sengled
    model: E11-N1EA
    deviceProfileName: rgbw-bulb
  - id: sengled/E12-N1E
    deviceLabel: Sengled Element Color Plus
    manufacturer: sengled
    model: E12-N1E
    deviceProfileName: rgbw-bulb
  - id: sengled/E21-N1EA
    deviceLabel: Sengled Multicolor
    manufacturer: sengled
    model: E21-N1EA
    deviceProfileName: rgbw-bulb
  - id: sengled/E1G-G8E
    deviceLabel: Sengled Smart Light Strip
    manufacturer: sengled
    model: E1G-G8E
    deviceProfileName: rgbw-bulb-2000K-6500K
  - id: sengled/E11-U3E
    deviceLabel: Sengled Element Color Plus
    manufacturer: sengled
    model: E11-U3E
    deviceProfileName: rgbw-bulb-2000K-6500K
  - id: sengled/E11-U2E
    deviceLabel: Sengled Element Color Plus
    manufacturer: sengled
    model: E11-U2E
    deviceProfileName: rgbw-bulb
  - id: sengled/E1F-N5E
    deviceLabel: Sengled Light
    manufacturer: sengled
    model: E1F-N5E
    deviceProfileName: rgbw-bulb
  - id: NeuhausLighting/ZBT-ExtendedColor
    deviceLabel: Q-Smart Light
    manufacturer: Neuhaus Lighting Group
    model: ZBT-ExtendedColor
    deviceProfileName: rgbw-bulb-1800K-6500K
  - id: "Ajaxonline/AJ-RGBCCT 5 in 1"
    deviceLabel: Ajax Light
    manufacturer: Ajaxonline
    model: AJ-RGBCCT 5 in 1
    deviceProfileName: rgbw-bulb-2000K-6500K
  - id: "Ajax online Ltd/AJ_ZB30_GU10"
    deviceLabel: Ajax Light
    manufacturer: Ajax online Ltd
    model: AJ_ZB30_GU10
    deviceProfileName: rgbw-bulb-2000K-6500K
  - id: "eWeLight/ZB-CL01"
    deviceLabel: easyiot Light
    manufacturer: eWeLight
    model: ZB-CL01
    deviceProfileName: rgbw-bulb-2000K-6500K
  - id: "CREE/Connected A-19 60W Equivalent"
    deviceLabel: CREE Bulb
    manufacturer: CREE
    model: "Connected A-19 60W Equivalent"
    deviceProfileName: on-off-level
  - id: "Jasco Products/45852"
    deviceLabel: GE Dimmer Switch
    manufacturer: Jasco Products
    model: 45852
    deviceProfileName: plug-level-power
  - id: "Jasco Products/45857"
    deviceLabel: GE Dimmer Switch
    manufacturer: Jasco Products
    model: 45857
    deviceProfileName: switch-level-power
  - id: "sengled/Z01-CIA19NAE26"
    deviceLabel: Sengled Light
    manufacturer: sengled
    model: Z01-CIA19NAE26
    deviceProfileName: light-level-power
  - id: "Eaton/Halo_RL5601"
    deviceLabel: Halo Light
    manufacturer: Eaton
    model: Halo_RL5601
    deviceProfileName: color-temp-bulb-2700K-5000K
  - id: "IKEA/TRADFRI E26 WS clear 950lm"
    deviceLabel: IKEA Light
    manufacturer: IKEA of Sweden
    model: TRADFRI bulb E26 WS clear 950lm
    deviceProfileName: color-temp-bulb-2200K-4000K
  - id: "IKEA/TRADFRI GU10 WS 400lm"
    deviceLabel: IKEA Light
    manufacturer: IKEA of Sweden
    model: TRADFRI bulb GU10 WS 400lm
    deviceProfileName: color-temp-bulb-2200K-4000K
  - id: "IKEA/TRADFRI E12 WS opal 400lm"
    deviceLabel: IKEA Light
    manufacturer: IKEA of Sweden
    model: TRADFRI bulb E12 WS opal 400lm
    deviceProfileName: color-temp-bulb-2200K-4000K
  - id: "IKEA/TRADFRI E26 WS opal 980lm"
    deviceLabel: IKEA Light
    manufacturer: IKEA of Sweden
    model: TRADFRI bulb E26 WS opal 980lm
    deviceProfileName: color-temp-bulb-2200K-4000K
  - id: "IKEA/TRADFRI E27 WS clear 950lm"
    deviceLabel: IKEA Light
    manufacturer: IKEA of Sweden
    model: TRADFRI bulb E27 WS clear 950lm
    deviceProfileName: color-temp-bulb-2200K-4000K
  - id: "IKEA/TRADFRI E14 WS opal 400lm"
    deviceLabel: IKEA Light
    manufacturer: IKEA of Sweden
    model: TRADFRI bulb E14 WS opal 400lm
    deviceProfileName: color-temp-bulb-2200K-4000K
  - id: "IKEA/TRADFRI E27 WS opal 980lm"
    deviceLabel: IKEA Light
    manufacturer: IKEA of Sweden
    model: TRADFRI bulb E27 WS opal 980lm
    deviceProfileName: color-temp-bulb-2200K-4000K
  - id: "innr/RS 128 T"
    deviceLabel: Innr Light
    manufacturer: innr
    model: RS 128 T
    deviceProfileName: color-temp-bulb-2200K-5000K
  - id: "innr/RB 178 T"
    deviceLabel: Innr Light
    manufacturer: innr
    model: RB 178 T
    deviceProfileName: color-temp-bulb-2700K-5000K
  - id: "innr/RB 148 T"
    deviceLabel: Innr Light
    manufacturer: innr
    model: RB 148 T
    deviceProfileName: color-temp-bulb-2200K-5000K
  - id: "OSRAM/Gardenspot RGB"
    deviceLabel: SYLVANIA Light
    manufacturer: OSRAM
    model: Gardenspot RGB
    deviceProfileName: color-bulb
  - id: "OSRAM/LIGHTIFY Gardenspot RGB"
    deviceLabel: SYLVANIA Light
    manufacturer: OSRAM
    model: LIGHTIFY Gardenspot RGB
    deviceProfileName: color-bulb
  - id: "LEDVANCE/Outdoor Accent RGB"
    deviceLabel: SYLVANIA Light
    manufacturer: LEDVANCE
    model: Outdoor Accent RGB
    deviceProfileName: color-bulb
  - id: "DURAGREEN/DG-CW-02"
    deviceLabel: DG Light
    manufacturer: DURAGREEN
    model: DG-CW-02
    deviceProfileName: color-temp-bulb
  - id: "DURAGREEN/DG-CW-01"
    deviceLabel: DG Light
    manufacturer: DURAGREEN
    model: DG-CW-01
    deviceProfileName: color-temp-bulb
  - id: "DURAGREEN/DG-CCT-01"
    deviceLabel: DG Light
    manufacturer: DURAGREEN
    model: DG-CCT-01
    deviceProfileName: color-temp-bulb
  - id: "Samsung Electronics/ABL-LIGHT-Z-001"
    deviceLabel: Juno Connect
    manufacturer: Samsung Electronics
    model: ABL-LIGHT-Z-001
    deviceProfileName: abl-light-z-001-bulb
  - id: Juno/ABL-LIGHT-Z-001
    deviceLabel: Juno Connect
    manufacturer: Juno
    model: ABL-LIGHT-Z-001
    deviceProfileName: abl-light-z-001-bulb
  - id: Samsung/SAMSUNG-ITM-Z-001
    deviceLabel: Samsung Light
    manufacturer: Samsung Electronics
    model: SAMSUNG-ITM-Z-001
    deviceProfileName: color-temp-bulb
  - id: "Samsung Electronics/HAN-LIGHT-Z-001"
    deviceLabel: SamsungB2B Light
    manufacturer: Samsung Electronics
    model: HAN-LIGHT-Z-001
    deviceProfileName: color-temp-bulb
  - id: AduroSmart/AD-ColorTemperature3001
    deviceLabel: Eria Light
    manufacturer: AduroSmart Eria
    model: AD-ColorTemperature3001
    deviceProfileName: color-temp-bulb
  - id: Aurora/TWBulb51AU
    deviceLabel: Aurora Light
    manufacturer: Aurora
    model: TWBulb51AU
    deviceProfileName: color-temp-bulb-2200K-5000K
  - id: Aurora/TWMPROZXBulb50AU
    deviceLabel: Aurora Light
    manufacturer: Aurora
    model: TWMPROZXBulb50AU
    deviceProfileName: color-temp-bulb-2200K-5000K
  - id: Aurora/TWStrip50AU
    deviceLabel: Aurora Light
    manufacturer: Aurora
    model: TWStrip50AU
    deviceProfileName: color-temp-bulb-2500K-6000K
  - id: Aurora/TWGU10Bulb50AU
    deviceLabel: Aurora Light
    manufacturer: Aurora
    model: TWGU10Bulb50AU
    deviceProfileName: color-temp-bulb-2200K-5000K
  - id: Aurora/TWCLBulb50AU
    deviceLabel: AOne Light
    manufacturer: Aurora
    model: TWCLBulb50AU
    deviceProfileName: color-temp-bulb-2200K-5000K
  - id: CWD/ZB.A806Ecct-A001
    deviceLabel: CWD Light
    manufacturer: CWD
    model: ZB.A806Ecct-A001
    deviceProfileName: color-temp-bulb
  - id: CWD/ZB.A806Bcct-A001
    deviceLabel: CWD Light
    manufacturer: CWD
    model: ZB.A806Bcct-A001
    deviceProfileName: color-temp-bulb
  - id: CWD/ZB.M350cct-A001
    deviceLabel: CWD Light
    manufacturer: CWD
    model: ZB.M350cct-A001
    deviceProfileName: color-temp-bulb
  - id: "ETI/Zigbee CCT Downlight"
    deviceLabel: Commercial Light
    manufacturer: ETI
    model: Zigbee CCT Downlight
    deviceProfileName: color-temp-bulb-2700K-5000K
  - id: HomeDepot/Ecosmart-ZBT-BR30-CCT-Bulb
    deviceLabel: Ecosmart Light
    manufacturer: The Home Depot
    model: Ecosmart-ZBT-BR30-CCT-Bulb
    deviceProfileName: color-temp-bulb
  - id: HomeDepot/Ecosmart-ZBT-A19-CCT-Bulb
    deviceLabel: Ecosmart Light
    manufacturer: The Home Depot
    model: Ecosmart-ZBT-A19-CCT-Bulb
    deviceProfileName: color-temp-bulb
  - id: "IKEA/GUNNARP panel round"
    deviceLabel: IKEA Light
    manufacturer: IKEA of Sweden
    model: GUNNARP panel round
    deviceProfileName: color-temp-bulb-2200K-4000K
  - id: "IKEA/LEPTITER Recessed spot light"
    deviceLabel: IKEA Light
    manufacturer: IKEA of Sweden
    model: LEPTITER Recessed spot light
    deviceProfileName: color-temp-bulb-2200K-4000K
  - id: "IKEA/TRADFRI bulb E12 WS opal 600lm"
    deviceLabel: IKEA Light
    manufacturer: IKEA of Sweden
    model: TRADFRI bulb E12 WS opal 600lm
    deviceProfileName: color-temp-bulb-2200K-4000K
  - id: "IKEA/TRADFRI bulb E14 WS 470lm"
    deviceLabel: IKEA Light
    manufacturer: IKEA of Sweden
    model: TRADFRI bulb E14 WS 470lm
    deviceProfileName: color-temp-bulb-2200K-4000K
  - id: "IKEA/TRADFRI bulb E14 WS opal 600lm"
    deviceLabel: IKEA Light
    manufacturer: IKEA of Sweden
    model: TRADFRI bulb E14 WS opal 600lm
    deviceProfileName: color-temp-bulb-2200K-4000K
  - id: "IKEA/TRADFRI bulb E26 WS clear 806lm"
    deviceLabel: IKEA Light
    manufacturer: IKEA of Sweden
    model: TRADFRI bulb E26 WS clear 806lm
    deviceProfileName: color-temp-bulb-2200K-4000K
  - id: "IKEA/TRADFRI bulb E27 WS clear 806lm"
    deviceLabel: IKEA Light
    manufacturer: IKEA of Sweden
    model: TRADFRI bulb E27 WS clear 806lm
    deviceProfileName: color-temp-bulb-2200K-4000K
  - id: "IKEA/TRADFRI bulb E26 WS opal 1000lm"
    deviceLabel: IKEA Light
    manufacturer: IKEA of Sweden
    model: TRADFRI bulb E26 WS opal 1000lm
    deviceProfileName: color-temp-bulb-2200K-4000K
  - id: "IKEA/TRADFRI bulb E27 WS opal 1000lm"
    deviceLabel: IKEA Light
    manufacturer: IKEA of Sweden
    model: TRADFRI bulb E27 WS opal 1000lm
    deviceProfileName: color-temp-bulb-2200K-4000K
  - id: Megaman/Z3-ColorTemperature
    deviceLabel: INGENIUM Light
    manufacturer: Megaman
    model: Z3-ColorTemperature
    deviceProfileName: color-temp-bulb
  - id: "innr/RB 248 T"
    deviceLabel: Innr Light
    manufacturer: innr
    model: RB 248 T
    deviceProfileName: color-temp-bulb-2200K-5000K
  - id: "innr/RB 278 T"
    deviceLabel: Innr Light
    manufacturer: innr
    model: RB 278 T
    deviceProfileName: color-temp-bulb-2200K-5000K
  - id: "innr/RS 228 T"
    deviceLabel: Innr Light
    manufacturer: innr
    model: RS 228 T
    deviceProfileName: color-temp-bulb-2200K-5000K
  - id: "OSRAM/LIGHTIFY BR Tunable White"
    deviceLabel: SYLVANIA Light
    manufacturer: OSRAM
    model: LIGHTIFY BR Tunable White
    deviceProfileName: color-temp-bulb
  - id: "OSRAM/LIGHTIFY RT Tunable White"
    deviceLabel: SYLVANIA Light
    manufacturer: OSRAM
    model: LIGHTIFY RT Tunable White
    deviceProfileName: color-temp-bulb
  - id: "OSRAM/Classic A60 TW"
    deviceLabel: OSRAM Light
    manufacturer: OSRAM
    model: Classic A60 TW
    deviceProfileName: color-temp-bulb
  - id: "OSRAM/LIGHTIFY A19 Tunable White"
    deviceLabel: SYLVANIA Light
    manufacturer: OSRAM
    model: LIGHTIFY A19 Tunable White
    deviceProfileName: color-temp-bulb
  - id: "OSRAM/Classic B40 TW - LIGHTIFY"
    deviceLabel: OSRAM Light
    manufacturer: OSRAM
    model: Classic B40 TW - LIGHTIFY
    deviceProfileName: color-temp-bulb
  - id: "LEDVANCE/A19 TW 10 year"
    deviceLabel: SYLVANIA Light
    manufacturer: LEDVANCE
    model: A19 TW 10 year
    deviceProfileName: color-temp-bulb
  - id: "OSRAM/LIGHTIFY Conv Under Cabinet TW"
    deviceLabel: SYLVANIA Light
    manufacturer: OSRAM
    model: LIGHTIFY Conv Under Cabinet TW
    deviceProfileName: color-temp-bulb
  - id: OSRAM/ColorstripRGBW
    deviceLabel: SYLVANIA Light
    manufacturer: OSRAM
    model: ColorstripRGBW
    deviceProfileName: color-temp-bulb
  - id: OSRAM/LIGHTIFYEdgelitFlushmountTW
    deviceLabel: SYLVANIA Light
    manufacturer: OSRAM
    model: LIGHTIFY Edge-lit Flushmount TW
    deviceProfileName: color-temp-bulb
  - id: "LEDVANCE/MR16 TW"
    deviceLabel: SYLVANIA Light
    manufacturer: LEDVANCE
    model: MR16 TW
    deviceProfileName: color-temp-bulb
  - id: "OSRAM/LIGHTIFY Surface TW"
    deviceLabel: SYLVANIA Light
    manufacturer: OSRAM
    model: LIGHTIFY Surface TW
    deviceProfileName: color-temp-bulb
  - id: "OSRAM/LIGHTIFY Under Cabinet TW"
    deviceLabel: SYLVANIA Light
    manufacturer: OSRAM
    model: LIGHTIFY Under Cabinet TW
    deviceProfileName: color-temp-bulb
  - id: "LEDVANCE/BR30 TW"
    deviceLabel: SYLVANIA Light
    manufacturer: LEDVANCE
    model: BR30 TW
    deviceProfileName: color-temp-bulb
  - id: "LEDVANCE/RT TW"
    deviceLabel: SYLVANIA Light
    manufacturer: LEDVANCE
    model: RT TW
    deviceProfileName: color-temp-bulb
  - id: "OSRAM/LIGHTIFY Edge-lit flushmount"
    deviceLabel: SYLVANIA Light
    manufacturer: OSRAM
    model: LIGHTIFY Edge-lit flushmount
    deviceProfileName: color-temp-bulb-2700K-6500K
  - id: Smarthome/S111-202A
    deviceLabel: Leedarson Light
    manufacturer: Smarthome
    model: S111-202A
    deviceProfileName: color-temp-bulb
  - id: lk/ZBT-CCTLight-GLS0108
    deviceLabel: Linkind Light
    manufacturer: lk
    model: ZBT-CCTLight-GLS0108
    deviceProfileName: color-temp-bulb
  - id: MLI/ZBT-ColorTemperature
    deviceLabel: Tint Light
    manufacturer: MLI
    model: ZBT-ColorTemperature
    deviceProfileName: color-temp-bulb
  - id: sengled/Z01-A19NAE26
    deviceLabel: Sengled Light
    manufacturer: sengled
    model: Z01-A19NAE26
    deviceProfileName: color-temp-bulb
  - id: sengled/Z01-A191AE26W
    deviceLabel: Sengled Light
    manufacturer: sengled
    model: Z01-A191AE26W
    deviceProfileName: color-temp-bulb
  - id: sengled/Z01-A60EAB22
    deviceLabel: Sengled Light
    manufacturer: sengled
    model: Z01-A60EAB22
    deviceProfileName: color-temp-bulb
  - id: sengled/Z01-A60EAE27
    deviceLabel: Sengled Light
    manufacturer: sengled
    model: Z01-A60EAE27
    deviceProfileName: color-temp-bulb
  - id: "Third Reality/3RSL011Z"
    deviceLabel: RealityLight Light
    manufacturer: Third Reality, Inc
    model: 3RSL011Z
    deviceProfileName: color-temp-bulb
  - id: "Third Reality/3RSL012Z"
    deviceLabel: RealityLight Light
    manufacturer: Third Reality, Inc
    model: 3RSL012Z
    deviceProfileName: color-temp-bulb
  - id: "Ajax Online/CCT"
    deviceLabel: Ajax Light
    manufacturer: Ajax Online
    model: CCT
    deviceProfileName: color-temp-bulb-2200K-6500K
  - id: CentraLite/3200
    deviceLabel: SmartThings Outlet
    manufacturer: CentraLite
    model: 3200
    deviceProfileName: switch-power-smartplug
  - id: CentraLite/3200-Sgb
    deviceLabel: SmartThings Outlet
    manufacturer: CentraLite
    model: 3200-Sgb
    deviceProfileName: switch-power-smartplug
  - id: CentraLite/4257050-RZHAC
    deviceLabel: Centralite Outlet
    manufacturer: CentraLite
    model: 4257050-RZHAC
    deviceProfileName: switch-power-smartplug
  - id: SmartThings/outletv4
    deviceLabel: SmartThings Outlet
    manufacturer: SmartThings
    model: outletv4
    deviceProfileName: switch-power-smartplug
  - id: Samjin/outlet
    deviceLabel: SmartThings Outlet
    manufacturer: Samjin
    model: outlet
    deviceProfileName: switch-power-smartplug
  - id: "innr/SP 120"
    deviceLabel: Innr Outlet
    manufacturer: innr
    model: SP 120
    deviceProfileName: switch-power-smartplug
  - id: Aurora/SmartPlug51AU
    deviceLabel: Aurora Outlet
    manufacturer: Aurora
    model: SmartPlug51AU
    deviceProfileName: switch-power-smartplug
  - id: Aurora/SingleSocket50AU
    deviceLabel: Aurora Outlet
    manufacturer: Aurora
    model: SingleSocket50AU
    deviceProfileName: switch-power-smartplug
  - id: CentraLite/3210-L
    deviceLabel: Iris Outlet
    manufacturer: CentraLite
    model: 3210-L
    deviceProfileName: switch-power-smartplug
  - id: Sercomm/SZ-ESW01-AU
    deviceLabel: Sercomm Outlet
    manufacturer: Sercomm Corp.
    model: SZ-ESW01-AU
    deviceProfileName: switch-power-smartplug
  - id: "Develco Products/Smart16ARelay51AU"
    deviceLabel: Aurora Switch
    manufacturer: Develco Products A/S
    model: Smart16ARelay51AU
    deviceProfileName: switch-power
  - id: Aurora/Smart16ARelay51AU
    deviceLabel: Aurora Switch
    manufacturer: Aurora
    model: Smart16ARelay51AU
    deviceProfileName: switch-power
  - id: eZEX/E210-KR210Z1-HA
    deviceLabel: eZEX Switch
    manufacturer:
    model: E210-KR210Z1-HA
    deviceProfileName: switch-power
  - id: "Jasco Products/45853"
    deviceLabel: GE Outlet
    manufacturer: Jasco Products
    model: 45853
    deviceProfileName: switch-power-smartplug
  - id: "Jasco Products/45856"
    deviceLabel: GE Switch
    manufacturer: Jasco Products
    model: 45856
    deviceProfileName: switch-power
  - id: MEGAMAN/SH-PSUKC44B-E
    deviceLabel: INGENIUM Outlet
    manufacturer: MEGAMAN
    model: SH-PSUKC44B-E
    deviceProfileName: switch-power-smartplug
  - id: "ClimaxTechnology/PSM_00.00.00.35TC"
    deviceLabel: Ozom Outlet
    manufacturer: ClimaxTechnology
    model: PSM_00.00.00.35TC
    deviceProfileName: switch-power-smartplug
  - id: "Philio/PAN18-v1.0.7"
    deviceLabel: Philio Outlet
    manufacturer:
    model: PAN18-v1.0.7
    deviceProfileName: switch-power-smartplug
  - id: SALUS/SX885ZB
    deviceLabel: Salus Switch
    manufacturer: SALUS
    model: SX885ZB
    deviceProfileName: switch-power
  - id: "AduroSmart Eria/AD-SmartPlug3001"
    deviceLabel: Eria Switch
    manufacturer: AduroSmart Eria
    model: AD-SmartPlug3001
    deviceProfileName: switch-power
  - id: "AduroSmart Eria/BPU3"
    deviceLabel: Eria Switch
    manufacturer: AduroSmart Eria
    model: BPU3
    deviceProfileName: switch-power
  - id: "AduroSmart Eria/BDP3001"
    deviceLabel: Eria Switch
    manufacturer: AduroSmart Eria
    model: BDP3001
    deviceProfileName: switch-level
  - id: "AduroSmart Eria/ZLL-DimmableLight"
    deviceLabel: Eria Light
    manufacturer: AduroSmart Eria
    model: ZLL-DimmableLight
    deviceProfileName: on-off-level
  - id: "IKEA/TRADFRI bulb E26 opal 1000lm"
    deviceLabel: IKEA Light
    manufacturer: IKEA of Sweden
    model: TRADFRI bulb E26 opal 1000lm
    deviceProfileName: on-off-level
  - id: "IKEA/TRADFRI bulb E12 W op/ch 400lm"
    deviceLabel: IKEA Light
    manufacturer: IKEA of Sweden
    model: TRADFRI bulb E12 W op/ch 400lm
    deviceProfileName: on-off-level
  - id: "IKEA/TRADFRI bulb E17 W op/ch 400lm"
    deviceLabel: IKEA Light
    manufacturer: IKEA of Sweden
    model: TRADFRI bulb E17 W op/ch 400lm
    deviceProfileName: on-off-level
  - id: "IKEA/TRADFRI bulb GU10 W 400lm"
    deviceLabel: IKEA Light
    manufacturer: IKEA of Sweden
    model: TRADFRI bulb GU10 W 400lm
    deviceProfileName: on-off-level
  - id: "IKEA/TRADFRI bulb E27 W opal 1000lm"
    deviceLabel: IKEA Light
    manufacturer: IKEA of Sweden
    model: TRADFRI bulb E27 W opal 1000lm
    deviceProfileName: on-off-level
  - id: "IKEA/TRADFRI bulb E26 W opal 1000lm"
    deviceLabel: IKEA Light
    manufacturer: IKEA of Sweden
    model: TRADFRI bulb E26 W opal 1000lm
    deviceProfileName: on-off-level
  - id: "IKEA/TRADFRI bulb E14 W op/ch 400lm"
    deviceLabel: IKEA Light
    manufacturer: IKEA of Sweden
    model: TRADFRI bulb E14 W op/ch 400lm
    deviceProfileName: on-off-level
  - id: "IKEA/TRADFRI transformer 10W"
    deviceLabel: IKEA Light
    manufacturer: IKEA of Sweden
    model: TRADFRI transformer 10W
    deviceProfileName: on-off-level
  - id: "IKEA/TRADFRI Driver 10W"
    deviceLabel: IKEA Light
    manufacturer: IKEA of Sweden
    model: TRADFRI Driver 10W
    deviceProfileName: on-off-level
  - id: "IKEA/TRADFRI transformer 30W"
    deviceLabel: IKEA Light
    manufacturer: IKEA of Sweden
    model: TRADFRI transformer 30W
    deviceProfileName: on-off-level
  - id: "IKEA/TRADFRI Driver 30W"
    deviceLabel: IKEA Light
    manufacturer: IKEA of Sweden
    model: TRADFRI Driver 30W
    deviceProfileName: on-off-level
  - id: Megaman/ZLL-DimmableLight
    deviceLabel: INGENIUM Light
    manufacturer: Megaman
    model: ZLL-DimmableLight
    deviceProfileName: on-off-level
  - id: Megaman/BSZTM002
    deviceLabel: INGENIUM Light
    manufacturer: MEGAMAN
    model: BSZTM002
    deviceProfileName: on-off-level
  - id: Megaman/BSZTM003
    deviceLabel: INGENIUM Light
    manufacturer: MEGAMAN
    model: BSZTM003
    deviceProfileName: on-off-level
  - id: "innr/RS 125"
    deviceLabel: Innr Light
    manufacturer: innr
    model: RS 125
    deviceProfileName: on-off-level
  - id: "innr/RB 165"
    deviceLabel: Innr Light
    manufacturer: innr
    model: RB 165
    deviceProfileName: on-off-level
  - id: "innr/RB 175 W"
    deviceLabel: Innr Light
    manufacturer: innr
    model: RB 175 W
    deviceProfileName: on-off-level
  - id: "innr/RB 145"
    deviceLabel: Innr Light
    manufacturer: innr
    model: RB 145
    deviceProfileName: on-off-level
  - id: Leviton/DG3HL
    deviceLabel: Leviton Dimmer Switch
    manufacturer: Leviton
    model: DG3HL
    deviceProfileName: on-off-level
  - id: Leviton/DG6HD
    deviceLabel: Leviton Dimmer Switch
    manufacturer: Leviton
    model: DG6HD
    deviceProfileName: on-off-level
  - id: "OSRAM/Classic A60 W clear"
    deviceLabel: OSRAM Light
    manufacturer: OSRAM
    model: Classic A60 W clear
    deviceProfileName: on-off-level
  - id: "OSRAM/Classic A60 W clear - LIGHTIFY"
    deviceLabel: OSRAM Light
    manufacturer: OSRAM
    model: Classic A60 W clear - LIGHTIFY
    deviceProfileName: on-off-level
  - id: "OSRAM/CLA60 OFD OSRAM"
    deviceLabel: OSRAM Light
    manufacturer: OSRAM
    model: CLA60 OFD OSRAM
    deviceProfileName: on-off-level
  - id: Philips/LWB004
    deviceLabel: Philips Light
    manufacturer: Philips
    model: LWB004
    deviceProfileName: on-off-level
  - id: Philips/LWB006
    deviceLabel: Philips Light
    manufacturer: Philips
    model: LWB006
    deviceProfileName: on-off-level
  - id: Philips/LWB007
    deviceLabel: Philips Light
    manufacturer: Philips
    model: LWB007
    deviceProfileName: on-off-level
  - id: Philips/LWB010
    deviceLabel: Philips Light
    manufacturer: Philips
    model: LWB010
    deviceProfileName: on-off-level
  - id: Philips/LWB014
    deviceLabel: Philips Light
    manufacturer: Philips
    model: LWB014
    deviceProfileName: on-off-level
  - id: sengled/E14-U43
    deviceLabel: Sengled Light
    manufacturer: sengled
    model: E14-U43
    deviceProfileName: on-off-level
  - id: "AduroSmart Eria/ZLL-ExtendedColor"
    deviceLabel: Eria Light
    manufacturer: AduroSmart Eria
    model: ZLL-ExtendedColor
    deviceProfileName: rgbw-bulb
  - id: GLEDOPTO/GL-C-008
    deviceLabel: Gledopto Switch
    manufacturer: GLEDOPTO
    model: GL-C-008
    deviceProfileName: rgbw-bulb
  - id: Megaman/ZLL-ExtendedColor
    deviceLabel: INGENIUM Light
    manufacturer: Megaman
    model: ZLL-ExtendedColor
    deviceProfileName: rgbw-bulb
  - id: "innr/RB 185 C"
    deviceLabel: Innr Light
    manufacturer: innr
    model: RB 185 C
    deviceProfileName: rgbw-bulb-2000K-6500K
  - id: "innr/FL 130 C"
    deviceLabel: Innr Light
    manufacturer: innr
    model: FL 130 C
    deviceProfileName: rgbw-bulb
  - id: "innr/OFL 120 C"
    deviceLabel: Innr Light
    manufacturer: innr
    model: OFL 120 C
    deviceProfileName: rgbw-bulb-1800K-6500K
  - id: "innr/OFL 140 C"
    deviceLabel: Innr Light
    manufacturer: innr
    model: OFL 140 C
    deviceProfileName: rgbw-bulb-1800K-6500K
  - id: "innr/OSL 130 C"
    deviceLabel: Innr Light
    manufacturer: innr
    model: OSL 130 C
    deviceProfileName: rgbw-bulb-1800K-6500K
  - id: "OSRAM/Classic A60 RGBW"
    deviceLabel: OSRAM Light
    manufacturer: OSRAM
    model: Classic A60 RGBW
    deviceProfileName: rgbw-bulb
  - id: "OSRAM/PAR 16 50 RGBW - LIGHTIFY"
    deviceLabel: OSRAM Light
    manufacturer: OSRAM
    model: PAR 16 50 RGBW - LIGHTIFY
    deviceProfileName: rgbw-bulb
  - id: "OSRAM/CLA60 RGBW OSRAM"
    deviceLabel: OSRAM Light
    manufacturer: OSRAM
    model: CLA60 RGBW OSRAM
    deviceProfileName: rgbw-bulb
  - id: "OSRAM/Flex RGBW"
    deviceLabel: OSRAM Light
    manufacturer: OSRAM
    model: Flex RGBW
    deviceProfileName: rgbw-bulb
  - id: "OSRAM/Gardenpole RGBW-Lightify"
    deviceLabel: OSRAM Light
    manufacturer: OSRAM
    model: Gardenpole RGBW-Lightify
    deviceProfileName: rgbw-bulb
  - id: "OSRAM/LIGHTIFY Outdoor Flex RGBW"
    deviceLabel: OSRAM Light
    manufacturer: OSRAM
    model: LIGHTIFY Outdoor Flex RGBW
    deviceProfileName: rgbw-bulb
  - id: "OSRAM/LIGHTIFY Indoor Flex RGBW"
    deviceLabel: OSRAM Light
    manufacturer: OSRAM
    model: LIGHTIFY Indoor Flex RGBW
    deviceProfileName: rgbw-bulb-2000K-6500K
  - id: Philips/LCT001
    deviceLabel: Philips Light
    manufacturer: Philips
    model: LCT001
    deviceProfileName: rgbw-bulb
  - id: Philips/LCT002
    deviceLabel: Philips Light
    manufacturer: Philips
    model: LCT002
    deviceProfileName: rgbw-bulb
  - id: Philips/LCT003
    deviceLabel: Philips Light
    manufacturer: Philips
    model: LCT003
    deviceProfileName: rgbw-bulb
  - id: Philips/LCT007
    deviceLabel: Philips Light
    manufacturer: Philips
    model: LCT007
    deviceProfileName: rgbw-bulb
  - id: Philips/LCT010
    deviceLabel: Philips Light
    manufacturer: Philips
    model: LCT010
    deviceProfileName: rgbw-bulb
  - id: Philips/LCT011
    deviceLabel: Philips Light
    manufacturer: Philips
    model: LCT011
    deviceProfileName: rgbw-bulb
  - id: Philips/LCT012
    deviceLabel: Philips Light
    manufacturer: Philips
    model: LCT012
    deviceProfileName: rgbw-bulb
  - id: Philips/LCT014
    deviceLabel: Philips Light
    manufacturer: Philips
    model: LCT014
    deviceProfileName: rgbw-bulb
  - id: Philips/LCT015
    deviceLabel: Philips Light
    manufacturer: Philips
    model: LCT015
    deviceProfileName: rgbw-bulb
  - id: Philips/LCT016
    deviceLabel: Philips Light
    manufacturer: Philips
    model: LCT016
    deviceProfileName: rgbw-bulb
  - id: Philips/LST001
    deviceLabel: Philips Light
    manufacturer: Philips
    model: LST001
    deviceProfileName: rgbw-bulb
  - id: Philips/LST002
    deviceLabel: Philips Light
    manufacturer: Philips
    model: LST002
    deviceProfileName: rgbw-bulb
  - id: GLEDOPTO/GL-B-001Z
    deviceLabel: XLSmart Light
    manufacturer: GLEDOPTO
    model: GL-B-001Z
    deviceProfileName: rgbw-bulb
  - id: "AduroSmart/ZLL-ColorTemperature"
    deviceLabel: Eria Light
    manufacturer: AduroSmart Eria
    model: ZLL-ColorTemperature
    deviceProfileName: color-temp-bulb-2200K-6500K
  - id: "IKEA/FLOALT panel WS 30x30"
    deviceLabel: IKEA Light
    manufacturer: IKEA of Sweden
    model: FLOALT panel WS 30x30
    deviceProfileName: color-temp-bulb-2200K-4000K
  - id: "IKEA/FLOALT panel WS 30x90"
    deviceLabel: IKEA Light
    manufacturer: IKEA of Sweden
    model: FLOALT panel WS 30x90
    deviceProfileName: color-temp-bulb-2200K-4000K
  - id: "IKEA/FLOALT panel WS 60x60"
    deviceLabel: IKEA Light
    manufacturer: IKEA of Sweden
    model: FLOALT panel WS 60x60
    deviceProfileName: color-temp-bulb-2200K-4000K
  - id: "IKEA/SURTE door WS 38x64"
    deviceLabel: IKEA Light
    manufacturer: IKEA of Sweden
    model: SURTE door WS 38x64
    deviceProfileName: color-temp-bulb-2200K-4000K
  - id: "IKEA/JORMLIEN door WS 40x80"
    deviceLabel: IKEA Light
    manufacturer: IKEA of Sweden
    model: JORMLIEN door WS 40x80
    deviceProfileName: color-temp-bulb-2200K-4000K
  - id: "OSRAM/Classic B40 TW - LIGHTIFY"
    deviceLabel: OSRAM Light
    manufacturer: OSRAM
    model: Classic B40 TW - LIGHTIFY
    deviceProfileName: color-temp-bulb
  - id: "OSRAM/CLA60 TW OSRAM"
    deviceLabel: OSRAM Light
    manufacturer: OSRAM
    model: CLA60 TW OSRAM
    deviceProfileName: color-temp-bulb
  - id: Philips/LTW001
    deviceLabel: Philips Light
    manufacturer: Philips
    model: LTW001
    deviceProfileName: color-temp-bulb
  - id: Philips/LTW004
    deviceLabel: Philips Light
    manufacturer: Philips
    model: LTW004
    deviceProfileName: color-temp-bulb
  - id: Philips/LTW010
    deviceLabel: Philips Light
    manufacturer: Philips
    model: LTW010
    deviceProfileName: color-temp-bulb
  - id: Philips/LTW011
    deviceLabel: Philips Light
    manufacturer: Philips
    model: LTW011
    deviceProfileName: color-temp-bulb
  - id: Philips/LTW012
    deviceLabel: Philips Light
    manufacturer: Philips
    model: LTW012
    deviceProfileName: color-temp-bulb
  - id: Philips/LTW013
    deviceLabel: Philips Light
    manufacturer: Philips
    model: LTW013
    deviceProfileName: color-temp-bulb
  - id: Philips/LTW014
    deviceLabel: Philips Light
    manufacturer: Philips
    model: LTW014
    deviceProfileName: color-temp-bulb
  - id: Philips/LTW015
    deviceLabel: Philips Light
    manufacturer: Philips
    model: LTW015
    deviceProfileName: color-temp-bulb
  - id: Ubec/BBB65L-HY
    deviceLabel: XLSmart Light
    manufacturer: Ubec
    model: BBB65L-HY
    deviceProfileName: color-temp-bulb
  - id: CentraLite/4257050-ZHAC
    deviceLabel: Centralite Dimmer Switch
    manufacturer: CentraLite
    model: 4257050-ZHAC
    deviceProfileName: plug-level-power
  - id: "IKEA/TRADFRI bulb E27 CWS opal 600lm"
    deviceLabel: IKEA Light
    manufacturer: IKEA of Sweden
    model: TRADFRI bulb E27 CWS opal 600lm
    deviceProfileName: color-bulb
  - id: "IKEA/TRADFRI bulb E26 CWS opal 600lm"
    deviceLabel: IKEA Light
    manufacturer: IKEA of Sweden
    model: TRADFRI bulb E26 CWS opal 600lm
    deviceProfileName: color-bulb
  - id: Smartenit/ZBMPlug15
    deviceLabel: Smartenit Outlet
    manufacturer: Compacta International, Ltd
    model: ZBMPlug15
    deviceProfileName: basic-switch
  - id: "sengled/E13-N11"
    deviceLabel: Sengled Light
    manufacturer: sengled
    model: E13-N11
    deviceProfileName: on-off-level-motion-sensor
  - id: "GE_Appliances/ZLL Light"
    deviceLabel: GE Light
    manufacturer: GE_Appliances
    model: ZLL Light
    deviceProfileName: ge-link-bulb
  - id: GE/SoftWhite
    deviceLabel: GE Light
    manufacturer: GE
    model: SoftWhite
    deviceProfileName: ge-link-bulb
  - id: GE/Daylight
    deviceLabel: GE Light
    manufacturer: GE
    model: Daylight
    deviceProfileName: ge-link-bulb
  #ROBB (Sunricher)
  - id: "ROBB smarrt/ROB_200-004-0"
    manufacturer: ROBB smarrt
    model: ROB_200-004-0
    deviceLabel: ROBB SMARRT Zigbee dimmer 3-wire
    deviceProfileName: on-off-level
  - id: "ROBB smarrt/ROB_200-014-0"
    manufacturer: ROBB smarrt
    model: ROB_200-014-0
    deviceLabel: ROBB SMARRT Zigbee rotary dimmer 2-wire
    deviceProfileName: light-level-power-energy
  - id: "ROBB smarrt/ROB_200-011-0"
    manufacturer: ROBB smarrt
    model: ROB_200-011-0
    deviceLabel: ROBB SMARRT Zigbee dimmer 2-wire
    deviceProfileName: light-level-power-energy
  # Wall Hero
  - id: "WALL HERO/ACL-401S4I"
    deviceLabel: 四位智能开关面板 1 
    manufacturer: WALL HERO
    model: ACL-401S4I
    deviceProfileName: basic-switch
  - id: "WALL HERO/ACL-401S8I"
    deviceLabel: 八位智能开关/场景面板 1 
    manufacturer: WALL HERO
    model: ACL-401S8I
    deviceProfileName: basic-switch
<<<<<<< HEAD
  - id: "WALL HERO/ACL-401ON"
    deviceLabel: 智能墙面五孔插座
    manufacturer: WALL HERO
    model: ACL-401ON
=======
  - id: "WALL HERO/ACL-401S1I"
    deviceLabel: 一位智能开关面板
    manufacturer: WALL HERO
    model: ACL-401S1I
  - id: "WALL HERO/ACL-401S3I"
    deviceLabel: 三位智能开关面板 1
    manufacturer: WALL HERO
    model: ACL-401S3I
  - id: "WALL HERO/ACL-401S2I"
    deviceLabel: 二位智能开关面板 1
    manufacturer: WALL HERO
    model: ACL-401S2I
>>>>>>> c5901961
    deviceProfileName: basic-switch
  # End Wall Hero
  - id: "Insta GmbH/Switching Actuator"
    deviceLabel: NEXENTRO Switching Actuator
    manufacturer: Insta GmbH
    model: NEXENTRO Switching Actuator
    deviceProfileName: basic-switch
  - id: "Insta GmbH/Dimming Actuator"
    deviceLabel: NEXENTRO Dimming Actuator
    manufacturer: Insta GmbH
    model: NEXENTRO Dimming Actuator
    deviceProfileName: on-off-level
zigbeeGeneric:
  - id: "genericSwitch"
    deviceLabel: Zigbee Switch
    clusters:
      server:
        - 0x0006 #OnOff
    deviceProfileName: basic-switch
  - id: "genericDimmer"
    deviceLabel: Zigbee Dimmer
    clusters:
      server:
        - 0x0006 #OnOff
        - 0x0008 #Level
    deviceProfileName: switch-level
  - id: "genericColorBulb"
    deviceLabel: Zigbee Light
    clusters:
      server:
        - 0x0006 #OnOff
        - 0x0008 #Level
        - 0x0300 #Color Control
    deviceProfileName: rgbw-bulb
  - id: "genericMeteredSwitch"
    deviceLabel: Zigbee Switch
    clusters:
      server:
        - 0x0006 #OnOff
        - 0x0702 #Simple Metering
    deviceProfileName: switch-power-energy
  - id: "genericMeteredDimmer"
    deviceLabel: Zigbee Dimmer
    clusters:
      server:
        - 0x0006 #OnOff
        - 0x0008 #Level
        - 0x0702 #Simple Metering
    deviceProfileName: switch-dimmer-power-energy
  - id: "genericMeteredSwitch/2"
    deviceLabel: Zigbee Switch
    clusters:
      server:
        - 0x0006 #OnOff
        - 0x0B04 #Electrical Measurment
    deviceProfileName: switch-power
  - id: "genericMeteredDimmer/2"
    deviceLabel: Zigbee Dimmer
    clusters:
      server:
        - 0x0006 #OnOff
        - 0x0008 #Level
        - 0x0B04 #Electrical Measurment
    deviceProfileName: switch-level-power<|MERGE_RESOLUTION|>--- conflicted
+++ resolved
@@ -2146,12 +2146,10 @@
     manufacturer: WALL HERO
     model: ACL-401S8I
     deviceProfileName: basic-switch
-<<<<<<< HEAD
   - id: "WALL HERO/ACL-401ON"
     deviceLabel: 智能墙面五孔插座
     manufacturer: WALL HERO
     model: ACL-401ON
-=======
   - id: "WALL HERO/ACL-401S1I"
     deviceLabel: 一位智能开关面板
     manufacturer: WALL HERO
@@ -2164,7 +2162,6 @@
     deviceLabel: 二位智能开关面板 1
     manufacturer: WALL HERO
     model: ACL-401S2I
->>>>>>> c5901961
     deviceProfileName: basic-switch
   # End Wall Hero
   - id: "Insta GmbH/Switching Actuator"
