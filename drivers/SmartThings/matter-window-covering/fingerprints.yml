matterManufacturer:
#Eve
  - id: "Eve MotionBlinds"
    deviceLabel: Eve MotionBlinds
    vendorId: 0x130A
    productId: 0x55
    deviceProfileName: window-covering-battery
#Zemismart
  - id: "Zemismart MT01 Slide Curtain"
    deviceLabel: Zemismart MT01 Slide Curtain
    vendorId: 0x139C
    productId: 0xFFFE
    deviceProfileName: window-covering
  - id: "5020/65376"
    deviceLabel: Zemismart MT25B Roller Motor
    vendorId: 0x139C
    productId: 0xFF60
    deviceProfileName: window-covering 
  - id: "5020/65296"
    deviceLabel: Zemismart MT82 Smart Curtain
    vendorId: 0x139C
    productId: 0xFF10
    deviceProfileName: window-covering
  - id: "5020/65301"
    deviceLabel: Zemismart MT25A Thread Roller Motor
    vendorId: 0x139C
    productId: 0xFF15
    deviceProfileName: window-covering
  - id: "5020/64050"
    deviceLabel: Zemismart ZM02 Smart Curtain
    vendorId: 0x139C
    productId: 0xFA32
    deviceProfileName: window-covering 
  - id: "5020/64017"
    deviceLabel: Zemismart ZM25C Smart Curtain
    vendorId: 0x139C
    productId: 0xFA11
    deviceProfileName: window-covering
  - id: "5020/64049"
    deviceLabel: Zemismart ZM01 Smart Curtain
    vendorId:  0x139C
    productId: 0xFA31
    deviceProfileName: window-covering 
matterGeneric:
  - id: "windowcovering"
    deviceLabel: Matter Window Covering
    deviceTypes:
      - id: 0x0202 # Window Covering
    deviceProfileName: window-covering
#WISTAR
<<<<<<< HEAD
  - id: "5207/18"
    deviceLabel: WISTAR WSER50 Smart Tubular Motor
    vendorId: 0x1457
    productId: 0x0012
    deviceProfileName: window-covering
=======
  - id: "5207/2"
    deviceLabel: WISTAR WSERD30-B Smart Tubular Motor
    vendorId: 0x1457
    productId: 0x0002
    deviceProfileName: window-covering-battery
>>>>>>> c2e2a37d
<|MERGE_RESOLUTION|>--- conflicted
+++ resolved
@@ -48,16 +48,13 @@
       - id: 0x0202 # Window Covering
     deviceProfileName: window-covering
 #WISTAR
-<<<<<<< HEAD
   - id: "5207/18"
     deviceLabel: WISTAR WSER50 Smart Tubular Motor
     vendorId: 0x1457
     productId: 0x0012
     deviceProfileName: window-covering
-=======
   - id: "5207/2"
     deviceLabel: WISTAR WSERD30-B Smart Tubular Motor
     vendorId: 0x1457
     productId: 0x0002
-    deviceProfileName: window-covering-battery
->>>>>>> c2e2a37d
+    deviceProfileName: window-covering-battery