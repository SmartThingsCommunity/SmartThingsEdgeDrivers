--- conflicted
+++ resolved
@@ -26,17 +26,15 @@
     vendorId: 0x139C
     productId: 0xFF15
     deviceProfileName: window-covering
-<<<<<<< HEAD
   - id: "5020/64050"
     deviceLabel: Zemismart ZM02 Smart Curtain
     vendorId: 0x139C
     productId: 0xFA32
-=======
+    deviceProfileName: window-covering 
   - id: "5020/64017"
     deviceLabel: Zemismart ZM25C Smart Curtain
     vendorId: 0x139C
     productId: 0xFA11
->>>>>>> f1502823
     deviceProfileName: window-covering
 matterGeneric:
   - id: "windowcovering"
