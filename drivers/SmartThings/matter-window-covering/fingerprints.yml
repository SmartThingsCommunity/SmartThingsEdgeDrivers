--- conflicted
+++ resolved
@@ -6,14 +6,11 @@
     productId: 0x55
     deviceProfileName: window-covering-battery
 #Zemismart
-<<<<<<< HEAD
   - id: "Zemismart MT01 Slide Curtain"
     deviceLabel: Zemismart MT01 Slide Curtain
     vendorId: 0x139C
     productId: 0xFFFE
     deviceProfileName: window-covering
-
-=======
   - id: "5020/65376"
     deviceLabel: Zemismart MT25B Roller Motor
     vendorId: 0x139C
@@ -34,7 +31,7 @@
     vendorId: 0x139C
     productId: 0xFFFF
     deviceProfileName: window-covering
->>>>>>> bc145ca7
+
 matterGeneric:
   - id: "windowcovering"
     deviceLabel: Matter Window Covering
