--- conflicted
+++ resolved
@@ -69,7 +69,6 @@
   [ON_OFF_COLOR_DIMMER_SWITCH_ID] = "switch-color-level",
 }
 
-<<<<<<< HEAD
 local device_type_attribute_map = {
   [ON_OFF_LIGHT_DEVICE_TYPE_ID] = {
     clusters.OnOff.attributes.OnOff
@@ -134,12 +133,11 @@
     clusters.ColorControl.attributes.CurrentY
   }
 }
-=======
+
 local child_device_profile_overrides = {
   { vendor_id = 0x1321, product_id = 0x000D,  child_profile = "switch-binary" },
 }
 
->>>>>>> 191899fa
 local detect_matter_thing
 
 local function get_field_for_endpoint(device, field, endpoint)
