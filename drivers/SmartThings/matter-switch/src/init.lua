-- Copyright 2022 SmartThings
--
-- Licensed under the Apache License, Version 2.0 (the "License");
-- you may not use this file except in compliance with the License.
-- You may obtain a copy of the License at
--
--     http://www.apache.org/licenses/LICENSE-2.0
--
-- Unless required by applicable law or agreed to in writing, software
-- distributed under the License is distributed on an "AS IS" BASIS,
-- WITHOUT WARRANTIES OR CONDITIONS OF ANY KIND, either express or implied.
-- See the License for the specific language governing permissions and
-- limitations under the License.

local capabilities = require "st.capabilities"
local log = require "log"
local clusters = require "st.matter.clusters"
local MatterDriver = require "st.matter.driver"
local utils = require "st.utils"

local MOST_RECENT_TEMP = "mostRecentTemp"
local RECEIVED_X = "receivedX"
local RECEIVED_Y = "receivedY"
local HUESAT_SUPPORT = "huesatSupport"
local CONVERSION_CONSTANT = 1000000
-- These values are taken from the min/max definined in the colorTemperature capability
local COLOR_TEMPERATURE_KELVIN_MAX = 30000
local COLOR_TEMPERATURE_KELVIN_MIN = 1
local COLOR_TEMPERATURE_MIRED_MAX = CONVERSION_CONSTANT/COLOR_TEMPERATURE_KELVIN_MIN
local COLOR_TEMPERATURE_MIRED_MIN = CONVERSION_CONSTANT/COLOR_TEMPERATURE_KELVIN_MAX

local COMPONENT_TO_ENDPOINT_MAP = "__component_to_endpoint_map"
-- New profiles need to be added for devices that have more switch endpoints
local MAX_MULTI_SWITCH_EPS = 7
local detect_matter_thing

local function convert_huesat_st_to_matter(val)
  return math.floor((val * 0xFE) / 100.0 + 0.5)
end

--- component_to_endpoint helper function to handle situations where
--- device does not have endpoint ids in sequential order from 1
--- In this case the function returns the lowest endpoint value that isn't 0
--- and supports the OnOff cluster. This is done to bypass the
--- BRIDGED_NODE_DEVICE_TYPE on bridged devices
local function find_default_endpoint(device, component)
  local res = device.MATTER_DEFAULT_ENDPOINT
  local eps = device:get_endpoints(clusters.OnOff.ID)
  table.sort(eps)
  for _, v in ipairs(eps) do
    if v ~= 0 then --0 is the matter RootNode endpoint
      res = v
      break
    end
  end
  device.log.warn(string.format("Did not find default endpoint, will use endpoint %d instead", device.MATTER_DEFAULT_ENDPOINT))
  return res
end

local function initialize_switch(device)
  local switch_eps = device:get_endpoints(clusters.OnOff.ID)
  table.sort(switch_eps)
  local component_map = {}

  -- For switch devices, the profile components follow the naming convention "switch%d",
  -- with the exception of "main" being the first component. Each component will then map
  -- to the next lowest endpoint that hasn't been mapped yet.
  -- Additionally, since we do not support bindings at the moment, we only want to count
  -- On/Off clusters that have been implemented as server. This can be removed when we have
  -- support for bindings.
  local num_server_eps = 0
  for _, ep in ipairs(switch_eps) do
    if device:supports_server_cluster(clusters.OnOff.ID, ep) then
      num_server_eps = num_server_eps + 1;
      if num_server_eps == 1 then
        component_map["main"] = ep
      else
        component_map[string.format("switch%d", num_server_eps)] = ep
      end
    end
  end

  device:set_field(COMPONENT_TO_ENDPOINT_MAP, component_map, {persist = true})
  -- Note: This profile switching is needed because of shortcoming in the generic fingerprints
  -- where devices with multiple endpoints with the same device type cannot be detected
  -- Also, the case where num_server_eps == 1 is a workaround for devices that have the On/Off
  -- Light Switch device type but implement the On Off cluster as server (which is against the spec
  -- for this device type). By default, we do not support On/Off Light Switch because by spec these
  -- devices need bindings to work correctly (On/Off cluster is client in this case), so this device type
  -- does not have a generic fingerprint and will join as a matter-thing. However, we have
  -- seen some devices claim to be On/Off Light Switch device type and still implement On/Off server, so this
  -- is a workaround for those devices.
  if num_server_eps == 1 and detect_matter_thing(device) == true then
    device:try_update_metadata({profile = "switch-binary"})
  elseif num_server_eps > 1 then
    device:try_update_metadata({profile = string.format("switch-%d", math.min(num_server_eps, MAX_MULTI_SWITCH_EPS))})
  end
  if num_server_eps > MAX_MULTI_SWITCH_EPS then
    error(string.format(
      "Matter multi switch device will have limited function. Profile doesn't exist with %d components, max is %d",
      num_server_eps,
      MAX_MULTI_SWITCH_EPS
    ))
  end
end

local function component_to_endpoint(device, component)
  local map = device:get_field(COMPONENT_TO_ENDPOINT_MAP) or {}
  if map[component] then
    return map[component]
  end
  return find_default_endpoint(device, component)
end

local function endpoint_to_component(device, ep)
  local map = device:get_field(COMPONENT_TO_ENDPOINT_MAP) or {}
  for component, endpoint in pairs(map) do
    if endpoint == ep then
       return component
    end
  end
  log.warn_with({hub_logs = true}, string.format("Device has more than supported number of switches (max %d), mapping excess endpoint to main component", MAX_MULTI_SWITCH_EPS))
  return "main"
end

local function device_init(driver, device)
  log.info_with({hub_logs=true}, "device init")
  if not device:get_field(COMPONENT_TO_ENDPOINT_MAP) then
    -- create endpoint to component map and switch profile as needed
    initialize_switch(device)
  end
  device:set_component_to_endpoint_fn(component_to_endpoint)
  device:set_endpoint_to_component_fn(endpoint_to_component)
  device:subscribe()
end

local function device_removed(driver, device)
  log.info("device removed")
end

local function handle_switch_on(driver, device, cmd)
  local endpoint_id = device:component_to_endpoint(cmd.component)
  --TODO use OnWithRecallGlobalScene for devices with the LT feature
  local req = clusters.OnOff.server.commands.On(device, endpoint_id)
  device:send(req)
end

local function handle_switch_off(driver, device, cmd)
  local endpoint_id = device:component_to_endpoint(cmd.component)
  local req = clusters.OnOff.server.commands.Off(device, endpoint_id)
  device:send(req)
end

local function handle_set_level(driver, device, cmd)
  local endpoint_id = device:component_to_endpoint(cmd.component)
  local level = math.floor(cmd.args.level/100.0 * 254)
  local req = clusters.LevelControl.server.commands.MoveToLevelWithOnOff(device, endpoint_id, level, cmd.args.rate or 0, 0 ,0)
  device:send(req)
end

--TODO could be moved to st.utils if made more generally useful
local tbl_contains = function(t, val)
  for _, v in pairs(t) do
    if v == val then
      return true
    end
  end
  return false
end

local TRANSITION_TIME = 0 --1/10ths of a second
-- When sent with a command, these options mask and override bitmaps cause the command
-- to take effect when the switch/light is off.
local OPTIONS_MASK = 0x01
local OPTIONS_OVERRIDE = 0x01

local function handle_set_color(driver, device, cmd)
  local endpoint_id = device:component_to_endpoint(cmd.component)
  local req
  local huesat_endpoints = device:get_endpoints(clusters.ColorControl.ID, {feature_bitmap = clusters.ColorControl.FeatureMap.HUE_AND_SATURATION})
  if tbl_contains(huesat_endpoints, endpoint_id) then
    local hue = convert_huesat_st_to_matter(cmd.args.color.hue)
    local sat = convert_huesat_st_to_matter(cmd.args.color.saturation)
    req = clusters.ColorControl.server.commands.MoveToHueAndSaturation(device, endpoint_id, hue, sat, TRANSITION_TIME, OPTIONS_MASK, OPTIONS_OVERRIDE)
  else
    local x, y, _ = utils.safe_hsv_to_xy(cmd.args.color.hue, cmd.args.color.saturation)
    req = clusters.ColorControl.server.commands.MoveToColor(device, endpoint_id, x, y, TRANSITION_TIME, OPTIONS_MASK, OPTIONS_OVERRIDE)
  end
  device:send(req)
end

local function handle_set_hue(driver, device, cmd)
  local endpoint_id = device:component_to_endpoint(cmd.component)
  local huesat_endpoints = device:get_endpoints(clusters.ColorControl.ID, {feature_bitmap = clusters.ColorControl.FeatureMap.HUE_AND_SATURATION})
  if tbl_contains(huesat_endpoints, endpoint_id) then
    local hue = convert_huesat_st_to_matter(cmd.args.hue)
    local req = clusters.ColorControl.server.commands.MoveToHue(device, endpoint_id, hue, 0, TRANSITION_TIME, OPTIONS_MASK, OPTIONS_OVERRIDE)
    device:send(req)
  else
    log.warn("Device does not support huesat features on its color control cluster")
 end
end

local function handle_set_saturation(driver, device, cmd)
  local endpoint_id = device:component_to_endpoint(cmd.component)
  local huesat_endpoints = device:get_endpoints(clusters.ColorControl.ID, {feature_bitmap = clusters.ColorControl.FeatureMap.HUE_AND_SATURATION})
  if tbl_contains(huesat_endpoints, endpoint_id) then
    local sat = convert_huesat_st_to_matter(cmd.args.saturation)
    local req = clusters.ColorControl.server.commands.MoveToSaturation(device, endpoint_id, sat, TRANSITION_TIME, OPTIONS_MASK, OPTIONS_OVERRIDE)
    device:send(req)
  else
    log.warn("Device does not support huesat features on its color control cluster")
  end
end

local function handle_set_color_temperature(driver, device, cmd)
  local endpoint_id = device:component_to_endpoint(cmd.component)
  local temp_in_mired = utils.round(CONVERSION_CONSTANT/cmd.args.temperature)
  local req = clusters.ColorControl.server.commands.MoveToColorTemperature(device, endpoint_id, temp_in_mired, TRANSITION_TIME, OPTIONS_MASK, OPTIONS_OVERRIDE)
  device:set_field(MOST_RECENT_TEMP, cmd.args.temperature)
  device:send(req)
end

local function handle_refresh(driver, device, cmd)
  --Note: no endpoint specified indicates a wildcard endpoint
  local req = clusters.OnOff.attributes.OnOff:read(device)
  device:send(req)
end

-- Fallback handler for responses that dont have their own handler
local function matter_handler(driver, device, response_block)
  log.info(string.format("Fallback handler for %s", response_block))
end

local function on_off_attr_handler(driver, device, ib, response)
  if ib.data.value then
    device:emit_event_for_endpoint(ib.endpoint_id, capabilities.switch.switch.on())
  else
    device:emit_event_for_endpoint(ib.endpoint_id, capabilities.switch.switch.off())
  end
end

local function level_attr_handler(driver, device, ib, response)
  if ib.data.value ~= nil then
    local level = math.floor((ib.data.value / 254.0 * 100) + 0.5)
    device:emit_event_for_endpoint(ib.endpoint_id, capabilities.switchLevel.level(level))
  end
end

local function hue_attr_handler(driver, device, ib, response)
  if ib.data.value ~= nil then
    local hue = math.floor((ib.data.value / 0xFE * 100) + 0.5)
    device:emit_event_for_endpoint(ib.endpoint_id, capabilities.colorControl.hue(hue))
  end
end

local function sat_attr_handler(driver, device, ib, response)
  if ib.data.value ~= nil then
    local sat = math.floor((ib.data.value / 0xFE * 100) + 0.5)
    device:emit_event_for_endpoint(ib.endpoint_id, capabilities.colorControl.saturation(sat))
  end
end

local function temp_attr_handler(driver, device, ib, response)
  if ib.data.value ~= nil then
    if (ib.data.value < COLOR_TEMPERATURE_MIRED_MIN or ib.data.value > COLOR_TEMPERATURE_MIRED_MAX) then
      device.log.warn_with({hub_logs = true}, "Device reported color temperature %d mired outside of supported capability range", ib.data.value)
      return
    end
    local temp = utils.round(CONVERSION_CONSTANT/ib.data.value)
    local most_recent_temp = device:get_field(MOST_RECENT_TEMP)
    -- this is to avoid rounding errors from the round-trip conversion of Kelvin to mireds
    if most_recent_temp ~= nil and
      most_recent_temp <= utils.round(CONVERSION_CONSTANT/(ib.data.value - 1)) and
      most_recent_temp >= utils.round(CONVERSION_CONSTANT/(ib.data.value + 1)) then
        temp = most_recent_temp
    end
    device:emit_event_for_endpoint(ib.endpoint_id, capabilities.colorTemperature.colorTemperature(temp))
  end
end

local color_utils = require "color_utils"

local function x_attr_handler(driver, device, ib, response)
  local y = device:get_field(RECEIVED_Y)
  --TODO it is likely that both x and y attributes are in the response (not guaranteed though)
  -- if they are we can avoid setting fields on the device.
  if y == nil then
    device:set_field(RECEIVED_X, ib.data.value)
  else
    local x = ib.data.value
    local h, s, _ = color_utils.safe_xy_to_hsv(x, y)
    device:emit_event_for_endpoint(ib.endpoint_id, capabilities.colorControl.hue(h))
    device:emit_event_for_endpoint(ib.endpoint_id, capabilities.colorControl.saturation(s))
    device:set_field(RECEIVED_Y, nil)
  end
end

local function y_attr_handler(driver, device, ib, response)
  local x = device:get_field(RECEIVED_X)
  if x == nil then
    device:set_field(RECEIVED_Y, ib.data.value)
  else
    local y = ib.data.value
    local h, s, _ = color_utils.safe_xy_to_hsv(x, y)
    device:emit_event_for_endpoint(ib.endpoint_id, capabilities.colorControl.hue(h))
    device:emit_event_for_endpoint(ib.endpoint_id, capabilities.colorControl.saturation(s))
    device:set_field(RECEIVED_X, nil)
  end
end

--TODO setup configure handler to read this attribute.
local function color_cap_attr_handler(driver, device, ib, response)
  if ib.data.value ~= nil then
    if ib.data.value & 0x1 then
      device:set_field(HUESAT_SUPPORT, true)
    end
  end
end

<<<<<<< HEAD
local function illuminance_attr_handler(driver, device, ib, response)
  local lux = math.floor(10 ^ ((ib.data.value - 1) / 10000))
  device:emit_event_for_endpoint(ib.endpoint_id, capabilities.illuminanceMeasurement.illuminance(lux))
end

local function occupancy_attr_handler(driver, device, ib, response)
  device:emit_event(ib.data.value == 0x01 and capabilities.motionSensor.motion.active() or capabilities.motionSensor.motion.inactive())
=======
local function info_changed(driver, device, event, args)
  if device.profile.id ~= args.old_st_store.profile.id then
    device:subscribe()
  end
>>>>>>> 7740907b
end

local matter_driver_template = {
  lifecycle_handlers = {
    init = device_init,
    removed = device_removed,
    infoChanged = info_changed
  },
  matter_handlers = {
    attr = {
      [clusters.OnOff.ID] = {
        [clusters.OnOff.attributes.OnOff.ID] = on_off_attr_handler,
      },
      [clusters.LevelControl.ID] = {
        [clusters.LevelControl.attributes.CurrentLevel.ID] = level_attr_handler
      },
      [clusters.ColorControl.ID] = {
        [clusters.ColorControl.attributes.CurrentHue.ID] = hue_attr_handler,
        [clusters.ColorControl.attributes.CurrentSaturation.ID] = sat_attr_handler,
        [clusters.ColorControl.attributes.ColorTemperatureMireds.ID] = temp_attr_handler,
        [clusters.ColorControl.attributes.CurrentX.ID] = x_attr_handler,
        [clusters.ColorControl.attributes.CurrentY.ID] = y_attr_handler,
        [clusters.ColorControl.attributes.ColorCapabilities.ID] = color_cap_attr_handler,
      },
      [clusters.IlluminanceMeasurement.ID] = {
        [clusters.IlluminanceMeasurement.attributes.MeasuredValue.ID] = illuminance_attr_handler
      },
      [clusters.OccupancySensing.ID] = {
        [clusters.OccupancySensing.attributes.Occupancy.ID] = occupancy_attr_handler,
      }
    },
    fallback = matter_handler,
  },
  subscribed_attributes = {
    [capabilities.switch.ID] = {
      clusters.OnOff.attributes.OnOff
    },
    [capabilities.switchLevel.ID] = {
      clusters.LevelControl.attributes.CurrentLevel
    },
    [capabilities.colorControl.ID] = {
      clusters.ColorControl.attributes.CurrentHue,
      clusters.ColorControl.attributes.CurrentSaturation,
      clusters.ColorControl.attributes.CurrentX,
      clusters.ColorControl.attributes.CurrentY,
    },
    [capabilities.colorTemperature.ID] = {
      clusters.ColorControl.attributes.ColorTemperatureMireds,
    },
    [capabilities.illuminanceMeasurement.ID] = {
      clusters.IlluminanceMeasurement.attributes.MeasuredValue
    },
    [capabilities.motionSensor.ID] = {
      clusters.OccupancySensing.attributes.Occupancy
    }
  },
  capability_handlers = {
    [capabilities.switch.ID] = {
      [capabilities.switch.commands.on.NAME] = handle_switch_on,
      [capabilities.switch.commands.off.NAME] = handle_switch_off,
    },
    [capabilities.switchLevel.ID] = {
      [capabilities.switchLevel.commands.setLevel.NAME] = handle_set_level
    },
    [capabilities.refresh.ID] = {
      [capabilities.refresh.commands.refresh.NAME] = handle_refresh,
    },
    [capabilities.colorControl.ID] = {
      [capabilities.colorControl.commands.setColor.NAME] = handle_set_color,
      [capabilities.colorControl.commands.setHue.NAME] = handle_set_hue,
      [capabilities.colorControl.commands.setSaturation.NAME] = handle_set_saturation,
    },
    [capabilities.colorTemperature.ID] = {
      [capabilities.colorTemperature.commands.setColorTemperature.NAME] = handle_set_color_temperature,
    },
  },
  supported_capabilities = {
    capabilities.switch,
    capabilities.switchLevel,
    capabilities.colorControl,
    capabilities.colorTemperature,
    capabilities.motionSensor,
    capabilities.illuminanceMeasurement
  },
    sub_drivers = {
    require("eve-energy"),
  }
}

function detect_matter_thing(device)
  for _, capability in ipairs(matter_driver_template.supported_capabilities) do
    if device:supports_capability(capability) then
      return false
    end
  end
  return device:supports_capability(capabilities.refresh)
end

local matter_driver = MatterDriver("matter-switch", matter_driver_template)
log.info_with({hub_logs=true}, string.format("Starting %s driver, with dispatcher: %s", matter_driver.NAME, matter_driver.matter_dispatcher))
matter_driver:run()<|MERGE_RESOLUTION|>--- conflicted
+++ resolved
@@ -318,7 +318,7 @@
   end
 end
 
-<<<<<<< HEAD
+
 local function illuminance_attr_handler(driver, device, ib, response)
   local lux = math.floor(10 ^ ((ib.data.value - 1) / 10000))
   device:emit_event_for_endpoint(ib.endpoint_id, capabilities.illuminanceMeasurement.illuminance(lux))
@@ -326,12 +326,12 @@
 
 local function occupancy_attr_handler(driver, device, ib, response)
   device:emit_event(ib.data.value == 0x01 and capabilities.motionSensor.motion.active() or capabilities.motionSensor.motion.inactive())
-=======
+end
+
 local function info_changed(driver, device, event, args)
   if device.profile.id ~= args.old_st_store.profile.id then
     device:subscribe()
   end
->>>>>>> 7740907b
 end
 
 local matter_driver_template = {
