-- Copyright 2022 SmartThings
--
-- Licensed under the Apache License, Version 2.0 (the "License");
-- you may not use this file except in compliance with the License.
-- You may obtain a copy of the License at
--
--     http://www.apache.org/licenses/LICENSE-2.0
--
-- Unless required by applicable law or agreed to in writing, software
-- distributed under the License is distributed on an "AS IS" BASIS,
-- WITHOUT WARRANTIES OR CONDITIONS OF ANY KIND, either express or implied.
-- See the License for the specific language governing permissions and
-- limitations under the License.

local capabilities = require "st.capabilities"
local log = require "log"
local clusters = require "st.matter.clusters"
local MatterDriver = require "st.matter.driver"
local utils = require "st.utils"
local device_lib = require "st.device"

local MOST_RECENT_TEMP = "mostRecentTemp"
local RECEIVED_X = "receivedX"
local RECEIVED_Y = "receivedY"
local HUESAT_SUPPORT = "huesatSupport"
local MIRED_KELVIN_CONVERSION_CONSTANT = 1000000
-- These values are a "sanity check" to check that values we are getting are reasonable
local COLOR_TEMPERATURE_KELVIN_MAX = 15000
local COLOR_TEMPERATURE_KELVIN_MIN = 1000
local COLOR_TEMPERATURE_MIRED_MAX = MIRED_KELVIN_CONVERSION_CONSTANT/COLOR_TEMPERATURE_KELVIN_MIN
local COLOR_TEMPERATURE_MIRED_MIN = MIRED_KELVIN_CONVERSION_CONSTANT/COLOR_TEMPERATURE_KELVIN_MAX
local SWITCH_LEVEL_LIGHTING_MIN = 1

local SWITCH_INITIALIZED = "__switch_intialized"
-- COMPONENT_TO_ENDPOINT_MAP is here only to perserve the endpoint mapping for
-- devices that were joined to this driver as MCD devices before the transition
-- to join all matter-switch devices as parent-child. This value will only exist
-- in the device table for devices that joined prior to this transition, and it
-- will not be set for new devices.
local COMPONENT_TO_ENDPOINT_MAP = "__component_to_endpoint_map"
local IS_PARENT_CHILD_DEVICE = "__is_parent_child_device"
local COLOR_TEMP_BOUND_RECEIVED = "__colorTemp_bound_received"
local COLOR_TEMP_MIN = "__color_temp_min"
local COLOR_TEMP_MAX = "__color_temp_max"
local LEVEL_BOUND_RECEIVED = "__level_bound_received"
local LEVEL_MIN = "__level_min"
local LEVEL_MAX = "__level_max"
local AGGREGATOR_DEVICE_TYPE_ID = 0x000E
local ON_OFF_LIGHT_DEVICE_TYPE_ID = 0x0100
local DIMMABLE_LIGHT_DEVICE_TYPE_ID = 0x0101
local COLOR_TEMP_LIGHT_DEVICE_TYPE_ID = 0x010C
local EXTENDED_COLOR_LIGHT_DEVICE_TYPE_ID = 0x010D
local ON_OFF_PLUG_DEVICE_TYPE_ID = 0x010A
local DIMMABLE_PLUG_DEVICE_TYPE_ID = 0x010B
local ON_OFF_SWITCH_ID = 0x0103
local ON_OFF_DIMMER_SWITCH_ID = 0x0104
local ON_OFF_COLOR_DIMMER_SWITCH_ID = 0x0105
local WATER_VALVE_DEVICE_TYPE_ID = 0x0042
local device_type_profile_map = {
  [ON_OFF_LIGHT_DEVICE_TYPE_ID] = "light-binary",
  [DIMMABLE_LIGHT_DEVICE_TYPE_ID] = "light-level",
  [COLOR_TEMP_LIGHT_DEVICE_TYPE_ID] = "light-level-colorTemperature",
  [EXTENDED_COLOR_LIGHT_DEVICE_TYPE_ID] = "light-color-level",
  [ON_OFF_PLUG_DEVICE_TYPE_ID] = "plug-binary",
  [DIMMABLE_PLUG_DEVICE_TYPE_ID] = "plug-level",
  [ON_OFF_SWITCH_ID] = "switch-binary",
  [ON_OFF_DIMMER_SWITCH_ID] = "switch-level",
  [ON_OFF_COLOR_DIMMER_SWITCH_ID] = "switch-color-level",
  [WATER_VALVE_DEVICE_TYPE_ID] = "water-valve"
}
local detect_matter_thing

local FIRST_EXPORT_REPORT_TIMESTAMP = "__first_export_report_timestamp"
local EXPORT_POLL_TIMER_IS_SET = "__export_poll_timer_is_set"
local EXPORT_REPORT_TIMEOUT = "__export_report_timeout"
local TOTAL_EXPORTED_ENERGY = "__total_exported_energy"
local LAST_EXPORTED_REPORT_TIMESTAMP = "__last_exported_report_timestamp"
local RECURRING_EXPORT_POLL_TIMER = "__recurring_export_poll_timer"
local MINIMUM_ST_ENERGY_REPORT_INTERVAL = (15 * 60) -- 15 minutes, reported in seconds

-- Include driver-side definitions when lua libs api version is < 10
local version = require "version"
if version.api < 10 then
  clusters.ElectricalEnergyMeasurement = require "ElectricalEnergyMeasurement"
  clusters.ElectricalPowerMeasurement = require "ElectricalPowerMeasurement"
end

-- Return a ISO 8061 formatted timestamp in UTC (Z)
-- @return e.g. 2022-02-02T08:00:00Z
local function iso8061Timestamp(time)
  return os.date("!%Y-%m-%dT%TZ", time)
end

local function delete_export_poll_schedule(device)
  local export_poll_timer = device:get_field(RECURRING_EXPORT_POLL_TIMER)
  if export_poll_timer then
    device.thread:cancel_timer(export_poll_timer)
    device:set_field(RECURRING_EXPORT_POLL_TIMER, nil)
    device:set_field(EXPORT_POLL_TIMER_IS_SET, nil)
  end
end

local function send_export_poll_report(device, latest_total_exported_energy_wh)
  local current_time = os.time()
  local last_time = device:get_field(LAST_EXPORTED_REPORT_TIMESTAMP) or 0
  device:set_field(LAST_EXPORTED_REPORT_TIMESTAMP, current_time, { persist = true })

  -- Calculate the energy consumed between the start and the end time
  local previous_exported_report = device:get_latest_state("main", capabilities.powerConsumptionReport.ID,
    capabilities.powerConsumptionReport.powerConsumption.NAME)

  local start_time = iso8061Timestamp(last_time)
  local end_time = iso8061Timestamp(current_time - 1)

  local energy_delta_wh = 0.0
  if previous_exported_report and previous_exported_report.energy then
    energy_delta_wh = math.max(latest_total_exported_energy_wh - previous_exported_report.energy, 0.0)
  end

  -- Report the energy consumed during the time interval. The unit of these values should be 'Wh'
  device:emit_event(capabilities.powerConsumptionReport.powerConsumption({
    start = start_time,
    ["end"] = end_time,
    deltaEnergy = energy_delta_wh,
    energy = latest_total_exported_energy_wh
  }))
end

local function create_poll_report_schedule(device)
  local export_timer = device.thread:call_on_schedule(
    EXPORT_REPORT_TIMEOUT,
    send_export_poll_report(device, device:get_field(TOTAL_EXPORTED_ENERGY)),
    "polling_export_report_schedule_timer"
  )
  device:set_field(RECURRING_EXPORT_POLL_TIMER, export_timer)
end

local function set_poll_report_timer_and_schedule(device)
  if not device:get_field(FIRST_EXPORT_REPORT_TIMESTAMP) then
    device:set_field(FIRST_EXPORT_REPORT_TIMESTAMP, os.time())
  else
    local first_timestamp = device:get_field(FIRST_EXPORT_REPORT_TIMESTAMP)
    local second_timestamp = device:get_field(os.time())
    local report_interval_secs = first_timestamp - second_timestamp
    device:set_field(EXPORT_REPORT_TIMEOUT, math.max(report_interval_secs, MINIMUM_ST_ENERGY_REPORT_INTERVAL))
    -- the poll schedule is only needed for devices that support powerConsumption
    if device:supports_capability(capabilities.powerConsumptionReport) then
      create_poll_report_schedule(device)
    end
    device:set_field(EXPORT_POLL_TIMER_IS_SET, true)
  end
end

local function get_field_for_endpoint(device, field, endpoint)
  return device:get_field(string.format("%s_%d", field, endpoint))
end

local function set_field_for_endpoint(device, field, endpoint, value, additional_params)
  device:set_field(string.format("%s_%d", field, endpoint), value, additional_params)
end

local function convert_huesat_st_to_matter(val)
  return math.floor((val * 0xFE) / 100.0 + 0.5)
end

local function mired_to_kelvin(value)
  if value == 0 then -- shouldn't happen, but has
    value = 1
    log.warn(string.format("Received a color temperature of 0 mireds. Using a color temperature of 1 mired to avoid divide by zero"))
  end
  -- we divide inside the rounding and multiply outside of it because we expect these
  -- bounds to be multiples of 100
  return utils.round((MIRED_KELVIN_CONVERSION_CONSTANT / value) / 100) * 100
end

--- component_to_endpoint helper function to handle situations where
--- device does not have endpoint ids in sequential order from 1
--- In this case the function returns the lowest endpoint value that isn't 0
--- and supports the OnOff or ValveConfigurationAndControl cluster. This is
--- done to bypass the BRIDGED_NODE_DEVICE_TYPE on bridged devices
local function find_default_endpoint(device, component)
  local switch_eps = device:get_endpoints(clusters.OnOff.ID)
  local valve_eps = device:get_endpoints(clusters.ValveConfigurationAndControl.ID)
  local all_eps = {}

  for _,v in ipairs(switch_eps) do
    table.insert(all_eps, v)
  end
  for _,v in ipairs(valve_eps) do
    table.insert(all_eps, v)
  end
  table.sort(all_eps)
  for _, v in ipairs(all_eps) do
    if v ~= 0 then --0 is the matter RootNode endpoint
      return v
    end
  end
  device.log.warn(string.format("Did not find default endpoint, will use endpoint %d instead", device.MATTER_DEFAULT_ENDPOINT))
  return device.MATTER_DEFAULT_ENDPOINT
end

local function assign_child_profile(device, child_ep)
  local profile
  for _, ep in ipairs(device.endpoints) do
    if ep.endpoint_id == child_ep then
      -- Some devices report multiple device types which are a subset of
      -- a superset device type (For example, Dimmable Light is a superset of
      -- On/Off light). This mostly applies to the four light types, so we will want
      -- to match the profile for the superset device type. This can be done by
      -- matching to the device type with the highest ID
      local id = 0
      for _, dt in ipairs(ep.device_types) do
        id = math.max(id, dt.device_type_id)
      end
      profile = device_type_profile_map[id]
    end
  end
  -- default to "switch-binary" if no profile is found
  return profile or "switch-binary"
end

local function initialize_switch(driver, device)
  local parent_child_device = false
  local switch_eps = device:get_endpoints(clusters.OnOff.ID)
  local valve_eps = device:get_endpoints(clusters.ValveConfigurationAndControl.ID)
  local all_eps = {}
  for _,v in ipairs(switch_eps) do
    table.insert(all_eps, v)
  end
  for _,v in ipairs(valve_eps) do
    table.insert(all_eps, v)
  end
  table.sort(all_eps)
  -- Since we do not support bindings at the moment, we only want to count clusters
  -- that have been implemented as server. This can be removed when we have
  -- support for bindings.
  local num_switch_server_eps = 0
  local num_valve_server_eps = 0
  local main_endpoint = find_default_endpoint(device)
  for _, ep in ipairs(all_eps) do
    if device:supports_server_cluster(clusters.ValveConfigurationAndControl.ID, ep) or device:supports_server_cluster(clusters.OnOff.ID, ep) then
      local name
      if device:supports_server_cluster(clusters.ValveConfigurationAndControl.ID, ep) then
        num_valve_server_eps = num_valve_server_eps + 1
        name = string.format("%s %d", device.label, num_valve_server_eps)
      else
        num_switch_server_eps = num_switch_server_eps + 1
        name = string.format("%s %d", device.label, num_switch_server_eps)
      end
      if ep ~= main_endpoint then -- don't create a child device that maps to the main endpoint
        local child_profile = assign_child_profile(device, ep)
        driver:try_create_device(
          {
            type = "EDGE_CHILD",
            label = name,
            profile = child_profile,
            parent_device_id = device.id,
            parent_assigned_child_key = string.format("%d", ep),
            vendor_provided_label = name
          }
        )
        parent_child_device = true
      end
    end
  end

  if parent_child_device then
    -- If the device is a parent child device, then set the find_child function on init.
    -- This is persisted because initialize switch is only run once, but find_child function should be set
    -- on each driver init.
    device:set_field(IS_PARENT_CHILD_DEVICE, true, {persist = true})
  end

  device:set_field(SWITCH_INITIALIZED, true)
  if num_valve_server_eps > 0 then
    local profile_name = device_type_profile_map[WATER_VALVE_DEVICE_TYPE_ID]
    if #device:get_endpoints(clusters.ValveConfigurationAndControl.ID, {feature_bitmap = clusters.ValveConfigurationAndControl.types.Feature.LEVEL}) > 0 then
      profile_name = profile_name .. "-level"
    end
    device:try_update_metadata({profile = profile_name})
  elseif num_switch_server_eps > 0 then
    -- The case where num_switch_server_eps > 0 is a workaround for devices that have a
    -- Light Switch device type but implement the On Off cluster as server (which is against the spec
    -- for this device type). By default, we do not support Light Switch device types because by spec these
    -- devices need bindings to work correctly (On/Off cluster is client in this case), so these device types
    -- do not have a generic fingerprint and will join as a matter-thing. However, we have seen some devices
    -- claim to be Light Switch device types and still implement their clusters as server, so this is a
    -- workaround for those devices.
    if detect_matter_thing(device) == true then
      local id = 0
      for _, ep in ipairs(device.endpoints) do
        -- main_endpoint only supports server cluster by definition of get_endpoints()
        if main_endpoint == ep.endpoint_id then
          for _, dt in ipairs(ep.device_types) do
            -- no device type that is not in the switch subset should be considered.
            if (ON_OFF_SWITCH_ID <= dt.device_type_id and dt.device_type_id <= ON_OFF_COLOR_DIMMER_SWITCH_ID) then
              id = math.max(id, dt.device_type_id)
            end
          end
          break
        end
      end

      if device_type_profile_map[id] ~= nil then
        device:try_update_metadata({profile = device_type_profile_map[id]})
      end
    end
  end
end

local function component_to_endpoint(device, component)
  local map = device:get_field(COMPONENT_TO_ENDPOINT_MAP) or {}
  if map[component] then
    return map[component]
  end
  return find_default_endpoint(device, component)
end

local function endpoint_to_component(device, ep)
  local map = device:get_field(COMPONENT_TO_ENDPOINT_MAP) or {}
  for component, endpoint in pairs(map) do
    if endpoint == ep then
       return component
    end
  end
  return "main"
end

local function find_child(parent, ep_id)
  return parent:get_child_by_parent_assigned_key(string.format("%d", ep_id))
end

local function detect_bridge(device)
  for _, ep in ipairs(device.endpoints) do
    for _, dt in ipairs(ep.device_types) do
      if dt.device_type_id == AGGREGATOR_DEVICE_TYPE_ID then
        return true
      end
    end
  end
  return false
end

local function device_init(driver, device)
  if device.network_type == device_lib.NETWORK_TYPE_MATTER then
    -- initialize_switch will create parent-child devices as needed for multi-switch devices.
    -- However, we want to maintain support for existing MCD devices, so do not initialize
    -- device if it has already been previously initialized as an MCD device.
    -- Also, do not attempt a profile switch for a bridge device.
    if not device:get_field(COMPONENT_TO_ENDPOINT_MAP) and
       not device:get_field(SWITCH_INITIALIZED) and
       not detect_bridge(device) then
      -- create child devices as needed for multi-switch devices
      initialize_switch(driver, device)
    end
    device:set_component_to_endpoint_fn(component_to_endpoint)
    device:set_endpoint_to_component_fn(endpoint_to_component)
    if device:get_field(IS_PARENT_CHILD_DEVICE) == true then
      device:set_find_child(find_child)
    end
    device:subscribe()
  end
end

local function device_removed(driver, device)
  log.info("device removed")
  delete_export_poll_schedule(device)
end

local function handle_switch_on(driver, device, cmd)
  local endpoint_id = device:component_to_endpoint(cmd.component)
  --TODO use OnWithRecallGlobalScene for devices with the LT feature
  local req = clusters.OnOff.server.commands.On(device, endpoint_id)
  device:send(req)
end

local function handle_switch_off(driver, device, cmd)
  local endpoint_id = device:component_to_endpoint(cmd.component)
  local req = clusters.OnOff.server.commands.Off(device, endpoint_id)
  device:send(req)
end

local function handle_set_level(driver, device, cmd)
  local endpoint_id = device:component_to_endpoint(cmd.component)
  local level = math.floor(cmd.args.level/100.0 * 254)
  local req = clusters.LevelControl.server.commands.MoveToLevelWithOnOff(device, endpoint_id, level, cmd.args.rate or 0, 0 ,0)
  device:send(req)
end

--TODO could be moved to st.utils if made more generally useful
local tbl_contains = function(t, val)
  for _, v in pairs(t) do
    if v == val then
      return true
    end
  end
  return false
end

local TRANSITION_TIME = 0 --1/10ths of a second
-- When sent with a command, these options mask and override bitmaps cause the command
-- to take effect when the switch/light is off.
local OPTIONS_MASK = 0x01
local OPTIONS_OVERRIDE = 0x01

local function handle_set_color(driver, device, cmd)
  local endpoint_id = device:component_to_endpoint(cmd.component)
  local req
  local huesat_endpoints = device:get_endpoints(clusters.ColorControl.ID, {feature_bitmap = clusters.ColorControl.FeatureMap.HUE_AND_SATURATION})
  if tbl_contains(huesat_endpoints, endpoint_id) then
    local hue = convert_huesat_st_to_matter(cmd.args.color.hue)
    local sat = convert_huesat_st_to_matter(cmd.args.color.saturation)
    req = clusters.ColorControl.server.commands.MoveToHueAndSaturation(device, endpoint_id, hue, sat, TRANSITION_TIME, OPTIONS_MASK, OPTIONS_OVERRIDE)
  else
    local x, y, _ = utils.safe_hsv_to_xy(cmd.args.color.hue, cmd.args.color.saturation)
    req = clusters.ColorControl.server.commands.MoveToColor(device, endpoint_id, x, y, TRANSITION_TIME, OPTIONS_MASK, OPTIONS_OVERRIDE)
  end
  device:send(req)
end

local function handle_set_hue(driver, device, cmd)
  local endpoint_id = device:component_to_endpoint(cmd.component)
  local huesat_endpoints = device:get_endpoints(clusters.ColorControl.ID, {feature_bitmap = clusters.ColorControl.FeatureMap.HUE_AND_SATURATION})
  if tbl_contains(huesat_endpoints, endpoint_id) then
    local hue = convert_huesat_st_to_matter(cmd.args.hue)
    local req = clusters.ColorControl.server.commands.MoveToHue(device, endpoint_id, hue, 0, TRANSITION_TIME, OPTIONS_MASK, OPTIONS_OVERRIDE)
    device:send(req)
  else
    log.warn("Device does not support huesat features on its color control cluster")
 end
end

local function handle_set_saturation(driver, device, cmd)
  local endpoint_id = device:component_to_endpoint(cmd.component)
  local huesat_endpoints = device:get_endpoints(clusters.ColorControl.ID, {feature_bitmap = clusters.ColorControl.FeatureMap.HUE_AND_SATURATION})
  if tbl_contains(huesat_endpoints, endpoint_id) then
    local sat = convert_huesat_st_to_matter(cmd.args.saturation)
    local req = clusters.ColorControl.server.commands.MoveToSaturation(device, endpoint_id, sat, TRANSITION_TIME, OPTIONS_MASK, OPTIONS_OVERRIDE)
    device:send(req)
  else
    log.warn("Device does not support huesat features on its color control cluster")
  end
end

local function handle_set_color_temperature(driver, device, cmd)
  local endpoint_id = device:component_to_endpoint(cmd.component)
  local temp_in_mired = utils.round(MIRED_KELVIN_CONVERSION_CONSTANT/cmd.args.temperature)
  local req = clusters.ColorControl.server.commands.MoveToColorTemperature(device, endpoint_id, temp_in_mired, TRANSITION_TIME, OPTIONS_MASK, OPTIONS_OVERRIDE)
  device:set_field(MOST_RECENT_TEMP, cmd.args.temperature)
  device:send(req)
end

local function handle_valve_open(driver, device, cmd)
  local endpoint_id = device:component_to_endpoint(cmd.component)
  local req = clusters.ValveConfigurationAndControl.server.commands.Open(device, endpoint_id)
  device:send(req)
end

local function handle_valve_close(driver, device, cmd)
  local endpoint_id = device:component_to_endpoint(cmd.component)
  local req = clusters.ValveConfigurationAndControl.server.commands.Close(device, endpoint_id)
  device:send(req)
end

local function handle_refresh(driver, device, cmd)
  --Note: no endpoint specified indicates a wildcard endpoint
  local req = clusters.OnOff.attributes.OnOff:read(device)
  device:send(req)
end

-- Fallback handler for responses that dont have their own handler
local function matter_handler(driver, device, response_block)
  log.info(string.format("Fallback handler for %s", response_block))
end

local function on_off_attr_handler(driver, device, ib, response)
  if ib.data.value then
    device:emit_event_for_endpoint(ib.endpoint_id, capabilities.switch.switch.on())
  else
    device:emit_event_for_endpoint(ib.endpoint_id, capabilities.switch.switch.off())
  end
end

local function level_attr_handler(driver, device, ib, response)
  if ib.data.value ~= nil then
    local level = math.floor((ib.data.value / 254.0 * 100) + 0.5)
    device:emit_event_for_endpoint(ib.endpoint_id, capabilities.switchLevel.level(level))
  end
end

local function hue_attr_handler(driver, device, ib, response)
  if ib.data.value ~= nil then
    local hue = math.floor((ib.data.value / 0xFE * 100) + 0.5)
    device:emit_event_for_endpoint(ib.endpoint_id, capabilities.colorControl.hue(hue))
  end
end

local function sat_attr_handler(driver, device, ib, response)
  if ib.data.value ~= nil then
    local sat = math.floor((ib.data.value / 0xFE * 100) + 0.5)
    device:emit_event_for_endpoint(ib.endpoint_id, capabilities.colorControl.saturation(sat))
  end
end

local function temp_attr_handler(driver, device, ib, response)
  if ib.data.value ~= nil then
    if (ib.data.value < COLOR_TEMPERATURE_MIRED_MIN or ib.data.value > COLOR_TEMPERATURE_MIRED_MAX) then
      device.log.warn_with({hub_logs = true}, string.format("Device reported color temperature %d mired outside of sane range of %.2f-%.2f", ib.data.value, COLOR_TEMPERATURE_MIRED_MIN, COLOR_TEMPERATURE_MIRED_MAX))
      return
    end
    local temp = utils.round(MIRED_KELVIN_CONVERSION_CONSTANT/ib.data.value)
    local temp_device = device
    if device:get_field(IS_PARENT_CHILD_DEVICE) == true then
      temp_device = find_child(device, ib.endpoint_id) or device
    end
    local most_recent_temp = temp_device:get_field(MOST_RECENT_TEMP)
    -- this is to avoid rounding errors from the round-trip conversion of Kelvin to mireds
    if most_recent_temp ~= nil and
      most_recent_temp <= utils.round(MIRED_KELVIN_CONVERSION_CONSTANT/(ib.data.value - 1)) and
      most_recent_temp >= utils.round(MIRED_KELVIN_CONVERSION_CONSTANT/(ib.data.value + 1)) then
        temp = most_recent_temp
    end
    device:emit_event_for_endpoint(ib.endpoint_id, capabilities.colorTemperature.colorTemperature(temp))
  end
end

local mired_bounds_handler_factory = function(minOrMax)
  return function(driver, device, ib, response)
    if ib.data.value == nil then
      return
    end
    if (ib.data.value < COLOR_TEMPERATURE_MIRED_MIN or ib.data.value > COLOR_TEMPERATURE_MIRED_MAX) then
      device.log.warn_with({hub_logs = true}, string.format("Device reported a color temperature %d mired outside of sane range of %.2f-%.2f", ib.data.value, COLOR_TEMPERATURE_MIRED_MIN, COLOR_TEMPERATURE_MIRED_MAX))
      return
    end
    local temp_in_kelvin = mired_to_kelvin(ib.data.value)
    set_field_for_endpoint(device, COLOR_TEMP_BOUND_RECEIVED..minOrMax, ib.endpoint_id, temp_in_kelvin)
    local min = get_field_for_endpoint(device, COLOR_TEMP_BOUND_RECEIVED..COLOR_TEMP_MIN, ib.endpoint_id)
    local max = get_field_for_endpoint(device, COLOR_TEMP_BOUND_RECEIVED..COLOR_TEMP_MAX, ib.endpoint_id)
    if min ~= nil and max ~= nil then
      if min < max then
        device:emit_event_for_endpoint(ib.endpoint_id, capabilities.colorTemperature.colorTemperatureRange({ value = {minimum = min, maximum = max} }))
      else
        device.log.warn_with({hub_logs = true}, string.format("Device reported a min color temperature %d K that is not lower than the reported max color temperature %d K", min, max))
      end
      set_field_for_endpoint(device, COLOR_TEMP_BOUND_RECEIVED..COLOR_TEMP_MAX, ib.endpoint_id, nil)
      set_field_for_endpoint(device, COLOR_TEMP_BOUND_RECEIVED..COLOR_TEMP_MIN, ib.endpoint_id, nil)
    end
  end
end

local level_bounds_handler_factory = function(minOrMax)
  return function(driver, device, ib, response)
    if ib.data.value == nil then
      return
    end
    local lighting_endpoints = device:get_endpoints(clusters.LevelControl.ID, {feature_bitmap = clusters.LevelControl.FeatureMap.LIGHTING})
    local lighting_support = tbl_contains(lighting_endpoints, ib.endpoint_id)
    -- If the lighting feature is supported then we should check if the reported level is at least 1.
    if lighting_support and ib.data.value < SWITCH_LEVEL_LIGHTING_MIN then
      device.log.warn_with({hub_logs = true}, string.format("Lighting device reported a switch level %d outside of supported capability range", ib.data.value))
      return
    end
    -- Convert level from given range of 0-254 to range of 0-100.
    local level = utils.round(ib.data.value / 254.0 * 100)
    -- If the device supports the lighting feature, the minimum capability level should be 1 so we do not send a 0 value for the level attribute
    if lighting_support and level == 0 then
      level = 1
    end
    set_field_for_endpoint(device, LEVEL_BOUND_RECEIVED..minOrMax, ib.endpoint_id, level)
    local min = get_field_for_endpoint(device, LEVEL_BOUND_RECEIVED..LEVEL_MIN, ib.endpoint_id)
    local max = get_field_for_endpoint(device, LEVEL_BOUND_RECEIVED..LEVEL_MAX, ib.endpoint_id)
    if min ~= nil and max ~= nil then
      if min < max then
        device:emit_event_for_endpoint(ib.endpoint_id, capabilities.switchLevel.levelRange({ value = {minimum = min, maximum = max} }))
      else
        device.log.warn_with({hub_logs = true}, string.format("Device reported a min level value %d that is not lower than the reported max level value %d", min, max))
      end
      set_field_for_endpoint(device, LEVEL_BOUND_RECEIVED..LEVEL_MAX, ib.endpoint_id, nil)
      set_field_for_endpoint(device, LEVEL_BOUND_RECEIVED..LEVEL_MIN, ib.endpoint_id, nil)
    end
  end
end

local color_utils = require "color_utils"

local function x_attr_handler(driver, device, ib, response)
  local y = device:get_field(RECEIVED_Y)
  --TODO it is likely that both x and y attributes are in the response (not guaranteed though)
  -- if they are we can avoid setting fields on the device.
  if y == nil then
    device:set_field(RECEIVED_X, ib.data.value)
  else
    local x = ib.data.value
    local h, s, _ = color_utils.safe_xy_to_hsv(x, y)
    device:emit_event_for_endpoint(ib.endpoint_id, capabilities.colorControl.hue(h))
    device:emit_event_for_endpoint(ib.endpoint_id, capabilities.colorControl.saturation(s))
    device:set_field(RECEIVED_Y, nil)
  end
end

local function y_attr_handler(driver, device, ib, response)
  local x = device:get_field(RECEIVED_X)
  if x == nil then
    device:set_field(RECEIVED_Y, ib.data.value)
  else
    local y = ib.data.value
    local h, s, _ = color_utils.safe_xy_to_hsv(x, y)
    device:emit_event_for_endpoint(ib.endpoint_id, capabilities.colorControl.hue(h))
    device:emit_event_for_endpoint(ib.endpoint_id, capabilities.colorControl.saturation(s))
    device:set_field(RECEIVED_X, nil)
  end
end

--TODO setup configure handler to read this attribute.
local function color_cap_attr_handler(driver, device, ib, response)
  if ib.data.value ~= nil then
    if ib.data.value & 0x1 then
      device:set_field(HUESAT_SUPPORT, true)
    end
  end
end

local function illuminance_attr_handler(driver, device, ib, response)
  local lux = math.floor(10 ^ ((ib.data.value - 1) / 10000))
  device:emit_event_for_endpoint(ib.endpoint_id, capabilities.illuminanceMeasurement.illuminance(lux))
end

local function occupancy_attr_handler(driver, device, ib, response)
  device:emit_event(ib.data.value == 0x01 and capabilities.motionSensor.motion.active() or capabilities.motionSensor.motion.inactive())
end

<<<<<<< HEAD
local function cumul_energy_exported_handler(driver, device, ib, response)
  device:set_field(TOTAL_EXPORTED_ENERGY, ib.data.elements["Energy"])
  device:emit_event(capabilities.energyMeter.energy({ value = ib.data.elements["Energy"], unit = "Wh" }))
end

local function per_energy_exported_handler(driver, device, ib, response)
  local latest_energy_report = device:get_field(TOTAL_EXPORTED_ENERGY)
  local summed_energy_report = latest_energy_report + ib.data.elements["Energy"]
  device:set_field(TOTAL_EXPORTED_ENERGY, summed_energy_report)
  device:emit_event(capabilities.energyMeter.energy({ value = ib.data.elements["Energy"], unit = "Wh" }))
end

local function energy_report_handler_factory(is_cumulative_report)
  return function(driver, device, ib, response)
    if not device:get_field(EXPORT_POLL_TIMER_IS_SET) then
      set_poll_report_timer_and_schedule(device)
    elseif is_cumulative_report then
      cumul_energy_exported_handler(driver, device, ib, response)
    else
      per_energy_exported_handler(driver, device, ib, response)
    end
  end
end

local function active_power_handler(driver, device, ib, response)
  if ib.data.value then
    device:emit_event(capabilities.powerMeter.power({ value = ib.data.value, unit = "W"}))
  end
=======
local function valve_state_attr_handler(driver, device, ib, response)
  if ib.data.value == 0 then
    device:emit_event_for_endpoint(ib.endpoint_id, capabilities.valve.valve.closed())
  else
    device:emit_event_for_endpoint(ib.endpoint_id, capabilities.valve.valve.open())
  end
end

local function valve_level_attr_handler(driver, device, ib, response)
  if ib.data.value == nil then
    return
  end
  device:emit_event_for_endpoint(ib.endpoint_id, capabilities.level.level(ib.data.value))
>>>>>>> 64e23191
end

local function info_changed(driver, device, event, args)
  if device.profile.id ~= args.old_st_store.profile.id then
      device:subscribe()
  end
end

local function device_added(driver, device)
  -- refresh child devices to get initial attribute state in case child device
  -- was created after the initial subscription report
  if device.network_type == device_lib.NETWORK_TYPE_CHILD then
    handle_refresh(driver, device)
  end

  -- call device init in case init is not called after added due to device caching
  device_init(driver, device)
end

local matter_driver_template = {
  lifecycle_handlers = {
    init = device_init,
    added = device_added,
    removed = device_removed,
    infoChanged = info_changed
  },
  matter_handlers = {
    attr = {
      [clusters.OnOff.ID] = {
        [clusters.OnOff.attributes.OnOff.ID] = on_off_attr_handler,
      },
      [clusters.LevelControl.ID] = {
        [clusters.LevelControl.attributes.CurrentLevel.ID] = level_attr_handler,
        [clusters.LevelControl.attributes.MaxLevel.ID] = level_bounds_handler_factory(LEVEL_MAX),
        [clusters.LevelControl.attributes.MinLevel.ID] = level_bounds_handler_factory(LEVEL_MIN),
      },
      [clusters.ColorControl.ID] = {
        [clusters.ColorControl.attributes.CurrentHue.ID] = hue_attr_handler,
        [clusters.ColorControl.attributes.CurrentSaturation.ID] = sat_attr_handler,
        [clusters.ColorControl.attributes.ColorTemperatureMireds.ID] = temp_attr_handler,
        [clusters.ColorControl.attributes.CurrentX.ID] = x_attr_handler,
        [clusters.ColorControl.attributes.CurrentY.ID] = y_attr_handler,
        [clusters.ColorControl.attributes.ColorCapabilities.ID] = color_cap_attr_handler,
        [clusters.ColorControl.attributes.ColorTempPhysicalMaxMireds.ID] = mired_bounds_handler_factory(COLOR_TEMP_MIN), -- max mireds = min kelvin
        [clusters.ColorControl.attributes.ColorTempPhysicalMinMireds.ID] = mired_bounds_handler_factory(COLOR_TEMP_MAX), -- min mireds = max kelvin
      },
      [clusters.IlluminanceMeasurement.ID] = {
        [clusters.IlluminanceMeasurement.attributes.MeasuredValue.ID] = illuminance_attr_handler
      },
      [clusters.OccupancySensing.ID] = {
        [clusters.OccupancySensing.attributes.Occupancy.ID] = occupancy_attr_handler,
      },
<<<<<<< HEAD
      [clusters.ElectricalPowerMeasurement.ID] = {
        [clusters.ElectricalPowerMeasurement.attributes.activePower.ID] = active_power_handler,
      },
      [clusters.ElectricalEnergyMeasurement.ID] = {
        [clusters.ElectricalEnergyMeasurement.attributes.CumulativeEnergyExported.ID] = energy_report_handler_factory(true),
        [clusters.ElectricalEnergyMeasurement.attributes.PeriodicEnergyExported.ID] = energy_report_handler_factory(false),
      },
=======
      [clusters.ValveConfigurationAndControl.ID] = {
        [clusters.ValveConfigurationAndControl.attributes.CurrentState.ID] = valve_state_attr_handler,
        [clusters.ValveConfigurationAndControl.attributes.CurrentLevel.ID] = valve_level_attr_handler
      }
>>>>>>> 64e23191
    },
    fallback = matter_handler,
  },
  subscribed_attributes = {
    [capabilities.switch.ID] = {
      clusters.OnOff.attributes.OnOff
    },
    [capabilities.switchLevel.ID] = {
      clusters.LevelControl.attributes.CurrentLevel,
      clusters.LevelControl.attributes.MaxLevel,
      clusters.LevelControl.attributes.MinLevel,
    },
    [capabilities.colorControl.ID] = {
      clusters.ColorControl.attributes.CurrentHue,
      clusters.ColorControl.attributes.CurrentSaturation,
      clusters.ColorControl.attributes.CurrentX,
      clusters.ColorControl.attributes.CurrentY,
    },
    [capabilities.colorTemperature.ID] = {
      clusters.ColorControl.attributes.ColorTemperatureMireds,
      clusters.ColorControl.attributes.ColorTempPhysicalMaxMireds,
      clusters.ColorControl.attributes.ColorTempPhysicalMinMireds,
    },
    [capabilities.illuminanceMeasurement.ID] = {
      clusters.IlluminanceMeasurement.attributes.MeasuredValue
    },
    [capabilities.motionSensor.ID] = {
      clusters.OccupancySensing.attributes.Occupancy
    },
    [capabilities.valve.ID] = {
      clusters.ValveConfigurationAndControl.attributes.CurrentState
    },
    [capabilities.level.ID] = {
      clusters.ValveConfigurationAndControl.attributes.CurrentLevel
    }
  },
  capability_handlers = {
    [capabilities.switch.ID] = {
      [capabilities.switch.commands.on.NAME] = handle_switch_on,
      [capabilities.switch.commands.off.NAME] = handle_switch_off,
    },
    [capabilities.switchLevel.ID] = {
      [capabilities.switchLevel.commands.setLevel.NAME] = handle_set_level
    },
    [capabilities.refresh.ID] = {
      [capabilities.refresh.commands.refresh.NAME] = handle_refresh,
    },
    [capabilities.colorControl.ID] = {
      [capabilities.colorControl.commands.setColor.NAME] = handle_set_color,
      [capabilities.colorControl.commands.setHue.NAME] = handle_set_hue,
      [capabilities.colorControl.commands.setSaturation.NAME] = handle_set_saturation,
    },
    [capabilities.colorTemperature.ID] = {
      [capabilities.colorTemperature.commands.setColorTemperature.NAME] = handle_set_color_temperature,
    },
    [capabilities.valve.ID] = {
      [capabilities.valve.commands.open.NAME] = handle_valve_open,
      [capabilities.valve.commands.close.NAME] = handle_valve_close
    }
  },
  supported_capabilities = {
    capabilities.switch,
    capabilities.switchLevel,
    capabilities.colorControl,
    capabilities.colorTemperature,
    capabilities.level,
    capabilities.motionSensor,
    capabilities.illuminanceMeasurement,
<<<<<<< HEAD
    capabilities.powerMeter,
    capabilities.energyMeter,
    capabilities.powerConsumptionReport,
=======
    capabilities.valve
>>>>>>> 64e23191
  },
    sub_drivers = {
    require("eve-energy"),
  }
}

function detect_matter_thing(device)
  for _, capability in ipairs(matter_driver_template.supported_capabilities) do
    if device:supports_capability(capability) then
      return false
    end
  end
  return device:supports_capability(capabilities.refresh)
end

local matter_driver = MatterDriver("matter-switch", matter_driver_template)
log.info_with({hub_logs=true}, string.format("Starting %s driver, with dispatcher: %s", matter_driver.NAME, matter_driver.matter_dispatcher))
matter_driver:run()<|MERGE_RESOLUTION|>--- conflicted
+++ resolved
@@ -630,7 +630,6 @@
   device:emit_event(ib.data.value == 0x01 and capabilities.motionSensor.motion.active() or capabilities.motionSensor.motion.inactive())
 end
 
-<<<<<<< HEAD
 local function cumul_energy_exported_handler(driver, device, ib, response)
   device:set_field(TOTAL_EXPORTED_ENERGY, ib.data.elements["Energy"])
   device:emit_event(capabilities.energyMeter.energy({ value = ib.data.elements["Energy"], unit = "Wh" }))
@@ -659,7 +658,7 @@
   if ib.data.value then
     device:emit_event(capabilities.powerMeter.power({ value = ib.data.value, unit = "W"}))
   end
-=======
+
 local function valve_state_attr_handler(driver, device, ib, response)
   if ib.data.value == 0 then
     device:emit_event_for_endpoint(ib.endpoint_id, capabilities.valve.valve.closed())
@@ -673,7 +672,6 @@
     return
   end
   device:emit_event_for_endpoint(ib.endpoint_id, capabilities.level.level(ib.data.value))
->>>>>>> 64e23191
 end
 
 local function info_changed(driver, device, event, args)
@@ -726,7 +724,6 @@
       [clusters.OccupancySensing.ID] = {
         [clusters.OccupancySensing.attributes.Occupancy.ID] = occupancy_attr_handler,
       },
-<<<<<<< HEAD
       [clusters.ElectricalPowerMeasurement.ID] = {
         [clusters.ElectricalPowerMeasurement.attributes.activePower.ID] = active_power_handler,
       },
@@ -734,12 +731,10 @@
         [clusters.ElectricalEnergyMeasurement.attributes.CumulativeEnergyExported.ID] = energy_report_handler_factory(true),
         [clusters.ElectricalEnergyMeasurement.attributes.PeriodicEnergyExported.ID] = energy_report_handler_factory(false),
       },
-=======
       [clusters.ValveConfigurationAndControl.ID] = {
         [clusters.ValveConfigurationAndControl.attributes.CurrentState.ID] = valve_state_attr_handler,
         [clusters.ValveConfigurationAndControl.attributes.CurrentLevel.ID] = valve_level_attr_handler
       }
->>>>>>> 64e23191
     },
     fallback = matter_handler,
   },
@@ -808,13 +803,10 @@
     capabilities.level,
     capabilities.motionSensor,
     capabilities.illuminanceMeasurement,
-<<<<<<< HEAD
     capabilities.powerMeter,
     capabilities.energyMeter,
     capabilities.powerConsumptionReport,
-=======
     capabilities.valve
->>>>>>> 64e23191
   },
     sub_drivers = {
     require("eve-energy"),
