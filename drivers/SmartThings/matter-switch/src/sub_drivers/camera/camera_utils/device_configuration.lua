-- Copyright © 2025 SmartThings, Inc.
-- Licensed under the Apache License, Version 2.0

local button_cfg = require("switch_utils.device_configuration").ButtonCfg
local camera_fields = require "sub_drivers.camera.camera_utils.fields"
local camera_utils = require "sub_drivers.camera.camera_utils.utils"
local capabilities = require "st.capabilities"
local clusters = require "st.matter.clusters"
local device_cfg = require "switch_utils.device_configuration"
local fields = require "switch_utils.fields"
local switch_utils = require "switch_utils.utils"

local CameraDeviceConfiguration = {}

function CameraDeviceConfiguration.create_child_devices(driver, device)
  local num_floodlight_eps = 0
  local parent_child_device = false
  for _, ep in ipairs(device.endpoints or {}) do
    if device:supports_server_cluster(clusters.OnOff.ID, ep.endpoint_id) then
      local child_profile = device_cfg.SwitchCfg.assign_profile_for_onoff_ep(device, ep.endpoint_id)
      if child_profile then
        num_floodlight_eps = num_floodlight_eps + 1
        local name = string.format("%s %d", "Floodlight", num_floodlight_eps)
        driver:try_create_device(
          {
            type = "EDGE_CHILD",
            label = name,
            profile = child_profile,
            parent_device_id = device.id,
            parent_assigned_child_key = string.format("%d", ep.endpoint_id),
            vendor_provided_label = name
          }
        )
        parent_child_device = true
      end
    end
  end
  if parent_child_device then
    device:set_field(fields.IS_PARENT_CHILD_DEVICE, true, {persist = true})
    device:set_find_child(switch_utils.find_child)
  end
end

function CameraDeviceConfiguration.match_profile(device, status_light_enabled_present, status_light_brightness_present)
  local optional_supported_component_capabilities = {}
  local main_component_capabilities = {}
  local status_led_component_capabilities = {}
  local speaker_component_capabilities = {}
  local microphone_component_capabilities = {}
  local doorbell_component_capabilities = {}

  local function has_server_cluster_type(cluster)
    return cluster.cluster_type == "SERVER" or cluster.cluster_type == "BOTH"
  end

  local camera_endpoints = switch_utils.get_endpoints_by_device_type(device, fields.DEVICE_TYPE_ID.CAMERA)
  if #camera_endpoints > 0 then
    if #device:get_endpoints(clusters.WebRTCTransportProvider.ID, {cluster_type = "SERVER"}) > 0 and
      #device:get_endpoints(clusters.WebRTCTransportRequestor.ID, {cluster_type = "CLIENT"}) > 0 then
      table.insert(main_component_capabilities, capabilities.webrtc.ID)
    end
    local camera_ep = switch_utils.get_endpoint_info(device, camera_endpoints[1])
    for _, ep_cluster in pairs(camera_ep.clusters or {}) do
      if ep_cluster.cluster_id == clusters.CameraAvStreamManagement.ID and has_server_cluster_type(ep_cluster) then
        local clus_has_feature = function(feature_bitmap)
          return clusters.CameraAvStreamManagement.are_features_supported(feature_bitmap, ep_cluster.feature_map)
        end
        if clus_has_feature(clusters.CameraAvStreamManagement.types.Feature.VIDEO) then
          table.insert(main_component_capabilities, capabilities.videoCapture2.ID)
          table.insert(main_component_capabilities, capabilities.cameraViewportSettings.ID)
        end
        if clus_has_feature(clusters.CameraAvStreamManagement.types.Feature.LOCAL_STORAGE) then
          table.insert(main_component_capabilities, capabilities.localMediaStorage.ID)
        end
        if clus_has_feature(clusters.CameraAvStreamManagement.types.Feature.AUDIO) then
          table.insert(main_component_capabilities, capabilities.audioRecording.ID)
          table.insert(microphone_component_capabilities, capabilities.audioMute.ID)
          table.insert(microphone_component_capabilities, capabilities.audioVolume.ID)
        end
        if clus_has_feature(clusters.CameraAvStreamManagement.types.Feature.SNAPSHOT) then
          table.insert(main_component_capabilities, capabilities.imageCapture.ID)
        end
        if clus_has_feature(clusters.CameraAvStreamManagement.types.Feature.PRIVACY) then
          table.insert(main_component_capabilities, capabilities.cameraPrivacyMode.ID)
        end
        if clus_has_feature(clusters.CameraAvStreamManagement.types.Feature.SPEAKER) then
          table.insert(speaker_component_capabilities, capabilities.audioMute.ID)
          table.insert(speaker_component_capabilities, capabilities.audioVolume.ID)
        end
        if clus_has_feature(clusters.CameraAvStreamManagement.types.Feature.IMAGE_CONTROL) then
          table.insert(main_component_capabilities, capabilities.imageControl.ID)
        end
        if clus_has_feature(clusters.CameraAvStreamManagement.types.Feature.HIGH_DYNAMIC_RANGE) then
          table.insert(main_component_capabilities, capabilities.hdr.ID)
        end
        if clus_has_feature(clusters.CameraAvStreamManagement.types.Feature.NIGHT_VISION) then
          table.insert(main_component_capabilities, capabilities.nightVision.ID)
        end
      elseif ep_cluster.cluster_id == clusters.CameraAvSettingsUserLevelManagement.ID and has_server_cluster_type(ep_cluster) then
        local clus_has_feature = function(feature_bitmap)
          return clusters.CameraAvSettingsUserLevelManagement.are_features_supported(feature_bitmap, ep_cluster.feature_map)
        end
        if clus_has_feature(clusters.CameraAvSettingsUserLevelManagement.types.Feature.MECHANICAL_PAN) or
          clus_has_feature(clusters.CameraAvSettingsUserLevelManagement.types.Feature.MECHANICAL_TILT) or
          clus_has_feature(clusters.CameraAvSettingsUserLevelManagement.types.Feature.MECHANICAL_ZOOM) then
          table.insert(main_component_capabilities, capabilities.mechanicalPanTiltZoom.ID)
        end
        table.insert(main_component_capabilities, capabilities.videoStreamSettings.ID)
      elseif ep_cluster.cluster_id == clusters.ZoneManagement.ID and has_server_cluster_type(ep_cluster) then
        table.insert(main_component_capabilities, capabilities.zoneManagement.ID)
      elseif ep_cluster.cluster_id == clusters.OccupancySensing.ID and has_server_cluster_type(ep_cluster) then
        table.insert(main_component_capabilities, capabilities.motionSensor.ID)
<<<<<<< HEAD
      elseif ep_cluster.cluster_id == clusters.WebRTCTransportProvider.ID and has_server_cluster_type(ep_cluster) and
        #device:get_endpoints(clusters.WebRTCTransportRequestor.ID, {cluster_type = "CLIENT"}) > 0 then
        table.insert(main_component_capabilities, capabilities.webrtc.ID)
=======
>>>>>>> d5c5dc9a
      end
    end
  end
  local chime_endpoints = switch_utils.get_endpoints_by_device_type(device, fields.DEVICE_TYPE_ID.CHIME)
  if #chime_endpoints > 0 then
    table.insert(main_component_capabilities, capabilities.sounds.ID)
  end
  local doorbell_endpoints = switch_utils.get_endpoints_by_device_type(device, fields.DEVICE_TYPE_ID.DOORBELL)
  if #doorbell_endpoints > 0 then
    table.insert(doorbell_component_capabilities, capabilities.button.ID)
    CameraDeviceConfiguration.update_doorbell_component_map(device, doorbell_endpoints[1])
    button_cfg.configure_buttons(device)
  end
  if status_light_enabled_present then
    table.insert(status_led_component_capabilities, capabilities.switch.ID)
  end
  if status_light_brightness_present then
    table.insert(status_led_component_capabilities, capabilities.mode.ID)
  end

  table.insert(optional_supported_component_capabilities, {camera_fields.profile_components.main, main_component_capabilities})
  if #status_led_component_capabilities > 0 then
    table.insert(optional_supported_component_capabilities, {camera_fields.profile_components.statusLed, status_led_component_capabilities})
  end
  if #speaker_component_capabilities > 0 then
    table.insert(optional_supported_component_capabilities, {camera_fields.profile_components.speaker, speaker_component_capabilities})
  end
  if #microphone_component_capabilities > 0 then
    table.insert(optional_supported_component_capabilities, {camera_fields.profile_components.microphone, microphone_component_capabilities})
  end
  if #doorbell_component_capabilities > 0 then
    table.insert(optional_supported_component_capabilities, {camera_fields.profile_components.doorbell, doorbell_component_capabilities})
  end

  if camera_utils.optional_capabilities_list_changed(optional_supported_component_capabilities, device.profile.components) then
    device:try_update_metadata({profile = "camera", optional_component_capabilities = optional_supported_component_capabilities})
  end
end

local function init_webrtc(device)
  if device:supports_capability(capabilities.webrtc) then
    -- TODO: Check for individual audio/video and talkback features
    local transport_provider_ep_ids = device:get_endpoints(clusters.WebRTCTransportProvider.ID)
    device:emit_event_for_endpoint(transport_provider_ep_ids[1], capabilities.webrtc.supportedFeatures({
      value = {
        bundle = true,
        order = "audio/video",
        audio = "sendrecv",
        video = "recvonly",
        turnSource = "player",
        supportTrickleICE = true
      }
    }))
  end
end

local function init_ptz(device)
  if device:supports_capability(capabilities.mechanicalPanTiltZoom) then
    local supported_attributes = {}
    if camera_utils.feature_supported(device, clusters.CameraAvSettingsUserLevelManagement.ID, clusters.CameraAvSettingsUserLevelManagement.types.Feature.MPAN) then
      table.insert(supported_attributes, "pan")
      table.insert(supported_attributes, "panRange")
    end
    if camera_utils.feature_supported(device, clusters.CameraAvSettingsUserLevelManagement.ID, clusters.CameraAvSettingsUserLevelManagement.types.Feature.MTILT) then
      table.insert(supported_attributes, "tilt")
      table.insert(supported_attributes, "tiltRange")
    end
    if camera_utils.feature_supported(device, clusters.CameraAvSettingsUserLevelManagement.ID, clusters.CameraAvSettingsUserLevelManagement.types.Feature.MZOOM) then
      table.insert(supported_attributes, "zoom")
      table.insert(supported_attributes, "zoomRange")
    end
    if camera_utils.feature_supported(device, clusters.CameraAvSettingsUserLevelManagement.ID, clusters.CameraAvSettingsUserLevelManagement.types.Feature.MPRESETS) then
      table.insert(supported_attributes, "presets")
      table.insert(supported_attributes, "maxPresets")
    end
    local av_settings_ep_ids = device:get_endpoints(clusters.CameraAvSettingsUserLevelManagement.ID)
    device:emit_event_for_endpoint(av_settings_ep_ids[1], capabilities.mechanicalPanTiltZoom.supportedAttributes(supported_attributes))
  end
end

local function init_zone_management(device)
  if device:supports_capability(capabilities.zoneManagement) then
    local supported_features = {}
    table.insert(supported_features, "triggerAugmentation")
    if camera_utils.feature_supported(device, clusters.ZoneManagement.ID, clusters.ZoneManagement.types.Feature.PER_ZONE_SENSITIVITY) then
      table.insert(supported_features, "perZoneSensitivity")
    end
    local zone_management_ep_ids = device:get_endpoints(clusters.ZoneManagement.ID)
    device:emit_event_for_endpoint(zone_management_ep_ids[1], capabilities.zoneManagement.supportedFeatures(supported_features))
  end
end

local function init_local_media_storage(device)
  if device:supports_capability(capabilities.localMediaStorage) then
    local supported_attributes = {}
    if camera_utils.feature_supported(device, clusters.CameraAvStreamManagement.ID, clusters.CameraAvStreamManagement.types.Feature.VIDEO) then
      table.insert(supported_attributes, "localVideoRecording")
    end
    if camera_utils.feature_supported(device, clusters.CameraAvStreamManagement.ID, clusters.CameraAvStreamManagement.types.Feature.SNAPSHOT) then
      table.insert(supported_attributes, "localSnapshotRecording")
    end
    local av_stream_management_ep_ids = device:get_endpoints(clusters.CameraAvStreamManagement.ID)
    device:emit_event_for_endpoint(av_stream_management_ep_ids[1], capabilities.localMediaStorage.supportedAttributes(supported_attributes))
  end
end

local function init_audio_recording(device)
  if device:supports_capability(capabilities.audioRecording) then
    local audio_enabled_state = device:get_latest_state(
      camera_fields.profile_components.main, capabilities.audioRecording.ID, capabilities.audioRecording.audioRecording.NAME
    )
    if audio_enabled_state == nil then
      -- Initialize with enabled default if state is unset
      local av_stream_management_ep_ids = device:get_endpoints(clusters.CameraAvStreamManagement.ID)
      device:emit_event_for_endpoint(av_stream_management_ep_ids[1], capabilities.audioRecording.audioRecording("enabled"))
    end
  end
end

local function init_video_stream_settings(device)
  if device:supports_capability(capabilities.videoStreamSettings) then
    local supported_features = {}
    if camera_utils.feature_supported(device, clusters.CameraAvStreamManagement.ID, clusters.CameraAvStreamManagement.types.Feature.VIDEO) then
      table.insert(supported_features, "liveStreaming")
      table.insert(supported_features, "clipRecording")
      table.insert(supported_features, "perStreamViewports")
    end
    if camera_utils.feature_supported(device, clusters.CameraAvStreamManagement.ID, clusters.CameraAvStreamManagement.types.Feature.WATERMARK) then
      table.insert(supported_features, "watermark")
    end
    if camera_utils.feature_supported(device, clusters.CameraAvStreamManagement.ID, clusters.CameraAvStreamManagement.types.Feature.ON_SCREEN_DISPLAY) then
      table.insert(supported_features, "onScreenDisplay")
    end
    local av_stream_management_ep_ids = device:get_endpoints(clusters.CameraAvStreamManagement.ID)
    device:emit_event_for_endpoint(av_stream_management_ep_ids[1], capabilities.videoStreamSettings.supportedFeatures(supported_features))
  end
end

local function init_camera_privacy_mode(device)
  if device:supports_capability(capabilities.cameraPrivacyMode) then
    local supported_attributes, supported_commands = {}, {}
    table.insert(supported_attributes, "softRecordingPrivacyMode")
    table.insert(supported_attributes, "softLivestreamPrivacyMode")
    table.insert(supported_commands, "setSoftRecordingPrivacyMode")
    table.insert(supported_commands, "setSoftLivestreamPrivacyMode")
    local av_stream_management_ep_ids = device:get_endpoints(clusters.CameraAvStreamManagement.ID)
    device:emit_event_for_endpoint(av_stream_management_ep_ids[1], capabilities.cameraPrivacyMode.supportedAttributes(supported_attributes))
    device:emit_event_for_endpoint(av_stream_management_ep_ids[1], capabilities.cameraPrivacyMode.supportedCommands(supported_commands))
  end
end

function CameraDeviceConfiguration.initialize_camera_capabilities(device)
  init_webrtc(device)
  init_ptz(device)
  init_zone_management(device)
  init_local_media_storage(device)
  init_audio_recording(device)
  init_video_stream_settings(device)
  init_camera_privacy_mode(device)
end

function CameraDeviceConfiguration.update_doorbell_component_map(device, ep)
  local component_map = device:get_field(fields.COMPONENT_TO_ENDPOINT_MAP) or {}
  component_map.doorbell = ep
  device:set_field(fields.COMPONENT_TO_ENDPOINT_MAP, component_map, {persist = true})
end

return CameraDeviceConfiguration<|MERGE_RESOLUTION|>--- conflicted
+++ resolved
@@ -110,12 +110,6 @@
         table.insert(main_component_capabilities, capabilities.zoneManagement.ID)
       elseif ep_cluster.cluster_id == clusters.OccupancySensing.ID and has_server_cluster_type(ep_cluster) then
         table.insert(main_component_capabilities, capabilities.motionSensor.ID)
-<<<<<<< HEAD
-      elseif ep_cluster.cluster_id == clusters.WebRTCTransportProvider.ID and has_server_cluster_type(ep_cluster) and
-        #device:get_endpoints(clusters.WebRTCTransportRequestor.ID, {cluster_type = "CLIENT"}) > 0 then
-        table.insert(main_component_capabilities, capabilities.webrtc.ID)
-=======
->>>>>>> d5c5dc9a
       end
     end
   end
