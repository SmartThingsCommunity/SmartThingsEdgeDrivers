local test = require "integration_test"
local t_utils = require "integration_test.utils"

local clusters = require "st.matter.clusters"

local mock_device_onoff = test.mock_device.build_test_matter_device({
  profile = t_utils.get_profile_definition("matter-thing.yml"),
  manufacturer_info = {
    vendor_id = 0x0000,
    product_id = 0x0000,
  },
  endpoints = {
    {
      endpoint_id = 0,
      clusters = {
        {cluster_id = clusters.Basic.ID, cluster_type = "SERVER"},
      },
      device_types = {
        {device_type_id = 0x0016, device_type_revision = 1} -- RootNode
      }
    },
    {
      endpoint_id = 1,
      clusters = {
        {cluster_id = clusters.OnOff.ID, cluster_type = "SERVER", cluster_revision = 1, feature_map = 0},
      },
      device_types = {
        {device_type_id = 0x0103, device_type_revision = 1} -- On/Off Light Switch
      }
    }
  }
})

local mock_device_onoff_client = test.mock_device.build_test_matter_device({
  profile = t_utils.get_profile_definition("matter-thing.yml"),
  manufacturer_info = {
    vendor_id = 0x0000,
    product_id = 0x0000,
  },
  endpoints = {
    {
      endpoint_id = 0,
      clusters = {
        {cluster_id = clusters.Basic.ID, cluster_type = "SERVER"},
      },
      device_types = {
        {device_type_id = 0x0016, device_type_revision = 1} -- RootNode
      }
    },
    {
      endpoint_id = 1,
      clusters = {
        {cluster_id = clusters.OnOff.ID, cluster_type = "CLIENT", cluster_revision = 1, feature_map = 0},
      },
      device_types = {
        {device_type_id = 0x0103, device_type_revision = 1} -- On/Off Light Switch
      }
    }
  }
})

local mock_device_dimmer = test.mock_device.build_test_matter_device({
  profile = t_utils.get_profile_definition("matter-thing.yml"),
  manufacturer_info = {
    vendor_id = 0x0000,
    product_id = 0x0000,
  },
  endpoints = {
    {
      endpoint_id = 5,
      clusters = {
        {cluster_id = clusters.Basic.ID, cluster_type = "SERVER"},
      },
      device_types = {
        {device_type_id = 0x0016, device_type_revision = 1} -- RootNode
      }
    },
    {
      endpoint_id = 1,
      clusters = {
        {cluster_id = clusters.OnOff.ID, cluster_type = "SERVER", cluster_revision = 1, feature_map = 0},
        {cluster_id = clusters.LevelControl.ID, cluster_type = "SERVER", feature_map = 2}
      },
      device_types = {
        {device_type_id = 0x0104, device_type_revision = 1} -- Dimmer Switch
      }
    }
  }
})

local mock_device_color_dimmer = test.mock_device.build_test_matter_device({
  profile = t_utils.get_profile_definition("matter-thing.yml"),
  manufacturer_info = {
    vendor_id = 0x0000,
    product_id = 0x0000,
  },
  endpoints = {
    {
      endpoint_id = 0,
      clusters = {
        {cluster_id = clusters.Basic.ID, cluster_type = "SERVER"},
      },
      device_types = {
        {device_type_id = 0x0016, device_type_revision = 1} -- RootNode
      }
    },
    {
      endpoint_id = 7,
      clusters = {
        {cluster_id = clusters.OnOff.ID, cluster_type = "SERVER", cluster_revision = 1, feature_map = 0},
        {cluster_id = clusters.LevelControl.ID, cluster_type = "CLIENT", feature_map = 2},
        {cluster_id = clusters.ColorControl.ID, cluster_type = "CLIENT", feature_map = 31},

      },
      device_types = {
        {device_type_id = 0x0105, device_type_revision = 1} -- Color Dimmer Switch
      }
    }
  }
})

local mock_device_water_valve = test.mock_device.build_test_matter_device({
  profile = t_utils.get_profile_definition("matter-thing.yml"),
  manufacturer_info = {
    vendor_id = 0x0000,
    product_id = 0x0000,
  },
  endpoints = {
    {
      endpoint_id = 0,
      clusters = {
        {cluster_id = clusters.Basic.ID, cluster_type = "SERVER"},
      },
      device_types = {
        {device_type_id = 0x0016, device_type_revision = 1} -- RootNode
      }
    },
    {
      endpoint_id = 1,
      clusters = {
        {cluster_id = clusters.ValveConfigurationAndControl.ID, cluster_type = "SERVER", cluster_revision = 1, feature_map = 2},
      },
      device_types = {
        {device_type_id = 0x0042, device_type_revision = 1} -- Water Valve
      }
    }
  }
})

local mock_device_parent_client_child_server = test.mock_device.build_test_matter_device({
  profile = t_utils.get_profile_definition("matter-thing.yml"),
  manufacturer_info = {
    vendor_id = 0x0000,
    product_id = 0x0000,
  },
  endpoints = {
    {
      endpoint_id = 0,
      clusters = {
        {cluster_id = clusters.Basic.ID, cluster_type = "SERVER", cluster_revision = 1, feature_map = 0},
      },
      device_types = {
        {device_type_id = 0x0016, device_type_revision = 1} -- RootNode
      }
    },
    {
      endpoint_id = 7,
      clusters = {
        {cluster_id = clusters.OnOff.ID, cluster_type = "SERVER", cluster_revision = 1, feature_map = 0},
      },
      device_types = {
        {device_type_id = 0x0103, device_type_revision = 1} -- OnOff Switch
      }
    },
    {
      endpoint_id = 10,
      clusters = {
        {cluster_id = clusters.OnOff.ID, cluster_type = "CLIENT", cluster_revision = 1, feature_map = 0},
      },
      device_types = {
        {device_type_id = 0x0103, device_type_revision = 1} -- OnOff Switch
      }
    },
  }
})

local mock_device_parent_child_switch_types = test.mock_device.build_test_matter_device({
  label = "Matter Switch",
  profile = t_utils.get_profile_definition("matter-thing.yml"),
  manufacturer_info = {
    vendor_id = 0x0000,
    product_id = 0x0000,
  },
  endpoints = {
    {
      endpoint_id = 0,
      clusters = {
        {cluster_id = clusters.Basic.ID, cluster_type = "SERVER", cluster_revision = 1, feature_map = 0},
      },
      device_types = {
        {device_type_id = 0x0016, device_type_revision = 1} -- RootNode
      }
    },
    {
      endpoint_id = 7,
      clusters = {
        {cluster_id = clusters.OnOff.ID, cluster_type = "SERVER", cluster_revision = 1, feature_map = 0},
        {cluster_id = clusters.LevelControl.ID, cluster_type = "SERVER", feature_map = 2}
      },
      device_types = {
        {device_type_id = 0x0104, device_type_revision = 1} -- Dimmer Switch
      }
    },
    {
      endpoint_id = 10,
      clusters = {
        {cluster_id = clusters.OnOff.ID, cluster_type = "SERVER", cluster_revision = 1, feature_map = 0},
      },
      device_types = {
        {device_type_id = 0x0103, device_type_revision = 1} -- OnOff Switch
      }
    },
  }
})

local mock_device_parent_child_different_types = test.mock_device.build_test_matter_device({
  label = "Matter Switch",
  profile = t_utils.get_profile_definition("switch-binary.yml"),
  manufacturer_info = {
    vendor_id = 0x0000,
    product_id = 0x0000,
  },
  endpoints = {
    {
      endpoint_id = 0,
      clusters = {
        {cluster_id = clusters.Basic.ID, cluster_type = "SERVER", cluster_revision = 1, feature_map = 0},
      },
      device_types = {
        {device_type_id = 0x0016, device_type_revision = 1} -- RootNode
      }
    },
    {
      endpoint_id = 7,
      clusters = {
        {cluster_id = clusters.OnOff.ID, cluster_type = "SERVER", cluster_revision = 1, feature_map = 0},
      },
      device_types = {
        {device_type_id = 0x0103, device_type_revision = 1} -- OnOff Switch
      }
    },
    {
      endpoint_id = 10,
      clusters = {
        {cluster_id = clusters.OnOff.ID, cluster_type = "SERVER"},
        {cluster_id = clusters.LevelControl.ID, cluster_type = "SERVER", feature_map = 2},
        {cluster_id = clusters.ColorControl.ID, cluster_type = "BOTH", feature_map = 30},
      },
      device_types = {
        {device_type_id = 0x010D, device_type_revision = 2} -- Extended Color Light
      }
    }
  }
})

local mock_device_parent_child_unsupported_device_type = test.mock_device.build_test_matter_device({
  label = "Matter Switch",
  profile = t_utils.get_profile_definition("matter-thing.yml"),
  manufacturer_info = {
    vendor_id = 0x0000,
    product_id = 0x0000,
  },
  endpoints = {
    {
      endpoint_id = 0,
      clusters = {
        {cluster_id = clusters.Basic.ID, cluster_type = "SERVER", cluster_revision = 1, feature_map = 0},
      },
      device_types = {
        {device_type_id = 0x0016, device_type_revision = 1} -- RootNode
      }
    },
    {
      endpoint_id = 7,
      clusters = {
        {cluster_id = clusters.OnOff.ID, cluster_type = "SERVER", cluster_revision = 1, feature_map = 0},
      },
      device_types = {
        {device_type_id = 0x0103, device_type_revision = 1} -- OnOff Switch
      }
    },
    {
      endpoint_id = 10,
      clusters = {
        {cluster_id = clusters.OnOff.ID, cluster_type = "SERVER", cluster_revision = 1, feature_map = 0},
        {cluster_id = clusters.LevelControl.ID, cluster_type = "SERVER", feature_map = 2}
      },
      device_types = {
        {device_type_id = 0x0304, device_type_revision = 2} -- Pump Controller
      }
    }
  }
})

local function test_init_parent_child_switch_types()
  local subscribe_request = clusters.OnOff.attributes.OnOff:subscribe(mock_device_parent_child_switch_types)
  test.socket.matter:__expect_send({mock_device_parent_child_switch_types.id, subscribe_request})
  test.mock_device.add_test_device(mock_device_parent_child_switch_types)
  mock_device_parent_child_switch_types:expect_metadata_update({ profile = "switch-level" })

  mock_device_parent_child_switch_types:expect_device_create({
    type = "EDGE_CHILD",
    label = "Matter Switch 2",
    profile = "switch-binary",
    parent_device_id = mock_device_parent_child_switch_types.id,
    parent_assigned_child_key = string.format("%d", 10)
  })
end

local function test_init_onoff()
  test.mock_device.add_test_device(mock_device_onoff)
  mock_device_onoff:expect_metadata_update({ profile = "switch-binary" })
end

local function test_init_onoff_client()
  test.mock_device.add_test_device(mock_device_onoff_client)
end

local function test_init_parent_client_child_server()
  local subscribe_request = clusters.OnOff.attributes.OnOff:subscribe(mock_device_parent_client_child_server)
  test.socket.matter:__expect_send({mock_device_parent_client_child_server.id, subscribe_request})
  test.mock_device.add_test_device(mock_device_parent_client_child_server)
  mock_device_parent_client_child_server:expect_metadata_update({ profile = "switch-binary" })
end

local function test_init_dimmer()
  test.mock_device.add_test_device(mock_device_dimmer)
  mock_device_dimmer:expect_metadata_update({ profile = "switch-level" })
end

local function test_init_color_dimmer()
  test.mock_device.add_test_device(mock_device_color_dimmer)
  mock_device_color_dimmer:expect_metadata_update({ profile = "switch-color-level" })
end

<<<<<<< HEAD
local function test_init_water_valve()
  test.mock_device.add_test_device(mock_device_water_valve)
  mock_device_water_valve:expect_metadata_update({ profile = "water-valve-level" })
=======
local function test_init_parent_child_different_types()
  local cluster_subscribe_list = {
    clusters.OnOff.attributes.OnOff,
    clusters.LevelControl.attributes.CurrentLevel,
    clusters.LevelControl.attributes.MaxLevel,
    clusters.LevelControl.attributes.MinLevel,
    clusters.ColorControl.attributes.ColorTemperatureMireds,
    clusters.ColorControl.attributes.ColorTempPhysicalMaxMireds,
    clusters.ColorControl.attributes.ColorTempPhysicalMinMireds,
    clusters.ColorControl.attributes.CurrentHue,
    clusters.ColorControl.attributes.CurrentSaturation,
    clusters.ColorControl.attributes.CurrentX,
    clusters.ColorControl.attributes.CurrentY
  }
  local subscribe_request = cluster_subscribe_list[1]:subscribe(mock_device_parent_child_different_types)
  for i, cluster in ipairs(cluster_subscribe_list) do
    if i > 1 then
      subscribe_request:merge(cluster:subscribe(mock_device_parent_child_different_types))
    end
  end
  test.socket.matter:__expect_send({mock_device_parent_child_different_types.id, subscribe_request})

  test.mock_device.add_test_device(mock_device_parent_child_different_types)

  mock_device_parent_child_different_types:expect_device_create({
    type = "EDGE_CHILD",
    label = "Matter Switch 2",
    profile = "light-color-level",
    parent_device_id = mock_device_parent_child_different_types.id,
    parent_assigned_child_key = string.format("%d", 10)
  })
end

local function test_init_parent_child_unsupported_device_type()
  test.mock_device.add_test_device(mock_device_parent_child_unsupported_device_type)
  mock_device_parent_child_unsupported_device_type:expect_metadata_update({ profile = "switch-binary" })

  mock_device_parent_child_unsupported_device_type:expect_device_create({
    type = "EDGE_CHILD",
    label = "Matter Switch 2",
    profile = "switch-binary",
    parent_device_id = mock_device_parent_child_unsupported_device_type.id,
    parent_assigned_child_key = string.format("%d", 10)
  })
>>>>>>> 7bdefe1f
end

test.register_coroutine_test(
  "Test profile change on init for onoff parent cluster as server",
  function()
  end,
  { test_init = test_init_onoff }
)

test.register_coroutine_test(
  "Test profile change on init for dimmer parent cluster as server",
  function()
  end,
  { test_init = test_init_dimmer }
)

test.register_coroutine_test(
  "Test profile change on init for color dimmer parent cluster as server",
  function()
  end,
  { test_init = test_init_color_dimmer }
)

test.register_coroutine_test(
  "Test profile change on init for onoff parent cluster as client",
  function()
  end,
  { test_init = test_init_onoff_client }
)

test.register_coroutine_test(
    "Test profile change on init for water valve parent cluster as server",
    function()
    end,
    { test_init = test_init_water_valve }
)

test.register_coroutine_test(
  "Test profile change on init for onoff parent cluster as client and onoff child as server",
  function()
  end,
  { test_init = test_init_parent_client_child_server }
)

test.register_coroutine_test(
  "Test profile change on init for onoff device when parent and child are both server",
  function()
  end,
  { test_init = test_init_parent_child_switch_types }
)

test.register_coroutine_test(
  "Test child device attribute subscriptions when parent device has clusters that are not a superset of child device clusters",
  function()
  end,
  { test_init = test_init_parent_child_different_types }
)

test.register_coroutine_test(
  "Test child device attributes not subscribed to for unsupported device type for child device",
  function()
  end,
  { test_init = test_init_parent_child_unsupported_device_type }
)

test.run_registered_tests()<|MERGE_RESOLUTION|>--- conflicted
+++ resolved
@@ -343,11 +343,11 @@
   mock_device_color_dimmer:expect_metadata_update({ profile = "switch-color-level" })
 end
 
-<<<<<<< HEAD
 local function test_init_water_valve()
   test.mock_device.add_test_device(mock_device_water_valve)
   mock_device_water_valve:expect_metadata_update({ profile = "water-valve-level" })
-=======
+end
+
 local function test_init_parent_child_different_types()
   local cluster_subscribe_list = {
     clusters.OnOff.attributes.OnOff,
@@ -392,7 +392,6 @@
     parent_device_id = mock_device_parent_child_unsupported_device_type.id,
     parent_assigned_child_key = string.format("%d", 10)
   })
->>>>>>> 7bdefe1f
 end
 
 test.register_coroutine_test(
