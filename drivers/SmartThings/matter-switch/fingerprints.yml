--- conflicted
+++ resolved
@@ -25,17 +25,15 @@
     vendorId: 0x130A
     productId: 0x69
     deviceProfileName: power-energy-powerConsumption
-<<<<<<< HEAD
+  - id: "4874/106"
+    deviceLabel: Eve Energy Switzerland
+    vendorId: 0x130A
+    productId: 0x006A
+    deviceProfileName: power-energy-powerConsumption
   - id: "4874/107"
     deviceLabel: Eve Energy Outdoor
     vendorId: 0x130A
     productId: 0x006B
-=======
-  - id: "4874/106"
-    deviceLabel: Eve Energy Switzerland
-    vendorId: 0x130A
-    productId: 0x006A
->>>>>>> 672c8e24
     deviceProfileName: power-energy-powerConsumption
 
 #GE
