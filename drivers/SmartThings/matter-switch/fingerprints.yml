matterManufacturer:
#ThirdReality
  - id: "ThirdReality/WiFi"
    deviceLabel: THIRDREALITY Night Light
    vendorId: 0x1407
    productId: 0x1088
    deviceProfileName: light-color-level-illuminance-motion-1000K-15000K 
    
#Eve
  - id: "Eve/Energy/US"
    deviceLabel: Eve Energy
    vendorId: 0x130A
    productId: 0x53
    deviceProfileName: power-energy-powerConsumption
  - id: "Eve/Energy/Europe"
    deviceLabel: Eve Energy
    vendorId: 0x130A
    productId: 0x50
    deviceProfileName: power-energy-powerConsumption
  - id: "Eve/Energy/U.K."
    deviceLabel: Eve Energy
    vendorId: 0x130A
    productId: 0x54
    deviceProfileName: power-energy-powerConsumption
  - id: "Eve/Energy/Australia"
    deviceLabel: Eve Energy
    vendorId: 0x130A
    productId: 0x5E
    deviceProfileName: power-energy-powerConsumption
  - id: "Eve/Energy/OutletUS"
    deviceLabel: Eve Energy Outlet
    vendorId: 0x130A
    productId: 0x69
    deviceProfileName: power-energy-powerConsumption
  - id: "4874/106"
    deviceLabel: Eve Energy Switzerland
    vendorId: 0x130A
    productId: 0x006A
    deviceProfileName: power-energy-powerConsumption
  - id: "4874/107"
    deviceLabel: Eve Energy Outdoor
    vendorId: 0x130A
    productId: 0x006B
    deviceProfileName: power-energy-powerConsumption

#GE
  - id: "4921/177"
    deviceLabel: Cync Full Color 2 Inch Wafer
    vendorId: 0x1339
    productId: 0x00B1
    deviceProfileName: light-color-level-2000K-7000K
  - id: "4921/44"
    deviceLabel: Cync Full Color 3 Inch Puck
    vendorId: 0x1339
    productId: 0x002C
    deviceProfileName: light-color-level-2000K-7000K
  - id: "4921/174"
    deviceLabel: Cync Full Color 4 Inch Wafer
    vendorId: 0x1339
    productId: 0x00AE
    deviceProfileName: light-color-level-2000K-7000K
  - id: "4921/180"
    deviceLabel: Cync 4 Inch High Ceiling Wafer
    vendorId: 0x1339
    productId: 0x00B4
    deviceProfileName: light-color-level-2000K-7000K
  - id: "4921/175"
    deviceLabel: Cync Full Color 6 Inch Wafer
    vendorId: 0x1339
    productId: 0x00AF
    deviceProfileName: light-color-level-2000K-7000K  
  - id: "4921/181"
    deviceLabel: Cync 6 Inch High Ceiling Wafer
    vendorId: 0x1339
    productId: 0x00B5
    deviceProfileName: light-color-level-2000K-7000K
  - id: "4921/41"
    deviceLabel: Cync Full Color Undercabinet 12 Inch
    vendorId: 0x1339
    productId: 0x0029
    deviceProfileName: light-color-level-2000K-7000K
  - id: "4921/42"
    deviceLabel: Cync Full Color Undercabinet 18 Inch
    vendorId: 0x1339
    productId: 0x002A
    deviceProfileName: light-color-level-2000K-7000K
  - id: "4921/43"
    deviceLabel: Cync Full Color Undercabinet 24 Inch
    vendorId: 0x1339
    productId: 0x002B
    deviceProfileName: light-color-level-2000K-7000K
  - id: "GELightingSavant/Bulb/A19"
    deviceLabel: Cync Full Color A19
    vendorId: 0x1339
    productId: 0x89
    deviceProfileName: light-color-level-2000K-7000K
  - id: "GELightingSavant/Plug/Indoor"
    deviceLabel: Cync Indoor Plug
    vendorId: 0x1339
    productId: 0xAC
    deviceProfileName: plug-binary
  - id: "4921/46"
    deviceLabel: Cync Full Color RS Can
    vendorId: 0x1339
    productId: 0x002E
    deviceProfileName: light-color-level-2000K-7000K
  - id: "4921/98"
    deviceLabel: Cync Full Color Globe
    vendorId: 0x1339
    productId: 0x0062
    deviceProfileName: light-color-level-2000K-7000K
  - id: "4921/171"
    deviceLabel: Cync Full Color A19
    vendorId: 0x1339
    productId: 0x00AB
    deviceProfileName: light-color-level-2000K-7000K
  - id: "4921/97"
    deviceLabel: Cync Full Color ST19
    vendorId: 0x1339
    productId: 0x0061
    deviceProfileName: light-color-level-2000K-7000K
  - id: "4921/104"
    deviceLabel: Cync Full Color PAR38
    vendorId: 0x1339
    productId: 0x0068
    deviceProfileName: light-color-level-2000K-7000K
  - id: "4921/110"
    deviceLabel: Cync Indoor Light Strip 16ft
    vendorId: 0x1339
    productId: 0x006E
    deviceProfileName: light-color-level-2000K-7000K 
  - id: "4921/123"
    deviceLabel: Cync Indoor Light Strip 32ft
    vendorId: 0x1339
    productId: 0x007B
    deviceProfileName: light-color-level-2000K-7000K 
  - id: "4921/111"
    deviceLabel: Cync Outdoor Plug
    vendorId: 0x1339
    productId: 0x006F
    deviceProfileName: plug-binary
#Legrand
  - id: "4129/3"
    deviceLabel: Smart Lights Smart Plug
    vendorId: 0x1021
    productId: 0x0003
    deviceProfileName: plug-binary
  - id: "4129/4"
    deviceLabel: Smart Lights Outdoor Plug
    vendorId: 0x1021
    productId: 0x0004
    deviceProfileName: plug-binary
  - id: "4129/7"
    deviceLabel: Radiant Smart Receptacle
    vendorId: 0x1021
    productId: 0x0007
    deviceProfileName: plug-binary
#Lifx
  - id: "5155/169"
    deviceLabel: LIFX Color (A21)
    vendorId: 0x1423
    productId: 0x00A9
    deviceProfileName: light-level-colorTemperature-1500k-9000k
  - id: "5155/171"
    deviceLabel: LIFX Spot
    vendorId: 0x1423
    productId: 0x00AB
    deviceProfileName: light-level-colorTemperature-1500k-9000k
  - id: "5155/173"
    deviceLabel: LIFX Path (Round)
    vendorId: 0x1423
    productId: 0x00AD
    deviceProfileName: light-level-colorTemperature-1500k-9000k
  - id: "5155/174"
    deviceLabel: LIFX Path (Square)
    vendorId: 0x1423
    productId: 0x00AE
    deviceProfileName: light-level-colorTemperature-1500k-9000k
  - id: "5155/175"
    deviceLabel: LIFX Color (PAR38)
    vendorId: 0x1423
    productId: 0x00AF
    deviceProfileName: light-level-colorTemperature-1500k-9000k
  - id: "5155/176"
    deviceLabel: LIFX Ceiling
    vendorId: 0x1423
    productId: 0x00B0
    deviceProfileName: light-level-colorTemperature-1500k-9000k

#Nanoleaf
  - id: "Nanoleaf NL53"
    deviceLabel: Essentials BR30
    vendorId: 0x115a
    productId: 0x35
    deviceProfileName: light-color-level-2700K-6500K
  - id: "Nanoleaf NL54"
    deviceLabel: Essentials GU10
    vendorId: 0x115a
    productId: 0x36
    deviceProfileName: light-color-level-2700K-6500K
  - id: "Nanoleaf NL65"
    deviceLabel: Essentials Downlight
    vendorId: 0x115a
    productId: 0x41
    deviceProfileName: light-color-level-2700K-6500K
  - id: "Nanoleaf NL67"
    deviceLabel: Essentials A19/A60
    vendorId: 0x115a
    productId: 0x43
    deviceProfileName: light-color-level-2700K-6500K
  - id: "Nanoleaf NL68"
    deviceLabel: Essentials Lightstrip
    vendorId: 0x115a
    productId: 0x44
    deviceProfileName: light-color-level-2700K-6500K
  - id: "Nanoleaf NL71K1"
    deviceLabel: Smart Holiday String Lights
    vendorId: 0x115A
    productId: 0x711
    deviceProfileName: light-color-level-2700K-6500K
 - id: "4442/72"
    deviceLabel: Essentials Indoor Lights
    vendorId: 0x115A
    productId: 0x0048
    deviceProfileName: light-color-level-2700K-6500K
  - id: "4442/73"
    deviceLabel: Essentials Outdoor Lights
    vendorId: 0x115A
    productId: 0x0049
    deviceProfileName: light-color-level-2700K-6500K  
#SONOFF
  - id: "SONOFF MINIR4M"
    deviceLabel: Smart Plug-in Unit
    vendorId: 0x1321
    productId: 0x0002
    deviceProfileName: plug-binary
  - id: "SONOFF M5-1C"
    deviceLabel: SONOFF SwitchMan Smart Wall Switch
    vendorId: 0x1321
    productId: 0x000B
    deviceProfileName: switch-binary
  - id: "SONOFF M5-2C"
    deviceLabel: SONOFF SwitchMan Smart Wall Switch
    vendorId: 0x1321
    productId: 0x000C
    deviceProfileName: switch-binary
  - id: "SONOFF M5-3C"
    deviceLabel: SONOFF SwitchMan Smart Wall Switch
    vendorId: 0x1321
    productId: 0x000D
    deviceProfileName: switch-binary

#Yeelight
  - id: "Yeelight Smart Lamp"
    deviceLabel: Yeelight Smart Lamp
    vendorId: 0x1312
    productId: 0x01
    deviceProfileName: light-level-colorTemperature-2710k-6500k

# Sengled
# Not WWST Certified: As of the device's software release of "780014029", the device reports itself with device type of 0x10C,
# which is primarily used for Lighting devices with only Color Temperature, but the device supports color control. Adding this
# fingerprint to account for the color functionality
  - id: "Sengled-Light-Bulb-W41-N15A"
    deviceLabel: Sengled LED Smart Light Bulb (A19)
    vendorId: 0x1160
    productId: 0x9002
    deviceProfileName: light-color-level-2700K-6500K

#AiDot
  - id: "Linkind/Smart/Light/Bulb/A19/RGBTW"
    deviceLabel: Linkind Smart Light Bulb A19 RGBTW
    vendorId: 0x1168
    productId: 0x03e8
    deviceProfileName: light-color-level-1800K-6500K
  - id: "OREiN/Smart/Light/Bulb/A19/RGBTW"
    deviceLabel: OREiN Smart Light Bulb A19 RGBTW
    vendorId: 0x1168
    productId: 0x03ea
    deviceProfileName: light-color-level-1800K-6500K
  - id: "Linkind/Smart/Light/Bulb/BR30/RGBTW"
    deviceLabel: Linkind Smart Light Bulb BR30 RGBTW
    vendorId: 0x1168
    productId: 0x03eb
    deviceProfileName: light-color-level-1800K-6500K
  - id: "OREiN/Smart/Light/Bulb/BR30/RGBTW"
    deviceLabel: OREiN Smart Light Bulb BR30 RGBTW
    vendorId: 0x1168
    productId: 0x03ec
    deviceProfileName: light-color-level-1800K-6500K
  - id: "Consciot/Smart/Light/Bulb/A19/RGBT"
    deviceLabel: Consciot Smart Light Bulb A19 RGBT
    vendorId: 0x1168
    productId: 0x0405
    deviceProfileName: light-color-level-1800K-6500K
  - id: "AiDot/Smart/Light/Bulb/A19/RGBTW"
    deviceLabel: AiDot Smart Light Bulb A19 RGBT
    vendorId: 0x1168
    productId: 0x03f8
    deviceProfileName: light-color-level-1800K-6500K
  - id: "4456/1011"
    deviceLabel: Smart Light Bulb A60
    vendorId: 0x1168
    productId: 0x03F3
    deviceProfileName: light-color-level-1800K-6500K
#WiZ
  - id: "WiZ A19"
    deviceLabel: WiZ A19
    vendorId: 0x100b
    productId: 0x2168
    deviceProfileName: light-color-level-2200K-6500K
  - id: "4107/8580"
    deviceLabel: WiZ P45.E27
    vendorId: 0x100b
    productId: 0x2184
    deviceProfileName: light-color-level-2200K-6500K
  - id: "4107/8628"
    deviceLabel: WiZ Ceiling
    vendorId: 0x100b
    productId: 0x21B4
    deviceProfileName: light-color-level-2200K-6500K
  - id: "4107/8629"
    deviceLabel: WiZ Ceiling
    vendorId: 0x100b
    productId: 0x21B5
    deviceProfileName: light-color-level-2200K-6500K
  - id: "4107/8636"
    deviceLabel: WiZ Multi-color Neon Flex Strip
    vendorId: 0x100b
    productId: 0x21BC
    deviceProfileName: light-color-level-2200K-6500K
  - id: "4107/8643"
    deviceLabel: WiZ ELPAS Bollard
    vendorId: 0x100b
    productId: 0x21C3
    deviceProfileName: light-color-level-2200K-6500K
  - id: "4107/8644"
    deviceLabel: WiZ ELPAS Bollard
    vendorId: 0x100b
    productId: 0x21C4
    deviceProfileName: light-color-level-2200K-6500K
  - id: "4107/8206"
    deviceLabel: WiZ A60 Filament
    vendorId: 0x100b
    productId: 0x200E
    deviceProfileName: light-color-level-2200K-6500K
  - id: "4107/8599"
    deviceLabel: WiZ G95 Filament
    vendorId: 0x100b
    productId: 0x2197
    deviceProfileName: light-color-level-2200K-6500K
  - id: "4107/8600"
    deviceLabel: WiZ ST64 Filament
    vendorId: 0x100b
    productId: 0x2198
    deviceProfileName: light-color-level-2200K-6500K
  - id: "4107/8604"
    deviceLabel: WiZ G25 Filament
    vendorId: 0x100b
    productId: 0x219C
    deviceProfileName: light-color-level-2200K-6500K
  - id: "4107/8605"
    deviceLabel: WiZ ST19 Filament
    vendorId: 0x100b
    productId: 0x219D
    deviceProfileName: light-color-level-2200K-6500K
  - id: "4107/8610"
    deviceLabel: WiZ A.E27
    vendorId: 0x100b
    productId: 0x21A2
    deviceProfileName: light-color-level-2200K-6500K
  - id: "4107/8609"
    deviceLabel: WiZ G95.E27
    vendorId: 0x100b
    productId: 0x21A1
    deviceProfileName: light-color-level-2200K-6500K
  - id: "4107/8627"
    deviceLabel: WiZ Downlight
    vendorId: 0x100b
    productId: 0x21B3
    deviceProfileName: light-color-level-2200K-6500K
  - id: "4107/8627"
    deviceLabel: WiZ Downlight
    vendorId: 0x100b
    productId: 0x21B3
    deviceProfileName: light-color-level-2200K-6500K
  - id: "4107/8796"
    deviceLabel: WiZ Downlight
    vendorId: 0x100b
    productId: 0x225C
    deviceProfileName: light-color-level-2200K-6500K
  - id: "4107/8457"
    deviceLabel: WiZ A67.E27
    vendorId: 0x100b
    productId: 0x2109
    deviceProfileName: light-level-colorTemperature-2200K-6500K
  - id: "4107/8551"
    deviceLabel: WiZ A67.E27
    vendorId: 0x100b
    productId: 0x2167
    deviceProfileName: light-color-level-2200K-6500K
  - id: "4107/8542"
    deviceLabel: WiZ Candle
    vendorId: 0x100b
    productId: 0x215E
    deviceProfileName: light-color-level-2200K-6500K
  - id: "4107/8571"
    deviceLabel: WiZ GU10
    vendorId: 0x100b
    productId: 0x217B
    deviceProfileName: light-color-level-2200K-6500K
  - id: "4107/8538"
    deviceLabel: WiZ A.B22 Warm White
    vendorId: 0x100b
    productId: 0x215A
    deviceProfileName: light-level
  - id: "4107/8733"
    deviceLabel: WiZ G95 Filament
    vendorId: 0x100b
    productId: 0x221D
    deviceProfileName: light-level-colorTemperature-2200K-6500K
  - id: "4107/8207"
    deviceLabel: WiZ A.E27
    vendorId: 0x100b
    productId: 0x200F
    deviceProfileName: light-color-level-2200K-6500K
  - id: "4107/8611"
    deviceLabel: WiZ A.B22
    vendorId: 0x100b
    productId: 0x21A3
    deviceProfileName: light-color-level-2200K-6500K
  - id: "4107/8612"
    deviceLabel: WiZ A.B22
    vendorId: 0x100b
    productId: 0x21A4
    deviceProfileName: light-color-level-2200K-6500K
  - id: "4107/8608"
    deviceLabel: WiZ G95.E27
    vendorId: 0x100b
    productId: 0x21A0
    deviceProfileName: light-color-level-2200K-6500K
  - id: "4107/8613"
    deviceLabel: WiZ A.E26
    vendorId: 0x100b
    productId: 0x21A5
    deviceProfileName: light-color-level-2200K-6500K
  - id: "4107/8614"
    deviceLabel: WiZ G95.E26
    vendorId: 0x100b
    productId: 0x21A6
    deviceProfileName: light-color-level-2200K-6500K
  - id: "4107/8601"
    deviceLabel: WiZ A60 Filament
    vendorId: 0x100b
    productId: 0x2199
    deviceProfileName: light-color-level-2200K-6500K
  - id: "4107/8602"
    deviceLabel: WiZ G95 Filament
    vendorId: 0x100b
    productId: 0x219A
    deviceProfileName: light-color-level-2200K-6500K
  - id: "4107/8603"
    deviceLabel: WiZ ST64 Filament
    vendorId: 0x100b
    productId: 0x219B
    deviceProfileName: light-color-level-2200K-6500K
  - id: "4107/8606"
    deviceLabel: WiZ G25 Filament
    vendorId: 0x100b
    productId: 0x219E
    deviceProfileName: light-color-level-2200K-6500K
  - id: "4107/8607"
    deviceLabel: WiZ ST19 Filament
    vendorId: 0x100b
    productId: 0x219F
    deviceProfileName: light-color-level-2200K-6500K
  - id: "4107/8193"
    deviceLabel: WiZ A.E27
    vendorId: 0x100b
    productId: 0x2001
    deviceProfileName: light-level-colorTemperature-2200K-6500K
  - id: "4107/8456"
    deviceLabel: WiZ A.E27
    vendorId: 0x100b
    productId: 0x2108
    deviceProfileName: light-level-colorTemperature-2200K-6500K
  - id: "4107/8452"
    deviceLabel: WiZ GU10
    vendorId: 0x100b
    productId: 0x2104
    deviceProfileName: light-level-colorTemperature-2200K-6500K
  - id: "4107/8475"
    deviceLabel: WiZ GU10
    vendorId: 0x100b
    productId: 0x211B
    deviceProfileName: light-level-colorTemperature-2200K-6500K
  - id: "4107/8546"
    deviceLabel: WiZ GU10
    vendorId: 0x100b
    productId: 0x2162
    deviceProfileName: light-color-level-2200K-6500K
  - id: "4107/8453"
    deviceLabel: WiZ Candle
    vendorId: 0x100b
    productId: 0x2105
    deviceProfileName: light-level-colorTemperature-2200K-6500K
  - id: "4107/8476"
    deviceLabel: WiZ Candle
    vendorId: 0x100b
    productId: 0x211C
    deviceProfileName: light-level-colorTemperature-2200K-6500K
  - id: "4107/8547"
    deviceLabel: WiZ Candle
    vendorId: 0x100b
    productId: 0x2163
    deviceProfileName: light-color-level-2200K-6500K
  - id: "4107/8548"
    deviceLabel: WiZ A67.E27
    vendorId: 0x100b
    productId: 0x2164
    deviceProfileName: light-color-level-2200K-6500K
  - id: "4107/8477"
    deviceLabel: WiZ A.B22
    vendorId: 0x100b
    productId: 0x211D
    deviceProfileName: light-level-colorTemperature-2200K-6500K
  - id: "4107/8537"
    deviceLabel: WiZ A.E27 Warm White
    vendorId: 0x100b
    productId: 0x2159
    deviceProfileName: light-level
  - id: "4107/8478"
    deviceLabel: WiZ G95.E27
    vendorId: 0x100b
    productId: 0x211E
    deviceProfileName: light-level-colorTemperature-2200K-6500K
  - id: "4107/8535"
    deviceLabel: WiZ GU10 Warm White
    vendorId: 0x100b
    productId: 0x2157
    deviceProfileName: light-level
  - id: "4107/8536"
    deviceLabel: WiZ Candle Warm White
    vendorId: 0x100b
    productId: 0x2158
    deviceProfileName: light-level
  - id: "4107/8584"
    deviceLabel: WiZ P45.E14
    vendorId: 0x100b
    productId: 0x2188
    deviceProfileName: light-color-level-2200K-6500K
  - id: "4107/8581"
    deviceLabel: WiZ P45.E27
    vendorId: 0x100b
    productId: 0x2185
    deviceProfileName: light-color-level-2200K-6500K
  - id: "4107/8722"
    deviceLabel: WiZ A60 Filament
    vendorId: 0x100b
    productId: 0x2212
    deviceProfileName: light-level-colorTemperature-2200K-6500K
  - id: "4107/8723"
    deviceLabel: WiZ A60 Filament
    vendorId: 0x100b
    productId: 0x2213
    deviceProfileName: light-level-colorTemperature-2200K-6500K
  - id: "4107/8724"
    deviceLabel: WiZ A60 Filament
    vendorId: 0x100b
    productId: 0x2214
    deviceProfileName: light-level-colorTemperature-2200K-6500K
  - id: "4107/8725"
    deviceLabel: WiZ A60 Filament
    vendorId: 0x100b
    productId: 0x2215
    deviceProfileName: light-level-colorTemperature-2200K-6500K
  - id: "4107/8726"
    deviceLabel: WiZ Candle Filament
    vendorId: 0x100b
    productId: 0x2216
    deviceProfileName: light-level-colorTemperature-2200K-6500K
  - id: "4107/8727"
    deviceLabel: WiZ Candle Filament
    vendorId: 0x100b
    productId: 0x2217
    deviceProfileName: light-level-colorTemperature-2200K-6500K
  - id: "4107/8728"
    deviceLabel: WiZ G125 Filament
    vendorId: 0x100b
    productId: 0x2218
    deviceProfileName: light-level-colorTemperature-2200K-6500K
  - id: "4107/8729"
    deviceLabel: WiZ G125 Filament
    vendorId: 0x100b
    productId: 0x2219
    deviceProfileName: light-level-colorTemperature-2200K-6500K
  - id: "4107/8730"
    deviceLabel: WiZ G200 Filament
    vendorId: 0x100b
    productId: 0x221A
    deviceProfileName: light-level-colorTemperature-2200K-6500K
  - id: "4107/8731"
    deviceLabel: WiZ G200 Filament
    vendorId: 0x100b
    productId: 0x221B
    deviceProfileName: light-level-colorTemperature-2200K-6500K
  - id: "4107/8732"
    deviceLabel: WiZ G95 Filament
    vendorId: 0x100b
    productId: 0x221C
    deviceProfileName: light-level-colorTemperature-2200K-6500K
  - id: "4107/8734"
    deviceLabel: WiZ PS160 Filament
    vendorId: 0x100b
    productId: 0x221E
    deviceProfileName: light-level-colorTemperature-2200K-6500K
  - id: "4107/8735"
    deviceLabel: WiZ ST64 Filament
    vendorId: 0x100b
    productId: 0x221F
    deviceProfileName: light-level-colorTemperature-2200K-6500K
  - id: "4107/8736"
    deviceLabel: WiZ ST64 Filament
    vendorId: 0x100b
    productId: 0x2220
    deviceProfileName: light-level-colorTemperature-2200K-6500K
  - id: "4107/8721"
    deviceLabel: WiZ A60 Filament
    vendorId: 0x100b
    productId: 0x2211
    deviceProfileName: light-level-colorTemperature-2200K-6500K
  - id: "4107/8737"
    deviceLabel: WiZ ST64 Filament
    vendorId: 0x100b
    productId: 0x2221
    deviceProfileName: light-level-colorTemperature-2200K-6500K
  - id: "4107/8195"
    deviceLabel: WiZ LED Strip
    vendorId: 0x100b
    productId: 0x2003
    deviceProfileName: light-color-level-2200K-6500K
  - id: "4107/8451"
    deviceLabel: WiZ A.B22
    vendorId: 0x100b
    productId: 0x2103
    deviceProfileName: light-level-colorTemperature-2200K-6500K
  - id: "4107/8521"
    deviceLabel: WiZ A.E27 Warm White
    vendorId: 0x100b
    productId: 0x2149
    deviceProfileName: light-level
  - id: "4107/8455"
    deviceLabel: WiZ G95.E27
    vendorId: 0x100b
    productId: 0x2107
    deviceProfileName: light-level-colorTemperature-2200K-6500K
  - id: "4107/8519"
    deviceLabel: WiZ GU10 Warm White
    vendorId: 0x100b
    productId: 0x2147
    deviceProfileName: light-level
  - id: "4107/8520"
    deviceLabel: WiZ Candle Warm White
    vendorId: 0x100b
    productId: 0x2148
    deviceProfileName: light-level
  - id: "4107/8583"
    deviceLabel: WiZ P45.E14
    vendorId: 0x100b
    productId: 0x2187
    deviceProfileName: light-color-level-2200K-6500K
  - id: "4107/8582"
    deviceLabel: WiZ A80.E27
    vendorId: 0x100b
    productId: 0x2186
    deviceProfileName: light-color-level-2200K-6500K
  - id: "4107/8638"
    deviceLabel: WiZ String Lights
    vendorId: 0x100b
    productId: 0x21BE
    deviceProfileName: light-color-level-2200K-6500K
  - id: "4107/8639"
    deviceLabel: WiZ String Lights
    vendorId: 0x100b
    productId: 0x21BF
    deviceProfileName: light-color-level-2200K-6500K
  - id: "4107/8201"
    deviceLabel: WiZ LED Strip
    vendorId: 0x100b
    productId: 0x2009
    deviceProfileName: light-color-level-2200K-6500K
  - id: "4107/8203"
    deviceLabel: WiZ A60 Filament
    vendorId: 0x100b
    productId: 0x200B
    deviceProfileName: light-level-colorTemperature-2200K-6500K
  - id: "4107/8738"
    deviceLabel: WiZ A60 Filament
    vendorId: 0x100b
    productId: 0x2222
    deviceProfileName: light-level-colorTemperature-2200K-6500K
  - id: "4107/8739"
    deviceLabel: WiZ A60 Filament
    vendorId: 0x100b
    productId: 0x2223
    deviceProfileName: light-level-colorTemperature-2200K-6500K
  - id: "4107/8740"
    deviceLabel: WiZ A60 Filament
    vendorId: 0x100b
    productId: 0x2224
    deviceProfileName: light-level-colorTemperature-2200K-6500K
  - id: "4107/8741"
    deviceLabel: WiZ Candle Filament
    vendorId: 0x100b
    productId: 0x2225
    deviceProfileName: light-level-colorTemperature-2200K-6500K
  - id: "4107/8742"
    deviceLabel: WiZ Candle Filament
    vendorId: 0x100b
    productId: 0x2226
    deviceProfileName: light-level-colorTemperature-2200K-6500K
  - id: "4107/8743"
    deviceLabel: WiZ G125 Filament
    vendorId: 0x100b
    productId: 0x2227
    deviceProfileName: light-level-colorTemperature-2200K-6500K
  - id: "4107/8744"
    deviceLabel: WiZ G125 Filament
    vendorId: 0x100b
    productId: 0x2228
    deviceProfileName: light-level-colorTemperature-2200K-6500K
  - id: "4107/8745"
    deviceLabel: WiZ G200 Filament
    vendorId: 0x100b
    productId: 0x2229
    deviceProfileName: light-level-colorTemperature-2200K-6500K
  - id: "4107/8746"
    deviceLabel: WiZ G200 Filament
    vendorId: 0x100b
    productId: 0x222A
    deviceProfileName: light-level-colorTemperature-2200K-6500K
  - id: "4107/8747"
    deviceLabel: WiZ G95 Filament
    vendorId: 0x100b
    productId: 0x222B
    deviceProfileName: light-level-colorTemperature-2200K-6500K
  - id: "4107/8748"
    deviceLabel: WiZ G95 Filament
    vendorId: 0x100b
    productId: 0x222C
    deviceProfileName: light-level-colorTemperature-2200K-6500K
  - id: "4107/8749"
    deviceLabel: WiZ PS160 Filament
    vendorId: 0x100b
    productId: 0x222D
    deviceProfileName: light-level-colorTemperature-2200K-6500K
  - id: "4107/8750"
    deviceLabel: WiZ ST64 Filament
    vendorId: 0x100b
    productId: 0x222E
    deviceProfileName: light-level-colorTemperature-2200K-6500K
  - id: "4107/8751"
    deviceLabel: WiZ ST64 Filament
    vendorId: 0x100b
    productId: 0x222F
    deviceProfileName: light-level-colorTemperature-2200K-6500K
  - id: "4107/8720"
    deviceLabel: WiZ A60 Filament
    vendorId: 0x100b
    productId: 0x2210
    deviceProfileName: light-level-colorTemperature-2200K-6500K
  - id: "4107/8752"
    deviceLabel: WiZ ST64 Filament
    vendorId: 0x100b
    productId: 0x2230
    deviceProfileName: light-level-colorTemperature-2200K-6500K
  - id: "4107/8209"
    deviceLabel: WiZ ELPAS Wall
    vendorId: 0x100b
    productId: 0x2011
    deviceProfileName: light-color-level-2200K-6500K
  - id: "4107/8210"
    deviceLabel: WiZ Outdoor Ground Spot
    vendorId: 0x100b
    productId: 0x2012
    deviceProfileName: light-color-level-2200K-6500K
  - id: "4107/8637"
    deviceLabel: WiZ Multi-color Neon Flex Strip
    vendorId: 0x100b
    productId: 0x21BD
    deviceProfileName: light-color-level-2200K-6500K
  - id: "4107/8597"
    deviceLabel: WiZ Spot Light
    vendorId: 0x100b
    productId: 0x2195
    deviceProfileName: light-color-level-2200K-6500K
  - id: "4107/8632"
    deviceLabel: WiZ Spot Light
    vendorId: 0x100b
    productId: 0x21B8
    deviceProfileName: light-level-colorTemperature-2200K-6500K
  - id: "4107/8598"
    deviceLabel: WiZ Spot Light
    vendorId: 0x100b
    productId: 0x2196
    deviceProfileName: light-color-level-2200K-6500K
  - id: "4107/8454"
    deviceLabel: WiZ A67.E27
    vendorId: 0x100b
    productId: 0x2106
    deviceProfileName: light-level-colorTemperature-2200K-6500K
  - id: "4107/8522"
    deviceLabel: WiZ A.B22 Warm White
    vendorId: 0x100b
    productId: 0x214A
    deviceProfileName: light-level
  - id: "4107/8579"
    deviceLabel: WiZ A80.E27
    vendorId: 0x100b
    productId: 0x2183
    deviceProfileName: light-color-level-2200K-6500K
  - id: "4107/8543"
    deviceLabel: WiZ A.E27
    vendorId: 0x100b
    productId: 0x215F
    deviceProfileName: light-color-level-2200K-6500K
  - id: "4107/8215"
    deviceLabel: WiZ Portrait
    vendorId: 0x100b
    productId: 0x2017
    deviceProfileName: light-level-colorTemperature-2200K-6500K
  - id: "4107/8196"
    deviceLabel: WiZ Downlight
    vendorId: 0x100b
    productId: 0x2004
    deviceProfileName: light-level-colorTemperature-2200K-6500K
  - id: "4107/8622"
    deviceLabel: WiZ Downlight
    vendorId: 0x100b
    productId: 0x21AE
    deviceProfileName: light-color-level-2200K-6500K
  - id: "4107/8616"
    deviceLabel: WiZ Downlight
    vendorId: 0x100b
    productId: 0x21A8
    deviceProfileName: light-color-level-2200K-6500K
  - id: "4107/8213"
    deviceLabel: WiZ Ceiling
    vendorId: 0x100b
    productId: 0x2015
    deviceProfileName: light-level
  - id: "4107/8198"
    deviceLabel: WiZ Ceiling
    vendorId: 0x100b
    productId: 0x2006
    deviceProfileName: light-level-colorTemperature-2200K-6500K
  - id: "4107/8768"
    deviceLabel: WiZ Mobile
    vendorId: 0x100b
    productId: 0x2240
    deviceProfileName: light-color-level-2200K-6500K
  - id: "4107/8199"
    deviceLabel: WiZ Linear
    vendorId: 0x100b
    productId: 0x2007
    deviceProfileName: light-color-level-2200K-6500K
  - id: "4107/8510"
    deviceLabel: WiZ LED Strip
    vendorId: 0x100b
    productId: 0x213E
    deviceProfileName: light-color-level-2200K-6500K
  - id: "4107/8754"
    deviceLabel: WiZ Hero
    vendorId: 0x100b
    productId: 0x2232
    deviceProfileName: light-color-level-2200K-6500K
  - id: "4107/8200"
    deviceLabel: WiZ Hero
    vendorId: 0x100b
    productId: 0x2008
    deviceProfileName: light-color-level-2200K-6500K
  - id: "4107/8757"
    deviceLabel: WiZ Squire
    vendorId: 0x100b
    productId: 0x2235
    deviceProfileName: light-color-level-2200K-6500K
  - id: "4107/8758"
    deviceLabel: WiZ Squire
    vendorId: 0x100b
    productId: 0x2236
    deviceProfileName: light-color-level-2200K-6500K
  - id: "4107/8788"
    deviceLabel: WiZ Ceiling
    vendorId: 0x100b
    productId: 0x2254
    deviceProfileName: light-level-colorTemperature-2200K-6500K
  - id: "4107/8787"
    deviceLabel: WiZ Ceiling
    vendorId: 0x100b
    productId: 0x2253
    deviceProfileName: light-level-colorTemperature-2200K-6500K
  - id: "4107/8790"
    deviceLabel: WiZ Linear
    vendorId: 0x100b
    productId: 0x2256
    deviceProfileName: light-color-level-2200K-6500K
  - id: "4107/8615"
    deviceLabel: WiZ Ceiling
    vendorId: 0x100b
    productId: 0x21A7
    deviceProfileName: light-color-level-2200K-6500K
  - id: "4107/8780"
    deviceLabel: WiZ Ceiling
    vendorId: 0x100b
    productId: 0x224C
    deviceProfileName: light-level-colorTemperature-2200K-6500K
  - id: "4107/8782"
    deviceLabel: WiZ Ceiling
    vendorId: 0x100b
    productId: 0x224E
    deviceProfileName: light-level-colorTemperature-2200K-6500K
  - id: "4107/8772"
    deviceLabel: WiZ Mobile
    vendorId: 0x100b
    productId: 0x2244
    deviceProfileName: light-color-level-2200K-6500K
  - id: "4107/8773"
    deviceLabel: WiZ Mobile
    vendorId: 0x100b
    productId: 0x2245
    deviceProfileName: light-color-level-2200K-6500K
  - id: "4107/8640"
    deviceLabel: WiZ String Lights
    vendorId: 0x100b
    productId: 0x21C0
    deviceProfileName: light-color-level-2200K-6500K
  - id: "4107/8786"
    deviceLabel: WiZ Ceiling
    vendorId: 0x100b
    productId: 0x2252
    deviceProfileName: light-level-colorTemperature-2200K-6500K
  - id: "4107/8633"
    deviceLabel: WiZ LED Strip
    vendorId: 0x100b
    productId: 0x21B9
    deviceProfileName: light-color-level-2200K-6500K
  - id: "4107/8764"
    deviceLabel: WiZ Pole
    vendorId: 0x100b
    productId: 0x223C
    deviceProfileName: light-color-level-2200K-6500K
  - id: "4107/8771"
    deviceLabel: WiZ Pole
    vendorId: 0x100b
    productId: 0x2243
    deviceProfileName: light-color-level-2200K-6500K
  - id: "4107/8765"
    deviceLabel: WiZ Pole
    vendorId: 0x100b
    productId: 0x223D
    deviceProfileName: light-color-level-2200K-6500K
  - id: "4107/8792"
    deviceLabel: WiZ ELPAS Wall
    vendorId: 0x100b
    productId: 0x2258
    deviceProfileName: light-color-level-2200K-6500K
  - id: "4107/8642"
    deviceLabel: WiZ Outdoor Ground Spot
    vendorId: 0x100b
    productId: 0x21C2
    deviceProfileName: light-color-level-2200K-6500K
  - id: "4107/8753"
    deviceLabel: WiZ Hero
    vendorId: 0x100b
    productId: 0x2231
    deviceProfileName: light-color-level-2200K-6500K
  - id: "4107/8214"
    deviceLabel: WiZ Ceiling
    vendorId: 0x100b
    productId: 0x2016
    deviceProfileName: light-level
  - id: "4107/8540"
    deviceLabel: WiZ A60.E26
    vendorId: 0x100b
    productId: 0x215C
    deviceProfileName: light-level
  - id: "4107/8654"
    deviceLabel: WiZ GU10
    vendorId: 0x100b
    productId: 0x21CE
    deviceProfileName: light-color-level-2200K-6500K
  - id: "4107/8655"
    deviceLabel: WiZ Candle
    vendorId: 0x100b
    productId: 0x21CF
    deviceProfileName: light-color-level-2200K-6500K
  - id: "4107/8712"
    deviceLabel: WiZ G16.5 Filament
    vendorId: 0x100b
    productId: 0x2208
    deviceProfileName: light-level-colorTemperature-2200K-6500K
  - id: "4107/8711"
    deviceLabel: WiZ Candle Filament
    vendorId: 0x100b
    productId: 0x2207
    deviceProfileName: light-level-colorTemperature-2200K-6500K
  - id: "4107/8511"
    deviceLabel: WiZ LED Strip
    vendorId: 0x100b
    productId: 0x213F
    deviceProfileName: light-color-level-2200K-6500K
  - id: "4107/8813"
    deviceLabel: WiZ Downlight
    vendorId: 0x100b
    productId: 0x226D
    deviceProfileName: light-color-level-2200K-6500K
  - id: "4107/8815"
    deviceLabel: WiZ Downlight
    vendorId: 0x100b
    productId: 0x226F
    deviceProfileName: light-color-level-2200K-6500K
  - id: "4107/8479"
    deviceLabel: WiZ A19
    vendorId: 0x100b
    productId: 0x211F
    deviceProfileName: light-level-colorTemperature-2200K-6500K
  - id: "4107/8713"
    deviceLabel: WiZ A19 Filament
    vendorId: 0x100b
    productId: 0x2209
    deviceProfileName: light-level-colorTemperature-2200K-6500K
  - id: "4107/8714"
    deviceLabel: WiZ ST19 Filament
    vendorId: 0x100b
    productId: 0x220A
    deviceProfileName: light-level-colorTemperature-2200K-6500K
  - id: "4107/8762"
    deviceLabel: WiZ Dual Zone
    vendorId: 0x100b
    productId: 0x223A
    deviceProfileName: light-color-level-2200K-6500K
  - id: "4107/8761"
    deviceLabel: WiZ Hero
    vendorId: 0x100b
    productId: 0x2239
    deviceProfileName: light-color-level-2200K-6500K
  - id: "4107/8480"
    deviceLabel: WiZ A60
    vendorId: 0x100b
    productId: 0x2120
    deviceProfileName: light-level-colorTemperature-2200K-6500K
  - id: "4107/8585"
    deviceLabel: WiZ A.E27
    vendorId: 0x100b
    productId: 0x2189
    deviceProfileName: light-color-level-2200K-6500K
  - id: "4107/8800"
    deviceLabel: WiZ Ceiling
    vendorId: 0x100b
    productId: 0x2260
    deviceProfileName: light-level
  - id: "4107/8789"
    deviceLabel: WiZ Linear
    vendorId: 0x100b
    productId: 0x2255
    deviceProfileName: light-color-level-2200K-6500K
  - id: "4107/8617"
    deviceLabel: WiZ Modular Downlight
    vendorId: 0x100b
    productId: 0x21A9
    deviceProfileName: light-color-level-2200K-6500K
  - id: "4107/8618"
    deviceLabel: WiZ Modular Downlight
    vendorId: 0x100b
    productId: 0x21AA
    deviceProfileName: light-color-level-2200K-6500K
  - id: "4107/8774"
    deviceLabel: WiZ Mobile
    vendorId: 0x100b
    productId: 0x2246
    deviceProfileName: light-color-level-2200K-6500K
  - id: "4107/8635"
    deviceLabel: WiZ LED Strip
    vendorId: 0x100b
    productId: 0x21BB
    deviceProfileName: light-color-level-2200K-6500K
  - id: "4107/8514"
    deviceLabel: WiZ LED Strip
    vendorId: 0x100b
    productId: 0x2142
    deviceProfileName: light-color-level-2200K-6500K
  - id: "4107/8816"
    deviceLabel: WiZ Downlight
    vendorId: 0x100b
    productId: 0x2270
    deviceProfileName: light-color-level-2200K-6500K
  - id: "4107/8499"
    deviceLabel: WiZ Downlight
    vendorId: 0x100b
    productId: 0x2133
    deviceProfileName: light-level-colorTemperature-2200K-6500K
  - id: "4107/8678"
    deviceLabel: WiZ A60 Filament
    vendorId: 0x100b
    productId: 0x21E6
    deviceProfileName: light-level-colorTemperature-2200K-6500K
  - id: "4107/8680"
    deviceLabel: WiZ A60 Filament
    vendorId: 0x100b
    productId: 0x21E8
    deviceProfileName: light-level-colorTemperature-2200K-6500K
  - id: "4107/8689"
    deviceLabel: WiZ G95 Filament
    vendorId: 0x100b
    productId: 0x21F1
    deviceProfileName: light-level-colorTemperature-2200K-6500K
  - id: "4107/8691"
    deviceLabel: WiZ ST64 Filament
    vendorId: 0x100b
    productId: 0x21F3
    deviceProfileName: light-level-colorTemperature-2200K-6500K
  - id: "4107/8549"
    deviceLabel: WiZ A.E27
    vendorId: 0x100b
    productId: 0x2165
    deviceProfileName: light-color-level-2200K-6500K
  - id: "4107/8756"
    deviceLabel: WiZ Squire
    vendorId: 0x100b
    productId: 0x2234
    deviceProfileName: light-color-level-2200K-6500K
  - id: "4107/8763"
    deviceLabel: WiZ Squire
    vendorId: 0x100b
    productId: 0x223B
    deviceProfileName: light-color-level-2200K-6500K
  - id: "4107/8506"
    deviceLabel: WiZ Ceiling Light
    vendorId: 0x100b
    productId: 0x213A
    deviceProfileName: light-level-colorTemperature-2200K-6500K
  - id: "4107/8515"
    deviceLabel: WiZ LED Strip
    vendorId: 0x100b
    productId: 0x2143
    deviceProfileName: light-color-level-2200K-6500K
  - id: "4107/8576"
    deviceLabel: WiZ A.E27
    vendorId: 0x100b
    productId: 0x2180
    deviceProfileName: light-color-level-2200K-6500K
  - id: "4107/8791"
    deviceLabel: WiZ Linear
    vendorId: 0x100b
    productId: 0x2257
    deviceProfileName: light-color-level-2200K-6500K
  - id: "4107/8205"
    deviceLabel: WiZ Modular Downlight
    vendorId: 0x100b
    productId: 0x200D
    deviceProfileName: light-color-level-2200K-6500K
  - id: "4107/8766"
    deviceLabel: WiZ Pole
    vendorId: 0x100b
    productId: 0x223E
    deviceProfileName: light-color-level-2200K-6500K
  - id: "4107/8769"
    deviceLabel: WiZ Mobile
    vendorId: 0x100b
    productId: 0x2241
    deviceProfileName: light-color-level-2200K-6500K
  - id: "4107/8482"
    deviceLabel: WiZ A67.E26
    vendorId: 0x100b
    productId: 0x2122
    deviceProfileName: light-level-colorTemperature-2200K-6500K
  - id: "4107/8586"
    deviceLabel: WiZ A67.E26
    vendorId: 0x100b
    productId: 0x218A
    deviceProfileName: light-color-level-2200K-6500K
  - id: "4107/8577"
    deviceLabel: WiZ A60.E26
    vendorId: 0x100b
    productId: 0x2181
    deviceProfileName: light-color-level-2200K-6500K
  - id: "4107/8481"
    deviceLabel: WiZ A60.E26
    vendorId: 0x100b
    productId: 0x2121
    deviceProfileName: light-level-colorTemperature-2200K-6500K
  - id: "4107/8539"
    deviceLabel: WiZ A60.E26
    vendorId: 0x100b
    productId: 0x215B
    deviceProfileName: light-level
  - id: "4107/8641"
    deviceLabel: WiZ String Lights
    vendorId: 0x100b
    productId: 0x21C1
    deviceProfileName: light-color-level-2200K-6500K
  - id: "4107/8507"
    deviceLabel: WiZ Ceiling Light
    vendorId: 0x100b
    productId: 0x213B
    deviceProfileName: light-level-colorTemperature-2200K-6500K
  - id: "4107/8781"
    deviceLabel: WiZ Ceiling
    vendorId: 0x100b
    productId: 0x224D
    deviceProfileName: light-level-colorTemperature-2200K-6500K
  - id: "4107/8803"
    deviceLabel: WiZ A21.E26
    vendorId: 0x100b
    productId: 0x2263
    deviceProfileName: light-color-level-2200K-6500K
  - id: "4107/8804"
    deviceLabel: WiZ A21.E26
    vendorId: 0x100b
    productId: 0x2264
    deviceProfileName: light-color-level-2200K-6500K
  - id: "4107/8807"
    deviceLabel: WiZ A21.E27
    vendorId: 0x100b
    productId: 0x2267
    deviceProfileName: light-color-level-2200K-6500K
  - id: "4107/8808"
    deviceLabel: WiZ A21.E27
    vendorId: 0x100b
    productId: 0x2268
    deviceProfileName: light-color-level-2200K-6500K
  - id: "4107/8801"
    deviceLabel: WiZ Outdoor LED Strip
    vendorId: 0x100b
    productId: 0x2261
    deviceProfileName: light-color-level-2200K-6500K
  - id: "4107/8802"
    deviceLabel: WiZ Outdoor LED Strip
    vendorId: 0x100b
    productId: 0x2262
    deviceProfileName: light-color-level-2200K-6500K
  - id: "4107/8805"
    deviceLabel: WiZ A67.E27
    vendorId: 0x100b
    productId: 0x2265
    deviceProfileName: light-color-level-2200K-6500K
  - id: "4107/8806"
    deviceLabel: WiZ A67.E27
    vendorId: 0x100b
    productId: 0x2266
    deviceProfileName: light-color-level-2200K-6500K
  - id: "4107/8664"
    deviceLabel: WiZ ST19 Filament
    vendorId: 0x100b
    productId: 0x21D8
    deviceProfileName: light-level-colorTemperature-2200K-6500K
  - id: "4107/8666"
    deviceLabel: WiZ G25 Filament
    vendorId: 0x100b
    productId: 0x21DA
    deviceProfileName: light-level-colorTemperature-2200K-6500K
  - id: "4107/8818"
    deviceLabel: WiZ Linear
    vendorId: 0x100b
    productId: 0x2272
    deviceProfileName: light-color-level-2200K-6500K
  - id: "4107/8463"
    deviceLabel: WiZ A21
    vendorId: 0x100b
    productId: 0x210F
    deviceProfileName: light-level-colorTemperature-2200K-6500K
  - id: "4107/8558"
    deviceLabel: WiZ Candle
    vendorId: 0x100b
    productId: 0x216E
    deviceProfileName: light-color-level-2200K-6500K
  - id: "4107/8675"
    deviceLabel: WiZ G16.5 Filament
    vendorId: 0x100b
    productId: 0x21E3
    deviceProfileName: light-level-colorTemperature-2200K-6500K
  - id: "4107/8673"
    deviceLabel: WiZ Candle Filament
    vendorId: 0x100b
    productId: 0x21E1
    deviceProfileName: light-level-colorTemperature-2200K-6500K
  - id: "4107/8665"
    deviceLabel: WiZ G25 Filament
    vendorId: 0x100b
    productId: 0x21D9
    deviceProfileName: light-level-colorTemperature-2200K-6500K
  - id: "4107/8648"
    deviceLabel: WiZ R20
    vendorId: 0x100b
    productId: 0x21C8
    deviceProfileName: light-color-level-2200K-6500K
  - id: "4107/8650"
    deviceLabel: WiZ BR40
    vendorId: 0x100b
    productId: 0x21CA
    deviceProfileName: light-color-level-2200K-6500K
  - id: "4107/8212"
    deviceLabel: WiZ PAR30
    vendorId: 0x100b
    productId: 0x2014
    deviceProfileName: light-color-level-2200K-6500K
  - id: "4107/8527"
    deviceLabel: WiZ A21 Warm White
    vendorId: 0x100b
    productId: 0x214F
    deviceProfileName: light-level
  - id: "4107/8528"
    deviceLabel: WiZ A21 Daylight
    vendorId: 0x100b
    productId: 0x2150
    deviceProfileName: light-level
  - id: "4107/8448"
    deviceLabel: WiZ A21
    vendorId: 0x100b
    productId: 0x2100
    deviceProfileName: light-level-colorTemperature-2200K-6500K
  - id: "4107/8554"
    deviceLabel: WiZ GU10
    vendorId: 0x100b
    productId: 0x216A
    deviceProfileName: light-color-level-2200K-6500K
  - id: "4107/8460"
    deviceLabel: WiZ Candle
    vendorId: 0x100b
    productId: 0x210C
    deviceProfileName: light-level-colorTemperature-2200K-6500K
  - id: "4107/8555"
    deviceLabel: WiZ Candle
    vendorId: 0x100b
    productId: 0x216B
    deviceProfileName: light-color-level-2200K-6500K
  - id: "4107/8592"
    deviceLabel: WiZ PAR38
    vendorId: 0x100b
    productId: 0x2190
    deviceProfileName: light-color-level-2200K-6500K
  - id: "4107/8663"
    deviceLabel: WiZ ST19 Filament
    vendorId: 0x100b
    productId: 0x21D7
    deviceProfileName: light-level-colorTemperature-2200K-6500K
  - id: "4107/8667"
    deviceLabel: WiZ A15 Filament
    vendorId: 0x100b
    productId: 0x21DB
    deviceProfileName: light-level-colorTemperature-2200K-6500K
  - id: "4107/8669"
    deviceLabel: WiZ Candle Filament
    vendorId: 0x100b
    productId: 0x21DD
    deviceProfileName: light-level-colorTemperature-2200K-6500K
  - id: "4107/8578"
    deviceLabel: WiZ A23
    vendorId: 0x100b
    productId: 0x2182
    deviceProfileName: light-color-level-2200K-6500K
  - id: "4107/8670"
    deviceLabel: WiZ Candle Filament
    vendorId: 0x100b
    productId: 0x21DE
    deviceProfileName: light-level-colorTemperature-2200K-6500K
  - id: "4107/8672"
    deviceLabel: WiZ Candle Filament
    vendorId: 0x100b
    productId: 0x21E0
    deviceProfileName: light-level-colorTemperature-2200K-6500K
  - id: "4107/8674"
    deviceLabel: WiZ Candle Filament
    vendorId: 0x100b
    productId: 0x21E2
    deviceProfileName: light-level-colorTemperature-2200K-6500K
  - id: "4107/8529"
    deviceLabel: WiZ A21 Warm White
    vendorId: 0x100b
    productId: 0x2151
    deviceProfileName: light-level
  - id: "4107/8530"
    deviceLabel: WiZ A21 Daylight
    vendorId: 0x100b
    productId: 0x2152
    deviceProfileName: light-level
  - id: "4107/8557"
    deviceLabel: WiZ GU10
    vendorId: 0x100b
    productId: 0x216D
    deviceProfileName: light-color-level-2200K-6500K
  - id: "4107/8591"
    deviceLabel: WiZ PAR38
    vendorId: 0x100b
    productId: 0x218F
    deviceProfileName: light-color-level-2200K-6500K
  - id: "4107/8574"
    deviceLabel: WiZ Candle
    vendorId: 0x100b
    productId: 0x217E
    deviceProfileName: light-color-level-2200K-6500K
  - id: "4107/8202"
    deviceLabel: WiZ A19 Filament
    vendorId: 0x100b
    productId: 0x200A
    deviceProfileName: light-level-colorTemperature-2200K-6500K
  - id: "4107/8653"
    deviceLabel: WiZ Candle
    vendorId: 0x100b
    productId: 0x21CD
    deviceProfileName: light-color-level-2200K-6500K
  - id: "4107/8662"
    deviceLabel: WiZ A19 Filament
    vendorId: 0x100b
    productId: 0x21D6
    deviceProfileName: light-level-colorTemperature-2200K-6500K
  - id: "4107/8809"
    deviceLabel: WiZ A19
    vendorId: 0x100b
    productId: 0x2269
    deviceProfileName: light-color-level-2200K-6500K
  - id: "4107/8811"
    deviceLabel: WiZ BR30
    vendorId: 0x100b
    productId: 0x226B
    deviceProfileName: light-color-level-2200K-6500K
  - id: "4107/8810"
    deviceLabel: WiZ A19
    vendorId: 0x100b
    productId: 0x226A
    deviceProfileName: light-color-level-2200K-6500K
  - id: "4107/8812"
    deviceLabel: WiZ BR30
    vendorId: 0x100b
    productId: 0x226C
    deviceProfileName: light-color-level-2200K-6500K
  - id: "4107/8509"
    deviceLabel: WiZ LED Strip
    vendorId: 0x100b
    productId: 0x213D
    deviceProfileName: light-color-level-2200K-6500K
  - id: "4107/8505"
    deviceLabel: WiZ Downlight
    vendorId: 0x100b
    productId: 0x2139
    deviceProfileName: light-level-colorTemperature-2200K-6500K
  - id: "4107/8496"
    deviceLabel: WiZ Downlight
    vendorId: 0x100b
    productId: 0x2130
    deviceProfileName: light-level-colorTemperature-2200K-6500K
  - id: "4107/8492"
    deviceLabel: WiZ Downlight
    vendorId: 0x100b
    productId: 0x212C
    deviceProfileName: light-level-colorTemperature-2200K-6500K
  - id: "4107/8794"
    deviceLabel: WiZ Ceiling
    vendorId: 0x100b
    productId: 0x225A
    deviceProfileName: light-level
  - id: "4107/8458"
    deviceLabel: WiZ A19
    vendorId: 0x100b
    productId: 0x210A
    deviceProfileName: light-level-colorTemperature-2200K-6500K
  - id: "4107/8553"
    deviceLabel: WiZ BR30
    vendorId: 0x100b
    productId: 0x2169
    deviceProfileName: light-color-level-2200K-6500K
  - id: "4107/8459"
    deviceLabel: WiZ BR30
    vendorId: 0x100b
    productId: 0x210B
    deviceProfileName: light-level-colorTemperature-2200K-6500K
  - id: "4107/8523"
    deviceLabel: WiZ A19 Warm White
    vendorId: 0x100b
    productId: 0x214B
    deviceProfileName: light-level
  - id: "4107/8524"
    deviceLabel: WiZ A19 Daylight
    vendorId: 0x100b
    productId: 0x214C
    deviceProfileName: light-level
  - id: "4107/8525"
    deviceLabel: WiZ BR30 Warm White
    vendorId: 0x100b
    productId: 0x214D
    deviceProfileName: light-level
  - id: "4107/8526"
    deviceLabel: WiZ BR30 Daylight
    vendorId: 0x100b
    productId: 0x214E
    deviceProfileName: light-level
  - id: "4107/8594"
    deviceLabel: WiZ A.E27
    vendorId: 0x100b
    productId: 0x2192
    deviceProfileName: light-color-level-2200K-6500K
  - id: "4107/8550"
    deviceLabel: WiZ A.E27
    vendorId: 0x100b
    productId: 0x2166
    deviceProfileName: light-color-level-2200K-6500K
  - id: "4107/8572"
    deviceLabel: WiZ A.E27
    vendorId: 0x100b
    productId: 0x217C
    deviceProfileName: light-color-level-2200K-6500K
  - id: "4107/8573"
    deviceLabel: WiZ G.E27
    vendorId: 0x100b
    productId: 0x217D
    deviceProfileName: light-color-level-2200K-6500K
  - id: "4107/8556"
    deviceLabel: WiZ A21
    vendorId: 0x100b
    productId: 0x216C
    deviceProfileName: light-color-level-2200K-6500K
  - id: "4107/8483"
    deviceLabel: WiZ GU10
    vendorId: 0x100b
    productId: 0x2123
    deviceProfileName: light-level-colorTemperature-2200K-6500K
  - id: "4107/8595"
    deviceLabel: WiZ Candle
    vendorId: 0x100b
    productId: 0x2193
    deviceProfileName: light-color-level-2200K-6500K
  - id: "4107/8695"
    deviceLabel: WiZ A60 Filament
    vendorId: 0x100b
    productId: 0x21F7
    deviceProfileName: light-level-colorTemperature-2200K-6500K
  - id: "4107/8696"
    deviceLabel: WiZ A60 Filament
    vendorId: 0x100b
    productId: 0x21F8
    deviceProfileName: light-level-colorTemperature-2200K-6500K
  - id: "4107/8697"
    deviceLabel: WiZ A60 Filament
    vendorId: 0x100b
    productId: 0x21F9
    deviceProfileName: light-level-colorTemperature-2200K-6500K
  - id: "4107/8698"
    deviceLabel: WiZ A60 Filament
    vendorId: 0x100b
    productId: 0x21FA
    deviceProfileName: light-level-colorTemperature-2200K-6500K
  - id: "4107/8699"
    deviceLabel: WiZ Candle Filament
    vendorId: 0x100b
    productId: 0x21FB
    deviceProfileName: light-level-colorTemperature-2200K-6500K
  - id: "4107/8700"
    deviceLabel: WiZ Candle Filament
    vendorId: 0x100b
    productId: 0x21FC
    deviceProfileName: light-level-colorTemperature-2200K-6500K
  - id: "4107/8701"
    deviceLabel: WiZ G125 Filament
    vendorId: 0x100b
    productId: 0x21FD
    deviceProfileName: light-level-colorTemperature-2200K-6500K
  - id: "4107/8702"
    deviceLabel: WiZ G125 Filament
    vendorId: 0x100b
    productId: 0x21FE
    deviceProfileName: light-level-colorTemperature-2200K-6500K
  - id: "4107/8703"
    deviceLabel: WiZ G200 Filament
    vendorId: 0x100b
    productId: 0x21FF
    deviceProfileName: light-level-colorTemperature-2200K-6500K
  - id: "4107/8704"
    deviceLabel: WiZ G200 Filament
    vendorId: 0x100b
    productId: 0x2200
    deviceProfileName: light-level-colorTemperature-2200K-6500K
  - id: "4107/8705"
    deviceLabel: WiZ G95 Filament
    vendorId: 0x100b
    productId: 0x2201
    deviceProfileName: light-level-colorTemperature-2200K-6500K
  - id: "4107/8706"
    deviceLabel: WiZ G95 Filament
    vendorId: 0x100b
    productId: 0x2202
    deviceProfileName: light-level-colorTemperature-2200K-6500K
  - id: "4107/8707"
    deviceLabel: WiZ PS160 Filament
    vendorId: 0x100b
    productId: 0x2203
    deviceProfileName: light-level-colorTemperature-2200K-6500K
  - id: "4107/8708"
    deviceLabel: WiZ ST64 Filament
    vendorId: 0x100b
    productId: 0x2204
    deviceProfileName: light-level-colorTemperature-2200K-6500K
  - id: "4107/8709"
    deviceLabel: WiZ ST64 Filament
    vendorId: 0x100b
    productId: 0x2205
    deviceProfileName: light-level-colorTemperature-2200K-6500K
  - id: "4107/8652"
    deviceLabel: WiZ PAR30
    vendorId: 0x100b
    productId: 0x21CC
    deviceProfileName: light-color-level-2200K-6500K
  - id: "4107/8776"
    deviceLabel: WiZ Ceiling
    vendorId: 0x100b
    productId: 0x2248
    deviceProfileName: light-level-colorTemperature-2200K-6500K
  - id: "4107/8777"
    deviceLabel: WiZ Ceiling
    vendorId: 0x100b
    productId: 0x2249
    deviceProfileName: light-level-colorTemperature-2200K-6500K
  - id: "4107/8778"
    deviceLabel: WiZ Ceiling
    vendorId: 0x100b
    productId: 0x224A
    deviceProfileName: light-level-colorTemperature-2200K-6500K
  - id: "4107/8779"
    deviceLabel: WiZ Ceiling
    vendorId: 0x100b
    productId: 0x224B
    deviceProfileName: light-level-colorTemperature-2200K-6500K
  - id: "4107/8793"
    deviceLabel: WiZ Ceiling
    vendorId: 0x100b
    productId: 0x2259
    deviceProfileName: light-level
  - id: "4107/8795"
    deviceLabel: WiZ Ceiling
    vendorId: 0x100b
    productId: 0x225B
    deviceProfileName: light-level
  - id: "4107/8192"
    deviceLabel: WiZ A19
    vendorId: 0x100b
    productId: 0x2000
    deviceProfileName: light-color-level-2200K-6500K
  - id: "4107/8449"
    deviceLabel: WiZ A19
    vendorId: 0x100b
    productId: 0x2101
    deviceProfileName: light-level-colorTemperature-2200K-6500K
  - id: "4107/8541"
    deviceLabel: WiZ BR30
    vendorId: 0x100b
    productId: 0x215D
    deviceProfileName: light-color-level-2200K-6500K
  - id: "4107/8450"
    deviceLabel: WiZ BR30
    vendorId: 0x100b
    productId: 0x2102
    deviceProfileName: light-level-colorTemperature-2200K-6500K
  - id: "4107/8516"
    deviceLabel: WiZ A19 Warm White
    vendorId: 0x100b
    productId: 0x2144
    deviceProfileName: light-level
  - id: "4107/8194"
    deviceLabel: WiZ A19 Daylight
    vendorId: 0x100b
    productId: 0x2002
    deviceProfileName: light-level
  - id: "4107/8517"
    deviceLabel: WiZ BR30 Warm White
    vendorId: 0x100b
    productId: 0x2145
    deviceProfileName: light-level
  - id: "4107/8518"
    deviceLabel: WiZ BR30 Daylight
    vendorId: 0x100b
    productId: 0x2146
    deviceProfileName: light-level
  - id: "4107/8544"
    deviceLabel: WiZ A.B22
    vendorId: 0x100b
    productId: 0x2160
    deviceProfileName: light-color-level-2200K-6500K
  - id: "4107/8545"
    deviceLabel: WiZ G.E27
    vendorId: 0x100b
    productId: 0x2161
    deviceProfileName: light-color-level-2200K-6500K
  - id: "4107/8559"
    deviceLabel: WiZ A21
    vendorId: 0x100b
    productId: 0x216F
    deviceProfileName: light-color-level-2200K-6500K
  - id: "4107/8693"
    deviceLabel: WiZ ST64 Filament
    vendorId: 0x100b
    productId: 0x21F5
    deviceProfileName: light-level-colorTemperature-2200K-6500K
  - id: "4107/8532"
    deviceLabel: WiZ GU10 Warm White
    vendorId: 0x100b
    productId: 0x2154
    deviceProfileName: light-level
  - id: "4107/8534"
    deviceLabel: WiZ GU10 Daylight
    vendorId: 0x100b
    productId: 0x2156
    deviceProfileName: light-level
  - id: "4107/8461"
    deviceLabel: WiZ GU10
    vendorId: 0x100b
    productId: 0x210D
    deviceProfileName: light-level-colorTemperature-2200K-6500K
  - id: "4107/8533"
    deviceLabel: WiZ Candle Warm White
    vendorId: 0x100b
    productId: 0x2155
    deviceProfileName: light-level
  - id: "4107/8531"
    deviceLabel: WiZ Candle Daylight
    vendorId: 0x100b
    productId: 0x2153
    deviceProfileName: light-level
  - id: "4107/8462"
    deviceLabel: WiZ Candle
    vendorId: 0x100b
    productId: 0x210E
    deviceProfileName: light-level-colorTemperature-2200K-6500K
  - id: "4107/8760"
    deviceLabel: WiZ Hero
    vendorId: 0x100b
    productId: 0x2238
    deviceProfileName: light-color-level-2200K-6500K
  - id: "4107/8503"
    deviceLabel: WiZ Downlight
    vendorId: 0x100b
    productId: 0x2137
    deviceProfileName: light-level-colorTemperature-2200K-6500K
  - id: "4107/8204"
    deviceLabel: WiZ Downlight
    vendorId: 0x100b
    productId: 0x200C
    deviceProfileName: light-level-colorTemperature-2200K-6500K
  - id: "4107/8596"
    deviceLabel: WiZ A23
    vendorId: 0x100b
    productId: 0x2194
    deviceProfileName: light-color-level-2200K-6500K
  - id: "4107/8619"
    deviceLabel: WiZ Modular Downlight
    vendorId: 0x100b
    productId: 0x21AB
    deviceProfileName: light-color-level-2200K-6500K
  - id: "4107/8620"
    deviceLabel: WiZ Modular Downlight
    vendorId: 0x100b
    productId: 0x21AC
    deviceProfileName: light-color-level-2200K-6500K
  - id: "4107/8621"
    deviceLabel: WiZ Modular Downlight
    vendorId: 0x100b
    productId: 0x21AD
    deviceProfileName: light-color-level-2200K-6500K
  - id: "4107/8588"
    deviceLabel: WiZ A19
    vendorId: 0x100b
    productId: 0x218C
    deviceProfileName: light-color-level-2200K-6500K
  - id: "4107/8590"
    deviceLabel: WiZ BR30
    vendorId: 0x100b
    productId: 0x218E
    deviceProfileName: light-color-level-2200K-6500K
  - id: "4107/8694"
    deviceLabel: WiZ A60 Filament
    vendorId: 0x100b
    productId: 0x21F6
    deviceProfileName: light-level-colorTemperature-2200K-6500K
  - id: "4107/8710"
    deviceLabel: WiZ ST64 Filament
    vendorId: 0x100b
    productId: 0x2206
    deviceProfileName: light-level-colorTemperature-2200K-6500K
  - id: "4107/8656"
    deviceLabel: WiZ Candle
    vendorId: 0x100b
    productId: 0x21D0
    deviceProfileName: light-color-level-2200K-6500K
  - id: "4107/8645"
    deviceLabel: WiZ GU10
    vendorId: 0x100b
    productId: 0x21C5
    deviceProfileName: light-color-level-2200K-6500K
  - id: "4107/8575"
    deviceLabel: WiZ A60
    vendorId: 0x100b
    productId: 0x217F
    deviceProfileName: light-color-level-2200K-6500K
  - id: "4107/8589"
    deviceLabel: WiZ A19
    vendorId: 0x100b
    productId: 0x218D
    deviceProfileName: light-color-level-2200K-6500K
  - id: "4107/8587"
    deviceLabel: WiZ BR30
    vendorId: 0x100b
    productId: 0x218B
    deviceProfileName: light-color-level-2200K-6500K
  - id: "4107/8494"
    deviceLabel: WiZ Downlight
    vendorId: 0x100b
    productId: 0x212E
    deviceProfileName: light-level-colorTemperature-2200K-6500K
  - id: "4107/8495"
    deviceLabel: WiZ Downlight
    vendorId: 0x100b
    productId: 0x212F
    deviceProfileName: light-level-colorTemperature-2200K-6500K
  - id: "4107/8497"
    deviceLabel: WiZ Downlight
    vendorId: 0x100b
    productId: 0x2131
    deviceProfileName: light-level-colorTemperature-2200K-6500K
  - id: "4107/8491"
    deviceLabel: WiZ Downlight
    vendorId: 0x100b
    productId: 0x212B
    deviceProfileName: light-level-colorTemperature-2200K-6500K
  - id: "4107/8647"
    deviceLabel: WiZ GU10
    vendorId: 0x100b
    productId: 0x21C7
    deviceProfileName: light-color-level-2200K-6500K
  - id: "4107/8657"
    deviceLabel: WiZ GU10
    vendorId: 0x100b
    productId: 0x21D1
    deviceProfileName: light-color-level-2200K-6500K
  - id: "4107/8646"
    deviceLabel: WiZ Candle
    vendorId: 0x100b
    productId: 0x21C6
    deviceProfileName: light-color-level-2200K-6500K
  - id: "4107/8658"
    deviceLabel: WiZ Candle
    vendorId: 0x100b
    productId: 0x21D2
    deviceProfileName: light-color-level-2200K-6500K
  - id: "4107/8814"
    deviceLabel: WiZ Downlight
    vendorId: 0x100b
    productId: 0x226E
    deviceProfileName: light-color-level-2200K-6500K
  - id: "4107/8649"
    deviceLabel: WiZ R20
    vendorId: 0x100b
    productId: 0x21C9
    deviceProfileName: light-color-level-2200K-6500K
  - id: "4107/8651"
    deviceLabel: WiZ BR40
    vendorId: 0x100b
    productId: 0x21CB
    deviceProfileName: light-color-level-2200K-6500K
  - id: "4107/8668"
    deviceLabel: WiZ A15 Filament
    vendorId: 0x100b
    productId: 0x21DC
    deviceProfileName: light-level-colorTemperature-2200K-6500K
  - id: "4107/8671"
    deviceLabel: WiZ G16.5 Filament
    vendorId: 0x100b
    productId: 0x21DF
    deviceProfileName: light-level-colorTemperature-2200K-6500K
  - id: "4107/8676"
    deviceLabel: WiZ G16.5 Filament
    vendorId: 0x100b
    productId: 0x21E4
    deviceProfileName: light-level-colorTemperature-2200K-6500K
  - id: "4107/8679"
    deviceLabel: WiZ A60 Filament
    vendorId: 0x100b
    productId: 0x21E7
    deviceProfileName: light-level-colorTemperature-2200K-6500K
  - id: "4107/8681"
    deviceLabel: WiZ A60 Filament
    vendorId: 0x100b
    productId: 0x21E9
    deviceProfileName: light-level-colorTemperature-2200K-6500K
  - id: "4107/8682"
    deviceLabel: WiZ Candle Filament
    vendorId: 0x100b
    productId: 0x21EA
    deviceProfileName: light-level-colorTemperature-2200K-6500K
  - id: "4107/8683"
    deviceLabel: WiZ Candle Filament
    vendorId: 0x100b
    productId: 0x21EB
    deviceProfileName: light-level-colorTemperature-2200K-6500K
  - id: "4107/8684"
    deviceLabel: WiZ G125 Filament
    vendorId: 0x100b
    productId: 0x21EC
    deviceProfileName: light-level-colorTemperature-2200K-6500K
  - id: "4107/8685"
    deviceLabel: WiZ G125 Filament
    vendorId: 0x100b
    productId: 0x21ED
    deviceProfileName: light-level-colorTemperature-2200K-6500K
  - id: "4107/8686"
    deviceLabel: WiZ G200 Filament
    vendorId: 0x100b
    productId: 0x21EE
    deviceProfileName: light-level-colorTemperature-2200K-6500K
  - id: "4107/8687"
    deviceLabel: WiZ G200 Filament
    vendorId: 0x100b
    productId: 0x21EF
    deviceProfileName: light-level-colorTemperature-2200K-6500K
  - id: "4107/8688"
    deviceLabel: WiZ G95 Filament
    vendorId: 0x100b
    productId: 0x21F0
    deviceProfileName: light-level-colorTemperature-2200K-6500K
  - id: "4107/8677"
    deviceLabel: WiZ PS160 Filament
    vendorId: 0x100b
    productId: 0x21E5
    deviceProfileName: light-level-colorTemperature-2200K-6500K
  - id: "4107/8690"
    deviceLabel: WiZ PS160 Filament
    vendorId: 0x100b
    productId: 0x21F2
    deviceProfileName: light-level-colorTemperature-2200K-6500K
  - id: "4107/8692"
    deviceLabel: WiZ ST64 Filament
    vendorId: 0x100b
    productId: 0x21F4
    deviceProfileName: light-level-colorTemperature-2200K-6500K
  - id: "4107/8661"
    deviceLabel: WiZ A60 Filament
    vendorId: 0x100b
    productId: 0x21D5
    deviceProfileName: light-level-colorTemperature-2200K-6500K
  - id: "4107/8829"
    deviceLabel: WiZ A60 Filament
    vendorId: 0x100b
    productId: 0x227D
    deviceProfileName: light-level-colorTemperature-2200K-6500K
  - id: "4107/8830"
    deviceLabel: WiZ A60 Filament
    vendorId: 0x100b
    productId: 0x227E
    deviceProfileName: light-level-colorTemperature-2200K-6500K
  - id: "4107/8216"
    deviceLabel: WiZ A19
    vendorId: 0x100b
    productId: 0x2018
    deviceProfileName: light-level-colorTemperature-2200K-6500K
  - id: "4107/8820"
    deviceLabel: WiZ BR30
    vendorId: 0x100b
    productId: 0x2274
    deviceProfileName: light-level-colorTemperature-2200K-6500K
  - id: "4107/8819"
    deviceLabel: WiZ A19
    vendorId: 0x100b
    productId: 0x2273
    deviceProfileName: light-level-colorTemperature-2200K-6500K
  - id: "4107/8821"
    deviceLabel: WiZ BR30
    vendorId: 0x100b
    productId: 0x2275
    deviceProfileName: light-level-colorTemperature-2200K-6500K
  - id: "4107/8217"
    deviceLabel: WiZ A19 Warm White
    vendorId: 0x100b
    productId: 0x2019
    deviceProfileName: light-level
  - id: "4107/8823"
    deviceLabel: WiZ A19 Daylight
    vendorId: 0x100b
    productId: 0x2277
    deviceProfileName: light-level
  - id: "4107/8825"
    deviceLabel: WiZ BR30 Warm White
    vendorId: 0x100b
    productId: 0x2279
    deviceProfileName: light-level
  - id: "4107/8827"
    deviceLabel: WiZ BR30 Daylight
    vendorId: 0x100b
    productId: 0x227B
    deviceProfileName: light-level
  - id: "4107/8822"
    deviceLabel: WiZ A19 Warm White
    vendorId: 0x100b
    productId: 0x2276
    deviceProfileName: light-level
  - id: "4107/8824"
    deviceLabel: WiZ A19 Daylight
    vendorId: 0x100b
    productId: 0x2278
    deviceProfileName: light-level
  - id: "4107/8826"
    deviceLabel: WiZ BR30 Warm White
    vendorId: 0x100b
    productId: 0x227A
    deviceProfileName: light-level
  - id: "4107/8828"
    deviceLabel: WiZ BR30 Daylight
    vendorId: 0x100b
    productId: 0x227C
    deviceProfileName: light-level
  - id: "4107/8831"
    deviceLabel: WiZ Downlight
    vendorId: 0x100b
    productId: 0x227F
    deviceProfileName: light-level-colorTemperature-2200K-6500K
  - id: "4107/8832"
    deviceLabel: WiZ Downlight
    vendorId: 0x100b
    productId: 0x2280
    deviceProfileName: light-level-colorTemperature-2200K-6500K
  - id: "4107/8833"
    deviceLabel: WiZ Downlight
    vendorId: 0x100b
    productId: 0x2281
    deviceProfileName: light-level-colorTemperature-2200K-6500K
  - id: "4107/8834"
    deviceLabel: WiZ Downlight
    vendorId: 0x100b
    productId: 0x2282
    deviceProfileName: light-level-colorTemperature-2200K-6500K
  - id: "4107/8835"
    deviceLabel: WiZ Downlight
    vendorId: 0x100b
    productId: 0x2283
    deviceProfileName: light-level-colorTemperature-2200K-6500K
  - id: "4107/8836"
    deviceLabel: WiZ Downlight
    vendorId: 0x100b
    productId: 0x2284
    deviceProfileName: light-level-colorTemperature-2200K-6500K
  - id: "4107/8837"
    deviceLabel: WiZ Downlight
    vendorId: 0x100b
    productId: 0x2285
    deviceProfileName: light-level-colorTemperature-2200K-6500K
  - id: "4107/8838"
    deviceLabel: WiZ Downlight
    vendorId: 0x100b
    productId: 0x2286
    deviceProfileName: light-level-colorTemperature-2200K-6500K
  - id: "4107/8839"
    deviceLabel: WiZ Downlight
    vendorId: 0x100b
    productId: 0x2287
    deviceProfileName: light-level-colorTemperature-2200K-6500K
  - id: "4107/8840"
    deviceLabel: WiZ Downlight
    vendorId: 0x100b
    productId: 0x2288
    deviceProfileName: light-level-colorTemperature-2200K-6500K
  - id: "4107/8841"
    deviceLabel: WiZ Downlight
    vendorId: 0x100b
    productId: 0x2289
    deviceProfileName: light-level-colorTemperature-2200K-6500K
  - id: "4107/8842"
    deviceLabel: WiZ Downlight
    vendorId: 0x100b
    productId: 0x228A
    deviceProfileName: light-level-colorTemperature-2200K-6500K
  - id: "4107/8843"
    deviceLabel: WiZ Downlight
    vendorId: 0x100b
    productId: 0x228B
    deviceProfileName: light-level-colorTemperature-2200K-6500K
  - id: "4107/8844"
    deviceLabel: WiZ Downlight
    vendorId: 0x100b
    productId: 0x228C
    deviceProfileName: light-level-colorTemperature-2200K-6500K
  - id: "4107/8845"
    deviceLabel: WiZ Downlight
    vendorId: 0x100b
    productId: 0x228D
    deviceProfileName: light-level-colorTemperature-2200K-6500K
  - id: "4107/8846"
    deviceLabel: WiZ Wall Light Classic
    vendorId: 0x100b
    productId: 0x228E
    deviceProfileName: light-color-level-2200K-6500K
  - id: "4107/8847"
    deviceLabel: WiZ Wall Light Classic
    vendorId: 0x100b
    productId: 0x228F
    deviceProfileName: light-color-level-2200K-6500K
<<<<<<< HEAD
# Zemismart
  - id: "5020/43777"
    deviceLabel: Zemismart WiFi Smart Switch
    vendorId: 0x139C
    productId: 0xAB01
=======
#Zemismart
  - id: "5020/61154"
    deviceLabel: Zemismart Inline Module
    vendorId: 0x139C
    productId: 0xEEE2
>>>>>>> d926e86c
    deviceProfileName: switch-binary

#Bridge devices need manufacturer specific fingerprints until
#bridge support is released to all hubs. This is because of the way generic
#fingerprints work for bridges joined prior to hubs being able to support them
  - id: "Aqara/m2/hub"
    deviceLabel: Matter Bridge
    vendorId: 0x115F
    productId: 0x0802
    deviceProfileName: matter-bridge
  - id: "Ubisys/G1"
    deviceLabel: Matter Bridge
    vendorId: 0x10F2
    productId: 0x6100
    deviceProfileName: matter-bridge
  - id: "Feibit/Matter/Gateway"
    deviceLabel: Matter Bridge
    vendorId: 0x117E
    productId: 0xFB01
    deviceProfileName: matter-bridge
  - id: "Yeelight/Pro/Gateway"
    deviceLabel: Matter Bridge
    vendorId: 0x1312
    productId: 0x0002
    deviceProfileName: matter-bridge
  - id: "QBEDFMB3/Gateway"
    deviceLabel: Matter Bridge
    vendorId: 0x131E
    productId: 0x0001
    deviceProfileName: matter-bridge
  - id: "Philips/Hue/Bridge"
    deviceLabel: Matter Bridge
    vendorId: 0x100B
    productId: 0x0002
    deviceProfileName: matter-bridge
  - id: "Switchbot/hub2"
    deviceLabel: Matter Bridge
    vendorId: 0x1397
    productId: 0x07E7
    deviceProfileName: matter-bridge
  - id: "Nature/Bridge"
    deviceLabel: Matter Bridge
    vendorId: 0x138A
    productId: 0x1392
    deviceProfileName: matter-bridge


matterGeneric:
  - id: "matter/bridge"
    deviceLabel: Matter Bridge
    deviceTypes:
      - id: 0x000E # Aggregator
    deviceProfileName: matter-bridge
  - id: "matter/on-off/light"
    deviceLabel: Matter OnOff Light
    deviceTypes:
      - id: 0x0100 # OnOff Light
    deviceProfileName: light-binary
  - id: "matter/dimmable/light"
    deviceLabel: Matter Dimmable Light
    deviceTypes:
      - id: 0x0101 # Dimmable Light
    deviceProfileName: light-level
  - id: "matter/dimmable/light/2"
    deviceLabel: Matter Dimmable Light
    deviceTypes:
      - id: 0x0100 # OnOff Light
      - id: 0x0101 # Dimmable Light
    deviceProfileName: light-level
  - id: "matter/colorTemperature/light"
    deviceLabel: Matter Color Temperature Light
    deviceTypes:
      - id: 0x010C # Color Temperature Light
    deviceProfileName: light-level-colorTemperature
  - id: "matter/colorTemperature/light/2"
    deviceLabel: Matter Color Temperature Light
    deviceTypes:
      - id: 0x0100 # OnOff Light
      - id: 0x0101 # Dimmable Light
      - id: 0x010C # Color Temperature Light
    deviceProfileName: light-level-colorTemperature
  - id: "matter/colorTemperature/light/3"
    deviceLabel: Matter Color Temperature Light
    deviceTypes:
      - id: 0x0100 # OnOff Light
      - id: 0x010C # Color Temperature Light
    deviceProfileName: light-level-colorTemperature
  - id: "matter/color/light"
    deviceLabel: Matter Color Light
    deviceTypes:
      - id: 0x010D # Extended Color Light
    deviceProfileName: light-color-level
  - id: "matter/color/temp/light"
    deviceLabel: Matter Color Light
    deviceTypes:
      - id: 0x010C # Color Temperature Light
      - id: 0x010D # Extended Color Light
    deviceProfileName: light-color-level
  - id: "matter/color/temp/light/2"
    deviceLabel: Matter Color Light
    deviceTypes:
      - id: 0x0100 # OnOff Light
      - id: 0x0101 # Dimmable Light
      - id: 0x010C # Color Temperature Light
      - id: 0x010D # Extended Color Light
    deviceProfileName: light-color-level
  - id: "matter/on-off/plug"
    deviceLabel: Matter OnOff Plug
    deviceTypes:
      - id: 0x010A # On Off Plug-in Unit
    deviceProfileName: plug-binary
  - id: "matter/dimmable/plug"
    deviceLabel: Matter Dimmable Plug
    deviceTypes:
      - id: 0x010B # Dimmable Plug-in Unit
    deviceProfileName: plug-level

matterThing:
  - id: SmartThings/MatterThing
    deviceLabel: Matter Thing
    deviceProfileName: matter-thing
    isJoinable: true<|MERGE_RESOLUTION|>--- conflicted
+++ resolved
@@ -2099,21 +2099,17 @@
     vendorId: 0x100b
     productId: 0x228F
     deviceProfileName: light-color-level-2200K-6500K
-<<<<<<< HEAD
 # Zemismart
   - id: "5020/43777"
     deviceLabel: Zemismart WiFi Smart Switch
     vendorId: 0x139C
     productId: 0xAB01
-=======
-#Zemismart
+    deviceProfileName: switch-binary
   - id: "5020/61154"
     deviceLabel: Zemismart Inline Module
     vendorId: 0x139C
     productId: 0xEEE2
->>>>>>> d926e86c
     deviceProfileName: switch-binary
-
 #Bridge devices need manufacturer specific fingerprints until
 #bridge support is released to all hubs. This is because of the way generic
 #fingerprints work for bridges joined prior to hubs being able to support them
