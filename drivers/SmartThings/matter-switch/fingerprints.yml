--- conflicted
+++ resolved
@@ -2149,14 +2149,6 @@
     vendorId: 0x139C
     productId: 0xD003
     deviceProfileName: light-color-level
-<<<<<<< HEAD
-#TUO
-  - id: "5150/1"
-    deviceLabel: "TUO Smart Button"
-    vendorId: 0x141E
-    productId: 0x0001
-    deviceProfileName: "button-battery"
-=======
   - id: "5020/43825"
     deviceLabel: Zemismart WiFi Smart Switch
     vendorId: 0x139C
@@ -2172,7 +2164,12 @@
     vendorId: 0x139C
     productId: 0xAB01
     deviceProfileName: switch-binary
->>>>>>> 58c47551
+#TUO
+  - id: "5150/1"
+    deviceLabel: "TUO Smart Button"
+    vendorId: 0x141E
+    productId: 0x0001
+    deviceProfileName: "button-battery"
 
 
 #Bridge devices need manufacturer specific fingerprints until
