--- conflicted
+++ resolved
@@ -59,21 +59,17 @@
     vendorId: 0x115a
     productId: 0x44
     deviceProfileName: light-color-level-2700K-6500K
-<<<<<<< HEAD
-=======
   - id: "4442/1809"
     deviceLabel: Smart Holiday String Lights
     vendorId: 0x115A
     productId: 0x771
     deviceProfileName: light-color-level-2700K-6500K
->>>>>>> fe42ff00
 #SONOFF
   - id: "SONOFF MINIR4M"
     deviceLabel: Smart Plug-in Unit
     vendorId: 0x1321
     productId: 0x0002
     deviceProfileName: plug-binary
-<<<<<<< HEAD
   - id: "SONOFF M5-1C"
     deviceLabel: SONOFF SwitchMan Smart Wall Switch
     vendorId: 0x1321
@@ -90,8 +86,6 @@
     productId: 0x000D
     deviceProfileName: switch-binary
 
-=======
->>>>>>> fe42ff00
 #Yeelight
   - id: "Yeelight Smart Lamp"
     deviceLabel: Yeelight Smart Lamp
