--- conflicted
+++ resolved
@@ -501,20 +501,17 @@
     vendorId: 0x1168
     productId: 0x03FC
     deviceProfileName: light-level-colorTemperature-2700K-6500K
-<<<<<<< HEAD
+  - id: "5014/4096"
+    deviceLabel: Linkind LED Light Strip EL6
+    vendorId: 0x1396
+    productId: 0x1000
+    deviceProfileName: light-color-level-1800K-6500K
 #U-Tec
   - id: "5247/3"
     deviceLabel: U-tec Smart Matter Plug
     vendorId: 0x147F
     productId: 0x0003
     deviceProfileName: plug-binary
-=======
-  - id: "5014/4096"
-    deviceLabel: Linkind LED Light Strip EL6
-    vendorId: 0x1396
-    productId: 0x1000
-    deviceProfileName: light-color-level-1800K-6500K
->>>>>>> 751b1537
 #WiZ
   - id: "WiZ A19"
     deviceLabel: WiZ A19
