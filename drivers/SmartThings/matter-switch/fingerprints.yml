matterManufacturer:
#Chengdu
  - id: "5218/8197"
    deviceLabel: Magic Cube DS001
    vendorId: 0x1462
    productId: 0x2005
    deviceProfileName: light-level-colorTemperature
#ThirdReality
  - id: "ThirdReality/WiFi"
    deviceLabel: THIRDREALITY Night Light
    vendorId: 0x1407
    productId: 0x1088
    deviceProfileName: light-color-level-illuminance-motion-1000K-15000K
#ELEGRP
  - id: "5158/3"
    deviceLabel: ELEGRP Smart Mini Plug
    vendorId: 0x1426
    productId: 0x0003
    deviceProfileName: plug-binary
#Eve
  - id: "Eve/Energy/US"
    deviceLabel: Eve Energy
    vendorId: 0x130A
    productId: 0x53
    deviceProfileName: power-energy-powerConsumption
  - id: "Eve/Energy/Europe"
    deviceLabel: Eve Energy
    vendorId: 0x130A
    productId: 0x50
    deviceProfileName: power-energy-powerConsumption
  - id: "Eve/Energy/U.K."
    deviceLabel: Eve Energy
    vendorId: 0x130A
    productId: 0x54
    deviceProfileName: power-energy-powerConsumption
  - id: "Eve/Energy/Australia"
    deviceLabel: Eve Energy
    vendorId: 0x130A
    productId: 0x5E
    deviceProfileName: power-energy-powerConsumption
  - id: "Eve/Energy/OutletUS"
    deviceLabel: Eve Energy Outlet
    vendorId: 0x130A
    productId: 0x69
    deviceProfileName: power-energy-powerConsumption
  - id: "4874/106"
    deviceLabel: Eve Energy Switzerland
    vendorId: 0x130A
    productId: 0x006A
    deviceProfileName: power-energy-powerConsumption
  - id: "4874/107"
    deviceLabel: Eve Energy Outdoor
    vendorId: 0x130A
    productId: 0x006B
    deviceProfileName: power-energy-powerConsumption
  - id: "4874/93"
    deviceLabel: Eve Light Switch
    vendorId: 0x130A
    productId: 0x005D
    deviceProfileName: switch-binary

#GE
  - id: "4921/177"
    deviceLabel: Cync Full Color 2 Inch Wafer
    vendorId: 0x1339
    productId: 0x00B1
    deviceProfileName: light-color-level-2000K-7000K
  - id: "4921/44"
    deviceLabel: Cync Full Color 3 Inch Puck
    vendorId: 0x1339
    productId: 0x002C
    deviceProfileName: light-color-level-2000K-7000K
  - id: "4921/174"
    deviceLabel: Cync Full Color 4 Inch Wafer
    vendorId: 0x1339
    productId: 0x00AE
    deviceProfileName: light-color-level-2000K-7000K
  - id: "4921/180"
    deviceLabel: Cync 4 Inch High Ceiling Wafer
    vendorId: 0x1339
    productId: 0x00B4
    deviceProfileName: light-color-level-2000K-7000K
  - id: "4921/175"
    deviceLabel: Cync Full Color 6 Inch Wafer
    vendorId: 0x1339
    productId: 0x00AF
    deviceProfileName: light-color-level-2000K-7000K
  - id: "4921/181"
    deviceLabel: Cync 6 Inch High Ceiling Wafer
    vendorId: 0x1339
    productId: 0x00B5
    deviceProfileName: light-color-level-2000K-7000K
  - id: "4921/41"
    deviceLabel: Cync Full Color Undercabinet 12 Inch
    vendorId: 0x1339
    productId: 0x0029
    deviceProfileName: light-color-level-2000K-7000K
  - id: "4921/42"
    deviceLabel: Cync Full Color Undercabinet 18 Inch
    vendorId: 0x1339
    productId: 0x002A
    deviceProfileName: light-color-level-2000K-7000K
  - id: "4921/43"
    deviceLabel: Cync Full Color Undercabinet 24 Inch
    vendorId: 0x1339
    productId: 0x002B
    deviceProfileName: light-color-level-2000K-7000K
  - id: "GELightingSavant/Bulb/A19"
    deviceLabel: Cync Full Color A19
    vendorId: 0x1339
    productId: 0x89
    deviceProfileName: light-color-level-2000K-7000K
  - id: "GELightingSavant/Plug/Indoor"
    deviceLabel: Cync Indoor Plug
    vendorId: 0x1339
    productId: 0xAC
    deviceProfileName: plug-binary
  - id: "4921/46"
    deviceLabel: Cync Full Color RS Can
    vendorId: 0x1339
    productId: 0x002E
    deviceProfileName: light-color-level-2000K-7000K
  - id: "4921/98"
    deviceLabel: Cync Full Color Globe
    vendorId: 0x1339
    productId: 0x0062
    deviceProfileName: light-color-level-2000K-7000K
  - id: "4921/171"
    deviceLabel: Cync Full Color A19
    vendorId: 0x1339
    productId: 0x00AB
    deviceProfileName: light-color-level-2000K-7000K
  - id: "4921/97"
    deviceLabel: Cync Full Color ST19
    vendorId: 0x1339
    productId: 0x0061
    deviceProfileName: light-color-level-2000K-7000K
  - id: "4921/104"
    deviceLabel: Cync Full Color PAR38
    vendorId: 0x1339
    productId: 0x0068
    deviceProfileName: light-color-level-2000K-7000K
  - id: "4921/110"
    deviceLabel: Cync Indoor Light Strip 16ft
    vendorId: 0x1339
    productId: 0x006E
    deviceProfileName: light-color-level-2000K-7000K
  - id: "4921/123"
    deviceLabel: Cync Indoor Light Strip 32ft
    vendorId: 0x1339
    productId: 0x007B
    deviceProfileName: light-color-level-2000K-7000K
  - id: "4921/111"
    deviceLabel: Cync Outdoor Plug
    vendorId: 0x1339
    productId: 0x006F
    deviceProfileName: plug-binary
  - id: "4921/21"
    deviceLabel: Cync Full Color A19
    vendorId: 0x1339
    productId: 0x0015
    deviceProfileName: light-color-level-2000K-7000K
  - id: "4921/101"
    deviceLabel: Cync Full Color Deco Candle Base
    vendorId: 0x1339
    productId: 0x0065
    deviceProfileName: light-color-level-2000K-7000K
  - id: "4921/105"
    deviceLabel: Cync Full Color A21
    vendorId: 0x1339
    productId: 0x0069
    deviceProfileName: light-color-level-2000K-7000K
  - id: "4921/173"
    deviceLabel: Cync Full Color BR30
    vendorId: 0x1339
    productId: 0x00AD
    deviceProfileName: light-color-level-2000K-7000K
  - id: "4921/107"
    deviceLabel: Cync Reveal Full Color A19
    vendorId: 0x1339
    productId: 0x006B
    deviceProfileName: light-color-level-2000K-7000K
<<<<<<< HEAD
#Ledvance
  - id: "4489/844"
    deviceLabel: Matter Filament RGBW
    vendorId: 0x1189
    productId: 0x034C
    deviceProfileName: light-color-level
=======
  - id: "4921/64"
    deviceLabel: Cync Indoor Plug
    vendorId: 0x1339
    productId: 0x0040
    deviceProfileName: plug-binary
#Innovation Matters
  - id: "4978/1"
    deviceLabel: M2D Bridge
    vendorId: 0x1372
    productId: 0x0001
    deviceProfileName: light-level-colorTemperature-2200K-6500K
>>>>>>> bf93ca24
#Legrand
  - id: "4129/3"
    deviceLabel: Smart Lights Smart Plug
    vendorId: 0x1021
    productId: 0x0003
    deviceProfileName: plug-binary
  - id: "4129/4"
    deviceLabel: Smart Lights Outdoor Plug
    vendorId: 0x1021
    productId: 0x0004
    deviceProfileName: plug-binary
  - id: "4129/7"
    deviceLabel: Radiant Smart Receptacle
    vendorId: 0x1021
    productId: 0x0007
    deviceProfileName: plug-binary
  - id: "4129/5"
    deviceLabel: Radiant Smart Switch
    vendorId: 0x1021
    productId: 0x0005
    deviceProfileName: switch-binary
#Lifx
  - id: "5155/169"
    deviceLabel: LIFX Color (A21)
    vendorId: 0x1423
    productId: 0x00A9
    deviceProfileName: light-level-colorTemperature-1500k-9000k
  - id: "5155/171"
    deviceLabel: LIFX Spot
    vendorId: 0x1423
    productId: 0x00AB
    deviceProfileName: light-level-colorTemperature-1500k-9000k
  - id: "5155/173"
    deviceLabel: LIFX Path (Round)
    vendorId: 0x1423
    productId: 0x00AD
    deviceProfileName: light-level-colorTemperature-1500k-9000k
  - id: "5155/174"
    deviceLabel: LIFX Path (Square)
    vendorId: 0x1423
    productId: 0x00AE
    deviceProfileName: light-level-colorTemperature-1500k-9000k
  - id: "5155/175"
    deviceLabel: LIFX Color (PAR38)
    vendorId: 0x1423
    productId: 0x00AF
    deviceProfileName: light-level-colorTemperature-1500k-9000k
  - id: "5155/176"
    deviceLabel: LIFX Ceiling
    vendorId: 0x1423
    productId: 0x00B0
    deviceProfileName: light-level-colorTemperature-1500k-9000k
#Nanoleaf
  - id: "Nanoleaf NL53"
    deviceLabel: Essentials BR30
    vendorId: 0x115a
    productId: 0x35
    deviceProfileName: light-color-level-2700K-6500K
  - id: "Nanoleaf NL54"
    deviceLabel: Essentials GU10
    vendorId: 0x115a
    productId: 0x36
    deviceProfileName: light-color-level-2700K-6500K
  - id: "Nanoleaf NL65"
    deviceLabel: Essentials Downlight
    vendorId: 0x115a
    productId: 0x41
    deviceProfileName: light-color-level-2700K-6500K
  - id: "Nanoleaf NL67"
    deviceLabel: Essentials A19/A60
    vendorId: 0x115a
    productId: 0x43
    deviceProfileName: light-color-level-2700K-6500K
  - id: "Nanoleaf NL68"
    deviceLabel: Essentials Lightstrip
    vendorId: 0x115a
    productId: 0x44
    deviceProfileName: light-color-level-2700K-6500K
  - id: "Nanoleaf NL71K1"
    deviceLabel: Smart Holiday String Lights
    vendorId: 0x115A
    productId: 0x711
    deviceProfileName: light-color-level-2700K-6500K
  - id: "4442/72"
    deviceLabel: Essentials Indoor Lights
    vendorId: 0x115A
    productId: 0x0048
    deviceProfileName: light-color-level-2700K-6500K
  - id: "4442/73"
    deviceLabel: Essentials Outdoor Lights
    vendorId: 0x115A
    productId: 0x0049
    deviceProfileName: light-color-level-2700K-6500K
  - id: "4442/71"
    deviceLabel: Smart Holiday String Lights
    vendorId: 0x115A
    productId: 0x0047
    deviceProfileName: light-color-level-2700K-6500K
  - id: "4442/75"
    deviceLabel: Essentials Wifi A19-A60 Smart Bulb
    vendorId: 0x115A
    productId: 0x004B
    deviceProfileName: light-color-level-2700K-6500K
#SONOFF
  - id: "SONOFF MINIR4M"
    deviceLabel: Smart Plug-in Unit
    vendorId: 0x1321
    productId: 0x0002
    deviceProfileName: plug-binary
  - id: "SONOFF M5-1C"
    deviceLabel: SONOFF SwitchMan Smart Wall Switch
    vendorId: 0x1321
    productId: 0x000B
    deviceProfileName: switch-binary
  - id: "SONOFF M5-2C"
    deviceLabel: SONOFF SwitchMan Smart Wall Switch
    vendorId: 0x1321
    productId: 0x000C
    deviceProfileName: switch-binary
  - id: "SONOFF M5-3C"
    deviceLabel: SONOFF SwitchMan Smart Wall Switch
    vendorId: 0x1321
    productId: 0x000D
    deviceProfileName: switch-binary

#Yeelight
  - id: "Yeelight Smart Lamp"
    deviceLabel: Yeelight Smart Lamp
    vendorId: 0x1312
    productId: 0x01
    deviceProfileName: light-level-colorTemperature-2710k-6500k

# Sengled
# Not WWST Certified: As of the device's software release of "780014029", the device reports itself with device type of 0x10C,
# which is primarily used for Lighting devices with only Color Temperature, but the device supports color control. Adding this
# fingerprint to account for the color functionality
  - id: "Sengled-Light-Bulb-W41-N15A"
    deviceLabel: Sengled LED Smart Light Bulb (A19)
    vendorId: 0x1160
    productId: 0x9002
    deviceProfileName: light-color-level-2700K-6500K

#AiDot
  - id: "Linkind/Smart/Light/Bulb/A19/RGBTW"
    deviceLabel: Linkind Smart Light Bulb A19 RGBTW
    vendorId: 0x1168
    productId: 0x03e8
    deviceProfileName: light-color-level-1800K-6500K
  - id: "OREiN/Smart/Light/Bulb/A19/RGBTW"
    deviceLabel: OREiN Smart Light Bulb A19 RGBTW
    vendorId: 0x1168
    productId: 0x03ea
    deviceProfileName: light-color-level-1800K-6500K
  - id: "Linkind/Smart/Light/Bulb/BR30/RGBTW"
    deviceLabel: Linkind Smart Light Bulb BR30 RGBTW
    vendorId: 0x1168
    productId: 0x03eb
    deviceProfileName: light-color-level-1800K-6500K
  - id: "OREiN/Smart/Light/Bulb/BR30/RGBTW"
    deviceLabel: OREiN Smart Light Bulb BR30 RGBTW
    vendorId: 0x1168
    productId: 0x03ec
    deviceProfileName: light-color-level-1800K-6500K
  - id: "Consciot/Smart/Light/Bulb/A19/RGBT"
    deviceLabel: Consciot Smart Light Bulb A19 RGBT
    vendorId: 0x1168
    productId: 0x0405
    deviceProfileName: light-color-level-1800K-6500K
  - id: "AiDot/Smart/Light/Bulb/A19/RGBTW"
    deviceLabel: AiDot Smart Light Bulb A19 RGBT
    vendorId: 0x1168
    productId: 0x03f8
    deviceProfileName: light-color-level-1800K-6500K
  - id: "4456/1024"
    deviceLabel: Smart Plug
    vendorId: 0x1168
    productId: 0x0400
    deviceProfileName: plug-binary
  - id: "4456/1011"
    deviceLabel: Smart Light Bulb A60
    vendorId: 0x1168
    productId: 0x03F3
    deviceProfileName: light-color-level-1800K-6500K
  - id: "Linkind/Smart/Light/Bulb/A19/CCT"
    deviceLabel: Smart Light Bulb A19 CCT
    vendorId: 0x1168
    productId: 0x03f9
    deviceProfileName: light-level-colorTemperature-2700K-6500K
  - id: "4456/1013"
    deviceLabel: Matter Smart Light Bulb A21 RGBTW 1600lm
    vendorId: 0x1168
    productId: 0x03F5
    deviceProfileName: light-color-level-1800K-6500K
  - id: "4456/1007"
    deviceLabel: Matter Smart Light Bulb A21 RGBTW 1600lm
    vendorId: 0x1168
    productId: 0x03EF
    deviceProfileName: light-color-level-1800K-6500K
  - id: "4456/1005"
    deviceLabel: Matter Smart Light Bulb A19 RGBTW 1100lm
    vendorId: 0x1168
    productId: 0x03ED
    deviceProfileName: light-color-level-1800K-6500K
  - id: "4456/1006"
    deviceLabel: Matter Smart Light Bulb A19 RGBTW 1100lm
    vendorId: 0x1168
    productId: 0x03EE
    deviceProfileName: light-color-level-1800K-6500K
  - id: "4456/1102"
    deviceLabel: Matter Smart Plug
    vendorId: 0x1168
    productId: 0x044E
    deviceProfileName: plug-binary
  - id: "4456/1019"
    deviceLabel: Matter Smart Filament  Bulb ST58 CCT
    vendorId: 0x1168
    productId: 0x03FB
    deviceProfileName: light-level-colorTemperature-2700K-6500K
  - id: "4456/1020"
    deviceLabel: AiDot OREiN Matter Smart Filament Bulb ST58 CCT
    vendorId: 0x1168
    productId: 0x03FC
    deviceProfileName: light-level-colorTemperature-2700K-6500K
#WiZ
  - id: "WiZ A19"
    deviceLabel: WiZ A19
    vendorId: 0x100b
    productId: 0x2168
    deviceProfileName: light-color-level-2200K-6500K
  - id: "4107/8580"
    deviceLabel: WiZ P45.E27
    vendorId: 0x100b
    productId: 0x2184
    deviceProfileName: light-color-level-2200K-6500K
  - id: "4107/8628"
    deviceLabel: WiZ Ceiling
    vendorId: 0x100b
    productId: 0x21B4
    deviceProfileName: light-color-level-2200K-6500K
  - id: "4107/8629"
    deviceLabel: WiZ Ceiling
    vendorId: 0x100b
    productId: 0x21B5
    deviceProfileName: light-color-level-2200K-6500K
  - id: "4107/8636"
    deviceLabel: WiZ Multi-color Neon Flex Strip
    vendorId: 0x100b
    productId: 0x21BC
    deviceProfileName: light-color-level-2200K-6500K
  - id: "4107/8643"
    deviceLabel: WiZ ELPAS Bollard
    vendorId: 0x100b
    productId: 0x21C3
    deviceProfileName: light-color-level-2200K-6500K
  - id: "4107/8644"
    deviceLabel: WiZ ELPAS Bollard
    vendorId: 0x100b
    productId: 0x21C4
    deviceProfileName: light-color-level-2200K-6500K
  - id: "4107/8206"
    deviceLabel: WiZ A60 Filament
    vendorId: 0x100b
    productId: 0x200E
    deviceProfileName: light-color-level-2200K-6500K
  - id: "4107/8599"
    deviceLabel: WiZ G95 Filament
    vendorId: 0x100b
    productId: 0x2197
    deviceProfileName: light-color-level-2200K-6500K
  - id: "4107/8600"
    deviceLabel: WiZ ST64 Filament
    vendorId: 0x100b
    productId: 0x2198
    deviceProfileName: light-color-level-2200K-6500K
  - id: "4107/8604"
    deviceLabel: WiZ G25 Filament
    vendorId: 0x100b
    productId: 0x219C
    deviceProfileName: light-color-level-2200K-6500K
  - id: "4107/8605"
    deviceLabel: WiZ ST19 Filament
    vendorId: 0x100b
    productId: 0x219D
    deviceProfileName: light-color-level-2200K-6500K
  - id: "4107/8610"
    deviceLabel: WiZ A.E27
    vendorId: 0x100b
    productId: 0x21A2
    deviceProfileName: light-color-level-2200K-6500K
  - id: "4107/8609"
    deviceLabel: WiZ G95.E27
    vendorId: 0x100b
    productId: 0x21A1
    deviceProfileName: light-color-level-2200K-6500K
  - id: "4107/8627"
    deviceLabel: WiZ Downlight
    vendorId: 0x100b
    productId: 0x21B3
    deviceProfileName: light-color-level-2200K-6500K
  - id: "4107/8627"
    deviceLabel: WiZ Downlight
    vendorId: 0x100b
    productId: 0x21B3
    deviceProfileName: light-color-level-2200K-6500K
  - id: "4107/8796"
    deviceLabel: WiZ Downlight
    vendorId: 0x100b
    productId: 0x225C
    deviceProfileName: light-color-level-2200K-6500K
  - id: "4107/8457"
    deviceLabel: WiZ A67.E27
    vendorId: 0x100b
    productId: 0x2109
    deviceProfileName: light-level-colorTemperature-2200K-6500K
  - id: "4107/8551"
    deviceLabel: WiZ A67.E27
    vendorId: 0x100b
    productId: 0x2167
    deviceProfileName: light-color-level-2200K-6500K
  - id: "4107/8542"
    deviceLabel: WiZ Candle
    vendorId: 0x100b
    productId: 0x215E
    deviceProfileName: light-color-level-2200K-6500K
  - id: "4107/8571"
    deviceLabel: WiZ GU10
    vendorId: 0x100b
    productId: 0x217B
    deviceProfileName: light-color-level-2200K-6500K
  - id: "4107/8538"
    deviceLabel: WiZ A.B22 Warm White
    vendorId: 0x100b
    productId: 0x215A
    deviceProfileName: light-level
  - id: "4107/8733"
    deviceLabel: WiZ G95 Filament
    vendorId: 0x100b
    productId: 0x221D
    deviceProfileName: light-level-colorTemperature-2200K-6500K
  - id: "4107/8207"
    deviceLabel: WiZ A.E27
    vendorId: 0x100b
    productId: 0x200F
    deviceProfileName: light-color-level-2200K-6500K
  - id: "4107/8611"
    deviceLabel: WiZ A.B22
    vendorId: 0x100b
    productId: 0x21A3
    deviceProfileName: light-color-level-2200K-6500K
  - id: "4107/8612"
    deviceLabel: WiZ A.B22
    vendorId: 0x100b
    productId: 0x21A4
    deviceProfileName: light-color-level-2200K-6500K
  - id: "4107/8608"
    deviceLabel: WiZ G95.E27
    vendorId: 0x100b
    productId: 0x21A0
    deviceProfileName: light-color-level-2200K-6500K
  - id: "4107/8613"
    deviceLabel: WiZ A.E26
    vendorId: 0x100b
    productId: 0x21A5
    deviceProfileName: light-color-level-2200K-6500K
  - id: "4107/8614"
    deviceLabel: WiZ G95.E26
    vendorId: 0x100b
    productId: 0x21A6
    deviceProfileName: light-color-level-2200K-6500K
  - id: "4107/8601"
    deviceLabel: WiZ A60 Filament
    vendorId: 0x100b
    productId: 0x2199
    deviceProfileName: light-color-level-2200K-6500K
  - id: "4107/8602"
    deviceLabel: WiZ G95 Filament
    vendorId: 0x100b
    productId: 0x219A
    deviceProfileName: light-color-level-2200K-6500K
  - id: "4107/8603"
    deviceLabel: WiZ ST64 Filament
    vendorId: 0x100b
    productId: 0x219B
    deviceProfileName: light-color-level-2200K-6500K
  - id: "4107/8606"
    deviceLabel: WiZ G25 Filament
    vendorId: 0x100b
    productId: 0x219E
    deviceProfileName: light-color-level-2200K-6500K
  - id: "4107/8607"
    deviceLabel: WiZ ST19 Filament
    vendorId: 0x100b
    productId: 0x219F
    deviceProfileName: light-color-level-2200K-6500K
  - id: "4107/8193"
    deviceLabel: WiZ A.E27
    vendorId: 0x100b
    productId: 0x2001
    deviceProfileName: light-level-colorTemperature-2200K-6500K
  - id: "4107/8456"
    deviceLabel: WiZ A.E27
    vendorId: 0x100b
    productId: 0x2108
    deviceProfileName: light-level-colorTemperature-2200K-6500K
  - id: "4107/8452"
    deviceLabel: WiZ GU10
    vendorId: 0x100b
    productId: 0x2104
    deviceProfileName: light-level-colorTemperature-2200K-6500K
  - id: "4107/8475"
    deviceLabel: WiZ GU10
    vendorId: 0x100b
    productId: 0x211B
    deviceProfileName: light-level-colorTemperature-2200K-6500K
  - id: "4107/8546"
    deviceLabel: WiZ GU10
    vendorId: 0x100b
    productId: 0x2162
    deviceProfileName: light-color-level-2200K-6500K
  - id: "4107/8453"
    deviceLabel: WiZ Candle
    vendorId: 0x100b
    productId: 0x2105
    deviceProfileName: light-level-colorTemperature-2200K-6500K
  - id: "4107/8476"
    deviceLabel: WiZ Candle
    vendorId: 0x100b
    productId: 0x211C
    deviceProfileName: light-level-colorTemperature-2200K-6500K
  - id: "4107/8547"
    deviceLabel: WiZ Candle
    vendorId: 0x100b
    productId: 0x2163
    deviceProfileName: light-color-level-2200K-6500K
  - id: "4107/8548"
    deviceLabel: WiZ A67.E27
    vendorId: 0x100b
    productId: 0x2164
    deviceProfileName: light-color-level-2200K-6500K
  - id: "4107/8477"
    deviceLabel: WiZ A.B22
    vendorId: 0x100b
    productId: 0x211D
    deviceProfileName: light-level-colorTemperature-2200K-6500K
  - id: "4107/8537"
    deviceLabel: WiZ A.E27 Warm White
    vendorId: 0x100b
    productId: 0x2159
    deviceProfileName: light-level
  - id: "4107/8478"
    deviceLabel: WiZ G95.E27
    vendorId: 0x100b
    productId: 0x211E
    deviceProfileName: light-level-colorTemperature-2200K-6500K
  - id: "4107/8535"
    deviceLabel: WiZ GU10 Warm White
    vendorId: 0x100b
    productId: 0x2157
    deviceProfileName: light-level
  - id: "4107/8536"
    deviceLabel: WiZ Candle Warm White
    vendorId: 0x100b
    productId: 0x2158
    deviceProfileName: light-level
  - id: "4107/8584"
    deviceLabel: WiZ P45.E14
    vendorId: 0x100b
    productId: 0x2188
    deviceProfileName: light-color-level-2200K-6500K
  - id: "4107/8581"
    deviceLabel: WiZ P45.E27
    vendorId: 0x100b
    productId: 0x2185
    deviceProfileName: light-color-level-2200K-6500K
  - id: "4107/8722"
    deviceLabel: WiZ A60 Filament
    vendorId: 0x100b
    productId: 0x2212
    deviceProfileName: light-level-colorTemperature-2200K-6500K
  - id: "4107/8723"
    deviceLabel: WiZ A60 Filament
    vendorId: 0x100b
    productId: 0x2213
    deviceProfileName: light-level-colorTemperature-2200K-6500K
  - id: "4107/8724"
    deviceLabel: WiZ A60 Filament
    vendorId: 0x100b
    productId: 0x2214
    deviceProfileName: light-level-colorTemperature-2200K-6500K
  - id: "4107/8725"
    deviceLabel: WiZ A60 Filament
    vendorId: 0x100b
    productId: 0x2215
    deviceProfileName: light-level-colorTemperature-2200K-6500K
  - id: "4107/8726"
    deviceLabel: WiZ Candle Filament
    vendorId: 0x100b
    productId: 0x2216
    deviceProfileName: light-level-colorTemperature-2200K-6500K
  - id: "4107/8727"
    deviceLabel: WiZ Candle Filament
    vendorId: 0x100b
    productId: 0x2217
    deviceProfileName: light-level-colorTemperature-2200K-6500K
  - id: "4107/8728"
    deviceLabel: WiZ G125 Filament
    vendorId: 0x100b
    productId: 0x2218
    deviceProfileName: light-level-colorTemperature-2200K-6500K
  - id: "4107/8729"
    deviceLabel: WiZ G125 Filament
    vendorId: 0x100b
    productId: 0x2219
    deviceProfileName: light-level-colorTemperature-2200K-6500K
  - id: "4107/8730"
    deviceLabel: WiZ G200 Filament
    vendorId: 0x100b
    productId: 0x221A
    deviceProfileName: light-level-colorTemperature-2200K-6500K
  - id: "4107/8731"
    deviceLabel: WiZ G200 Filament
    vendorId: 0x100b
    productId: 0x221B
    deviceProfileName: light-level-colorTemperature-2200K-6500K
  - id: "4107/8732"
    deviceLabel: WiZ G95 Filament
    vendorId: 0x100b
    productId: 0x221C
    deviceProfileName: light-level-colorTemperature-2200K-6500K
  - id: "4107/8734"
    deviceLabel: WiZ PS160 Filament
    vendorId: 0x100b
    productId: 0x221E
    deviceProfileName: light-level-colorTemperature-2200K-6500K
  - id: "4107/8735"
    deviceLabel: WiZ ST64 Filament
    vendorId: 0x100b
    productId: 0x221F
    deviceProfileName: light-level-colorTemperature-2200K-6500K
  - id: "4107/8736"
    deviceLabel: WiZ ST64 Filament
    vendorId: 0x100b
    productId: 0x2220
    deviceProfileName: light-level-colorTemperature-2200K-6500K
  - id: "4107/8721"
    deviceLabel: WiZ A60 Filament
    vendorId: 0x100b
    productId: 0x2211
    deviceProfileName: light-level-colorTemperature-2200K-6500K
  - id: "4107/8737"
    deviceLabel: WiZ ST64 Filament
    vendorId: 0x100b
    productId: 0x2221
    deviceProfileName: light-level-colorTemperature-2200K-6500K
  - id: "4107/8195"
    deviceLabel: WiZ LED Strip
    vendorId: 0x100b
    productId: 0x2003
    deviceProfileName: light-color-level-2200K-6500K
  - id: "4107/8451"
    deviceLabel: WiZ A.B22
    vendorId: 0x100b
    productId: 0x2103
    deviceProfileName: light-level-colorTemperature-2200K-6500K
  - id: "4107/8521"
    deviceLabel: WiZ A.E27 Warm White
    vendorId: 0x100b
    productId: 0x2149
    deviceProfileName: light-level
  - id: "4107/8455"
    deviceLabel: WiZ G95.E27
    vendorId: 0x100b
    productId: 0x2107
    deviceProfileName: light-level-colorTemperature-2200K-6500K
  - id: "4107/8519"
    deviceLabel: WiZ GU10 Warm White
    vendorId: 0x100b
    productId: 0x2147
    deviceProfileName: light-level
  - id: "4107/8520"
    deviceLabel: WiZ Candle Warm White
    vendorId: 0x100b
    productId: 0x2148
    deviceProfileName: light-level
  - id: "4107/8583"
    deviceLabel: WiZ P45.E14
    vendorId: 0x100b
    productId: 0x2187
    deviceProfileName: light-color-level-2200K-6500K
  - id: "4107/8582"
    deviceLabel: WiZ A80.E27
    vendorId: 0x100b
    productId: 0x2186
    deviceProfileName: light-color-level-2200K-6500K
  - id: "4107/8638"
    deviceLabel: WiZ String Lights
    vendorId: 0x100b
    productId: 0x21BE
    deviceProfileName: light-color-level-2200K-6500K
  - id: "4107/8639"
    deviceLabel: WiZ String Lights
    vendorId: 0x100b
    productId: 0x21BF
    deviceProfileName: light-color-level-2200K-6500K
  - id: "4107/8201"
    deviceLabel: WiZ LED Strip
    vendorId: 0x100b
    productId: 0x2009
    deviceProfileName: light-color-level-2200K-6500K
  - id: "4107/8203"
    deviceLabel: WiZ A60 Filament
    vendorId: 0x100b
    productId: 0x200B
    deviceProfileName: light-level-colorTemperature-2200K-6500K
  - id: "4107/8738"
    deviceLabel: WiZ A60 Filament
    vendorId: 0x100b
    productId: 0x2222
    deviceProfileName: light-level-colorTemperature-2200K-6500K
  - id: "4107/8739"
    deviceLabel: WiZ A60 Filament
    vendorId: 0x100b
    productId: 0x2223
    deviceProfileName: light-level-colorTemperature-2200K-6500K
  - id: "4107/8740"
    deviceLabel: WiZ A60 Filament
    vendorId: 0x100b
    productId: 0x2224
    deviceProfileName: light-level-colorTemperature-2200K-6500K
  - id: "4107/8741"
    deviceLabel: WiZ Candle Filament
    vendorId: 0x100b
    productId: 0x2225
    deviceProfileName: light-level-colorTemperature-2200K-6500K
  - id: "4107/8742"
    deviceLabel: WiZ Candle Filament
    vendorId: 0x100b
    productId: 0x2226
    deviceProfileName: light-level-colorTemperature-2200K-6500K
  - id: "4107/8743"
    deviceLabel: WiZ G125 Filament
    vendorId: 0x100b
    productId: 0x2227
    deviceProfileName: light-level-colorTemperature-2200K-6500K
  - id: "4107/8744"
    deviceLabel: WiZ G125 Filament
    vendorId: 0x100b
    productId: 0x2228
    deviceProfileName: light-level-colorTemperature-2200K-6500K
  - id: "4107/8745"
    deviceLabel: WiZ G200 Filament
    vendorId: 0x100b
    productId: 0x2229
    deviceProfileName: light-level-colorTemperature-2200K-6500K
  - id: "4107/8746"
    deviceLabel: WiZ G200 Filament
    vendorId: 0x100b
    productId: 0x222A
    deviceProfileName: light-level-colorTemperature-2200K-6500K
  - id: "4107/8747"
    deviceLabel: WiZ G95 Filament
    vendorId: 0x100b
    productId: 0x222B
    deviceProfileName: light-level-colorTemperature-2200K-6500K
  - id: "4107/8748"
    deviceLabel: WiZ G95 Filament
    vendorId: 0x100b
    productId: 0x222C
    deviceProfileName: light-level-colorTemperature-2200K-6500K
  - id: "4107/8749"
    deviceLabel: WiZ PS160 Filament
    vendorId: 0x100b
    productId: 0x222D
    deviceProfileName: light-level-colorTemperature-2200K-6500K
  - id: "4107/8750"
    deviceLabel: WiZ ST64 Filament
    vendorId: 0x100b
    productId: 0x222E
    deviceProfileName: light-level-colorTemperature-2200K-6500K
  - id: "4107/8751"
    deviceLabel: WiZ ST64 Filament
    vendorId: 0x100b
    productId: 0x222F
    deviceProfileName: light-level-colorTemperature-2200K-6500K
  - id: "4107/8720"
    deviceLabel: WiZ A60 Filament
    vendorId: 0x100b
    productId: 0x2210
    deviceProfileName: light-level-colorTemperature-2200K-6500K
  - id: "4107/8752"
    deviceLabel: WiZ ST64 Filament
    vendorId: 0x100b
    productId: 0x2230
    deviceProfileName: light-level-colorTemperature-2200K-6500K
  - id: "4107/8209"
    deviceLabel: WiZ ELPAS Wall
    vendorId: 0x100b
    productId: 0x2011
    deviceProfileName: light-color-level-2200K-6500K
  - id: "4107/8210"
    deviceLabel: WiZ Outdoor Ground Spot
    vendorId: 0x100b
    productId: 0x2012
    deviceProfileName: light-color-level-2200K-6500K
  - id: "4107/8637"
    deviceLabel: WiZ Multi-color Neon Flex Strip
    vendorId: 0x100b
    productId: 0x21BD
    deviceProfileName: light-color-level-2200K-6500K
  - id: "4107/8597"
    deviceLabel: WiZ Spot Light
    vendorId: 0x100b
    productId: 0x2195
    deviceProfileName: light-color-level-2200K-6500K
  - id: "4107/8632"
    deviceLabel: WiZ Spot Light
    vendorId: 0x100b
    productId: 0x21B8
    deviceProfileName: light-level-colorTemperature-2200K-6500K
  - id: "4107/8598"
    deviceLabel: WiZ Spot Light
    vendorId: 0x100b
    productId: 0x2196
    deviceProfileName: light-color-level-2200K-6500K
  - id: "4107/8454"
    deviceLabel: WiZ A67.E27
    vendorId: 0x100b
    productId: 0x2106
    deviceProfileName: light-level-colorTemperature-2200K-6500K
  - id: "4107/8522"
    deviceLabel: WiZ A.B22 Warm White
    vendorId: 0x100b
    productId: 0x214A
    deviceProfileName: light-level
  - id: "4107/8579"
    deviceLabel: WiZ A80.E27
    vendorId: 0x100b
    productId: 0x2183
    deviceProfileName: light-color-level-2200K-6500K
  - id: "4107/8543"
    deviceLabel: WiZ A.E27
    vendorId: 0x100b
    productId: 0x215F
    deviceProfileName: light-color-level-2200K-6500K
  - id: "4107/8215"
    deviceLabel: WiZ Portrait
    vendorId: 0x100b
    productId: 0x2017
    deviceProfileName: light-level-colorTemperature-2200K-6500K
  - id: "4107/8196"
    deviceLabel: WiZ Downlight
    vendorId: 0x100b
    productId: 0x2004
    deviceProfileName: light-level-colorTemperature-2200K-6500K
  - id: "4107/8622"
    deviceLabel: WiZ Downlight
    vendorId: 0x100b
    productId: 0x21AE
    deviceProfileName: light-color-level-2200K-6500K
  - id: "4107/8616"
    deviceLabel: WiZ Downlight
    vendorId: 0x100b
    productId: 0x21A8
    deviceProfileName: light-color-level-2200K-6500K
  - id: "4107/8213"
    deviceLabel: WiZ Ceiling
    vendorId: 0x100b
    productId: 0x2015
    deviceProfileName: light-level
  - id: "4107/8198"
    deviceLabel: WiZ Ceiling
    vendorId: 0x100b
    productId: 0x2006
    deviceProfileName: light-level-colorTemperature-2200K-6500K
  - id: "4107/8768"
    deviceLabel: WiZ Mobile
    vendorId: 0x100b
    productId: 0x2240
    deviceProfileName: light-color-level-2200K-6500K
  - id: "4107/8199"
    deviceLabel: WiZ Linear
    vendorId: 0x100b
    productId: 0x2007
    deviceProfileName: light-color-level-2200K-6500K
  - id: "4107/8510"
    deviceLabel: WiZ LED Strip
    vendorId: 0x100b
    productId: 0x213E
    deviceProfileName: light-color-level-2200K-6500K
  - id: "4107/8754"
    deviceLabel: WiZ Hero
    vendorId: 0x100b
    productId: 0x2232
    deviceProfileName: light-color-level-2200K-6500K
  - id: "4107/8200"
    deviceLabel: WiZ Hero
    vendorId: 0x100b
    productId: 0x2008
    deviceProfileName: light-color-level-2200K-6500K
  - id: "4107/8757"
    deviceLabel: WiZ Squire
    vendorId: 0x100b
    productId: 0x2235
    deviceProfileName: light-color-level-2200K-6500K
  - id: "4107/8758"
    deviceLabel: WiZ Squire
    vendorId: 0x100b
    productId: 0x2236
    deviceProfileName: light-color-level-2200K-6500K
  - id: "4107/8788"
    deviceLabel: WiZ Ceiling
    vendorId: 0x100b
    productId: 0x2254
    deviceProfileName: light-level-colorTemperature-2200K-6500K
  - id: "4107/8787"
    deviceLabel: WiZ Ceiling
    vendorId: 0x100b
    productId: 0x2253
    deviceProfileName: light-level-colorTemperature-2200K-6500K
  - id: "4107/8790"
    deviceLabel: WiZ Linear
    vendorId: 0x100b
    productId: 0x2256
    deviceProfileName: light-color-level-2200K-6500K
  - id: "4107/8615"
    deviceLabel: WiZ Ceiling
    vendorId: 0x100b
    productId: 0x21A7
    deviceProfileName: light-color-level-2200K-6500K
  - id: "4107/8780"
    deviceLabel: WiZ Ceiling
    vendorId: 0x100b
    productId: 0x224C
    deviceProfileName: light-level-colorTemperature-2200K-6500K
  - id: "4107/8782"
    deviceLabel: WiZ Ceiling
    vendorId: 0x100b
    productId: 0x224E
    deviceProfileName: light-level-colorTemperature-2200K-6500K
  - id: "4107/8772"
    deviceLabel: WiZ Mobile
    vendorId: 0x100b
    productId: 0x2244
    deviceProfileName: light-color-level-2200K-6500K
  - id: "4107/8773"
    deviceLabel: WiZ Mobile
    vendorId: 0x100b
    productId: 0x2245
    deviceProfileName: light-color-level-2200K-6500K
  - id: "4107/8640"
    deviceLabel: WiZ String Lights
    vendorId: 0x100b
    productId: 0x21C0
    deviceProfileName: light-color-level-2200K-6500K
  - id: "4107/8786"
    deviceLabel: WiZ Ceiling
    vendorId: 0x100b
    productId: 0x2252
    deviceProfileName: light-level-colorTemperature-2200K-6500K
  - id: "4107/8633"
    deviceLabel: WiZ LED Strip
    vendorId: 0x100b
    productId: 0x21B9
    deviceProfileName: light-color-level-2200K-6500K
  - id: "4107/8764"
    deviceLabel: WiZ Pole
    vendorId: 0x100b
    productId: 0x223C
    deviceProfileName: light-color-level-2200K-6500K
  - id: "4107/8771"
    deviceLabel: WiZ Pole
    vendorId: 0x100b
    productId: 0x2243
    deviceProfileName: light-color-level-2200K-6500K
  - id: "4107/8765"
    deviceLabel: WiZ Pole
    vendorId: 0x100b
    productId: 0x223D
    deviceProfileName: light-color-level-2200K-6500K
  - id: "4107/8792"
    deviceLabel: WiZ ELPAS Wall
    vendorId: 0x100b
    productId: 0x2258
    deviceProfileName: light-color-level-2200K-6500K
  - id: "4107/8642"
    deviceLabel: WiZ Outdoor Ground Spot
    vendorId: 0x100b
    productId: 0x21C2
    deviceProfileName: light-color-level-2200K-6500K
  - id: "4107/8753"
    deviceLabel: WiZ Hero
    vendorId: 0x100b
    productId: 0x2231
    deviceProfileName: light-color-level-2200K-6500K
  - id: "4107/8214"
    deviceLabel: WiZ Ceiling
    vendorId: 0x100b
    productId: 0x2016
    deviceProfileName: light-level
  - id: "4107/8540"
    deviceLabel: WiZ A60.E26
    vendorId: 0x100b
    productId: 0x215C
    deviceProfileName: light-level
  - id: "4107/8654"
    deviceLabel: WiZ GU10
    vendorId: 0x100b
    productId: 0x21CE
    deviceProfileName: light-color-level-2200K-6500K
  - id: "4107/8655"
    deviceLabel: WiZ Candle
    vendorId: 0x100b
    productId: 0x21CF
    deviceProfileName: light-color-level-2200K-6500K
  - id: "4107/8712"
    deviceLabel: WiZ G16.5 Filament
    vendorId: 0x100b
    productId: 0x2208
    deviceProfileName: light-level-colorTemperature-2200K-6500K
  - id: "4107/8711"
    deviceLabel: WiZ Candle Filament
    vendorId: 0x100b
    productId: 0x2207
    deviceProfileName: light-level-colorTemperature-2200K-6500K
  - id: "4107/8511"
    deviceLabel: WiZ LED Strip
    vendorId: 0x100b
    productId: 0x213F
    deviceProfileName: light-color-level-2200K-6500K
  - id: "4107/8813"
    deviceLabel: WiZ Downlight
    vendorId: 0x100b
    productId: 0x226D
    deviceProfileName: light-color-level-2200K-6500K
  - id: "4107/8815"
    deviceLabel: WiZ Downlight
    vendorId: 0x100b
    productId: 0x226F
    deviceProfileName: light-color-level-2200K-6500K
  - id: "4107/8479"
    deviceLabel: WiZ A19
    vendorId: 0x100b
    productId: 0x211F
    deviceProfileName: light-level-colorTemperature-2200K-6500K
  - id: "4107/8713"
    deviceLabel: WiZ A19 Filament
    vendorId: 0x100b
    productId: 0x2209
    deviceProfileName: light-level-colorTemperature-2200K-6500K
  - id: "4107/8714"
    deviceLabel: WiZ ST19 Filament
    vendorId: 0x100b
    productId: 0x220A
    deviceProfileName: light-level-colorTemperature-2200K-6500K
  - id: "4107/8762"
    deviceLabel: WiZ Dual Zone
    vendorId: 0x100b
    productId: 0x223A
    deviceProfileName: light-color-level-2200K-6500K
  - id: "4107/8761"
    deviceLabel: WiZ Hero
    vendorId: 0x100b
    productId: 0x2239
    deviceProfileName: light-color-level-2200K-6500K
  - id: "4107/8480"
    deviceLabel: WiZ A60
    vendorId: 0x100b
    productId: 0x2120
    deviceProfileName: light-level-colorTemperature-2200K-6500K
  - id: "4107/8585"
    deviceLabel: WiZ A.E27
    vendorId: 0x100b
    productId: 0x2189
    deviceProfileName: light-color-level-2200K-6500K
  - id: "4107/8800"
    deviceLabel: WiZ Ceiling
    vendorId: 0x100b
    productId: 0x2260
    deviceProfileName: light-level
  - id: "4107/8789"
    deviceLabel: WiZ Linear
    vendorId: 0x100b
    productId: 0x2255
    deviceProfileName: light-color-level-2200K-6500K
  - id: "4107/8617"
    deviceLabel: WiZ Modular Downlight
    vendorId: 0x100b
    productId: 0x21A9
    deviceProfileName: light-color-level-2200K-6500K
  - id: "4107/8618"
    deviceLabel: WiZ Modular Downlight
    vendorId: 0x100b
    productId: 0x21AA
    deviceProfileName: light-color-level-2200K-6500K
  - id: "4107/8774"
    deviceLabel: WiZ Mobile
    vendorId: 0x100b
    productId: 0x2246
    deviceProfileName: light-color-level-2200K-6500K
  - id: "4107/8635"
    deviceLabel: WiZ LED Strip
    vendorId: 0x100b
    productId: 0x21BB
    deviceProfileName: light-color-level-2200K-6500K
  - id: "4107/8514"
    deviceLabel: WiZ LED Strip
    vendorId: 0x100b
    productId: 0x2142
    deviceProfileName: light-color-level-2200K-6500K
  - id: "4107/8816"
    deviceLabel: WiZ Downlight
    vendorId: 0x100b
    productId: 0x2270
    deviceProfileName: light-color-level-2200K-6500K
  - id: "4107/8499"
    deviceLabel: WiZ Downlight
    vendorId: 0x100b
    productId: 0x2133
    deviceProfileName: light-level-colorTemperature-2200K-6500K
  - id: "4107/8678"
    deviceLabel: WiZ A60 Filament
    vendorId: 0x100b
    productId: 0x21E6
    deviceProfileName: light-level-colorTemperature-2200K-6500K
  - id: "4107/8680"
    deviceLabel: WiZ A60 Filament
    vendorId: 0x100b
    productId: 0x21E8
    deviceProfileName: light-level-colorTemperature-2200K-6500K
  - id: "4107/8689"
    deviceLabel: WiZ G95 Filament
    vendorId: 0x100b
    productId: 0x21F1
    deviceProfileName: light-level-colorTemperature-2200K-6500K
  - id: "4107/8691"
    deviceLabel: WiZ ST64 Filament
    vendorId: 0x100b
    productId: 0x21F3
    deviceProfileName: light-level-colorTemperature-2200K-6500K
  - id: "4107/8549"
    deviceLabel: WiZ A.E27
    vendorId: 0x100b
    productId: 0x2165
    deviceProfileName: light-color-level-2200K-6500K
  - id: "4107/8756"
    deviceLabel: WiZ Squire
    vendorId: 0x100b
    productId: 0x2234
    deviceProfileName: light-color-level-2200K-6500K
  - id: "4107/8763"
    deviceLabel: WiZ Squire
    vendorId: 0x100b
    productId: 0x223B
    deviceProfileName: light-color-level-2200K-6500K
  - id: "4107/8506"
    deviceLabel: WiZ Ceiling Light
    vendorId: 0x100b
    productId: 0x213A
    deviceProfileName: light-level-colorTemperature-2200K-6500K
  - id: "4107/8515"
    deviceLabel: WiZ LED Strip
    vendorId: 0x100b
    productId: 0x2143
    deviceProfileName: light-color-level-2200K-6500K
  - id: "4107/8576"
    deviceLabel: WiZ A.E27
    vendorId: 0x100b
    productId: 0x2180
    deviceProfileName: light-color-level-2200K-6500K
  - id: "4107/8791"
    deviceLabel: WiZ Linear
    vendorId: 0x100b
    productId: 0x2257
    deviceProfileName: light-color-level-2200K-6500K
  - id: "4107/8205"
    deviceLabel: WiZ Modular Downlight
    vendorId: 0x100b
    productId: 0x200D
    deviceProfileName: light-color-level-2200K-6500K
  - id: "4107/8766"
    deviceLabel: WiZ Pole
    vendorId: 0x100b
    productId: 0x223E
    deviceProfileName: light-color-level-2200K-6500K
  - id: "4107/8769"
    deviceLabel: WiZ Mobile
    vendorId: 0x100b
    productId: 0x2241
    deviceProfileName: light-color-level-2200K-6500K
  - id: "4107/8482"
    deviceLabel: WiZ A67.E26
    vendorId: 0x100b
    productId: 0x2122
    deviceProfileName: light-level-colorTemperature-2200K-6500K
  - id: "4107/8586"
    deviceLabel: WiZ A67.E26
    vendorId: 0x100b
    productId: 0x218A
    deviceProfileName: light-color-level-2200K-6500K
  - id: "4107/8577"
    deviceLabel: WiZ A60.E26
    vendorId: 0x100b
    productId: 0x2181
    deviceProfileName: light-color-level-2200K-6500K
  - id: "4107/8481"
    deviceLabel: WiZ A60.E26
    vendorId: 0x100b
    productId: 0x2121
    deviceProfileName: light-level-colorTemperature-2200K-6500K
  - id: "4107/8539"
    deviceLabel: WiZ A60.E26
    vendorId: 0x100b
    productId: 0x215B
    deviceProfileName: light-level
  - id: "4107/8641"
    deviceLabel: WiZ String Lights
    vendorId: 0x100b
    productId: 0x21C1
    deviceProfileName: light-color-level-2200K-6500K
  - id: "4107/8507"
    deviceLabel: WiZ Ceiling Light
    vendorId: 0x100b
    productId: 0x213B
    deviceProfileName: light-level-colorTemperature-2200K-6500K
  - id: "4107/8781"
    deviceLabel: WiZ Ceiling
    vendorId: 0x100b
    productId: 0x224D
    deviceProfileName: light-level-colorTemperature-2200K-6500K
  - id: "4107/8803"
    deviceLabel: WiZ A21.E26
    vendorId: 0x100b
    productId: 0x2263
    deviceProfileName: light-color-level-2200K-6500K
  - id: "4107/8804"
    deviceLabel: WiZ A21.E26
    vendorId: 0x100b
    productId: 0x2264
    deviceProfileName: light-color-level-2200K-6500K
  - id: "4107/8807"
    deviceLabel: WiZ A21.E27
    vendorId: 0x100b
    productId: 0x2267
    deviceProfileName: light-color-level-2200K-6500K
  - id: "4107/8808"
    deviceLabel: WiZ A21.E27
    vendorId: 0x100b
    productId: 0x2268
    deviceProfileName: light-color-level-2200K-6500K
  - id: "4107/8801"
    deviceLabel: WiZ Outdoor LED Strip
    vendorId: 0x100b
    productId: 0x2261
    deviceProfileName: light-color-level-2200K-6500K
  - id: "4107/8802"
    deviceLabel: WiZ Outdoor LED Strip
    vendorId: 0x100b
    productId: 0x2262
    deviceProfileName: light-color-level-2200K-6500K
  - id: "4107/8805"
    deviceLabel: WiZ A67.E27
    vendorId: 0x100b
    productId: 0x2265
    deviceProfileName: light-color-level-2200K-6500K
  - id: "4107/8806"
    deviceLabel: WiZ A67.E27
    vendorId: 0x100b
    productId: 0x2266
    deviceProfileName: light-color-level-2200K-6500K
  - id: "4107/8664"
    deviceLabel: WiZ ST19 Filament
    vendorId: 0x100b
    productId: 0x21D8
    deviceProfileName: light-level-colorTemperature-2200K-6500K
  - id: "4107/8666"
    deviceLabel: WiZ G25 Filament
    vendorId: 0x100b
    productId: 0x21DA
    deviceProfileName: light-level-colorTemperature-2200K-6500K
  - id: "4107/8818"
    deviceLabel: WiZ Linear
    vendorId: 0x100b
    productId: 0x2272
    deviceProfileName: light-color-level-2200K-6500K
  - id: "4107/8463"
    deviceLabel: WiZ A21
    vendorId: 0x100b
    productId: 0x210F
    deviceProfileName: light-level-colorTemperature-2200K-6500K
  - id: "4107/8558"
    deviceLabel: WiZ Candle
    vendorId: 0x100b
    productId: 0x216E
    deviceProfileName: light-color-level-2200K-6500K
  - id: "4107/8675"
    deviceLabel: WiZ G16.5 Filament
    vendorId: 0x100b
    productId: 0x21E3
    deviceProfileName: light-level-colorTemperature-2200K-6500K
  - id: "4107/8673"
    deviceLabel: WiZ Candle Filament
    vendorId: 0x100b
    productId: 0x21E1
    deviceProfileName: light-level-colorTemperature-2200K-6500K
  - id: "4107/8665"
    deviceLabel: WiZ G25 Filament
    vendorId: 0x100b
    productId: 0x21D9
    deviceProfileName: light-level-colorTemperature-2200K-6500K
  - id: "4107/8648"
    deviceLabel: WiZ R20
    vendorId: 0x100b
    productId: 0x21C8
    deviceProfileName: light-color-level-2200K-6500K
  - id: "4107/8650"
    deviceLabel: WiZ BR40
    vendorId: 0x100b
    productId: 0x21CA
    deviceProfileName: light-color-level-2200K-6500K
  - id: "4107/8212"
    deviceLabel: WiZ PAR30
    vendorId: 0x100b
    productId: 0x2014
    deviceProfileName: light-color-level-2200K-6500K
  - id: "4107/8527"
    deviceLabel: WiZ A21 Warm White
    vendorId: 0x100b
    productId: 0x214F
    deviceProfileName: light-level
  - id: "4107/8528"
    deviceLabel: WiZ A21 Daylight
    vendorId: 0x100b
    productId: 0x2150
    deviceProfileName: light-level
  - id: "4107/8448"
    deviceLabel: WiZ A21
    vendorId: 0x100b
    productId: 0x2100
    deviceProfileName: light-level-colorTemperature-2200K-6500K
  - id: "4107/8554"
    deviceLabel: WiZ GU10
    vendorId: 0x100b
    productId: 0x216A
    deviceProfileName: light-color-level-2200K-6500K
  - id: "4107/8460"
    deviceLabel: WiZ Candle
    vendorId: 0x100b
    productId: 0x210C
    deviceProfileName: light-level-colorTemperature-2200K-6500K
  - id: "4107/8555"
    deviceLabel: WiZ Candle
    vendorId: 0x100b
    productId: 0x216B
    deviceProfileName: light-color-level-2200K-6500K
  - id: "4107/8592"
    deviceLabel: WiZ PAR38
    vendorId: 0x100b
    productId: 0x2190
    deviceProfileName: light-color-level-2200K-6500K
  - id: "4107/8663"
    deviceLabel: WiZ ST19 Filament
    vendorId: 0x100b
    productId: 0x21D7
    deviceProfileName: light-level-colorTemperature-2200K-6500K
  - id: "4107/8667"
    deviceLabel: WiZ A15 Filament
    vendorId: 0x100b
    productId: 0x21DB
    deviceProfileName: light-level-colorTemperature-2200K-6500K
  - id: "4107/8669"
    deviceLabel: WiZ Candle Filament
    vendorId: 0x100b
    productId: 0x21DD
    deviceProfileName: light-level-colorTemperature-2200K-6500K
  - id: "4107/8578"
    deviceLabel: WiZ A23
    vendorId: 0x100b
    productId: 0x2182
    deviceProfileName: light-color-level-2200K-6500K
  - id: "4107/8670"
    deviceLabel: WiZ Candle Filament
    vendorId: 0x100b
    productId: 0x21DE
    deviceProfileName: light-level-colorTemperature-2200K-6500K
  - id: "4107/8672"
    deviceLabel: WiZ Candle Filament
    vendorId: 0x100b
    productId: 0x21E0
    deviceProfileName: light-level-colorTemperature-2200K-6500K
  - id: "4107/8674"
    deviceLabel: WiZ Candle Filament
    vendorId: 0x100b
    productId: 0x21E2
    deviceProfileName: light-level-colorTemperature-2200K-6500K
  - id: "4107/8529"
    deviceLabel: WiZ A21 Warm White
    vendorId: 0x100b
    productId: 0x2151
    deviceProfileName: light-level
  - id: "4107/8530"
    deviceLabel: WiZ A21 Daylight
    vendorId: 0x100b
    productId: 0x2152
    deviceProfileName: light-level
  - id: "4107/8557"
    deviceLabel: WiZ GU10
    vendorId: 0x100b
    productId: 0x216D
    deviceProfileName: light-color-level-2200K-6500K
  - id: "4107/8591"
    deviceLabel: WiZ PAR38
    vendorId: 0x100b
    productId: 0x218F
    deviceProfileName: light-color-level-2200K-6500K
  - id: "4107/8574"
    deviceLabel: WiZ Candle
    vendorId: 0x100b
    productId: 0x217E
    deviceProfileName: light-color-level-2200K-6500K
  - id: "4107/8202"
    deviceLabel: WiZ A19 Filament
    vendorId: 0x100b
    productId: 0x200A
    deviceProfileName: light-level-colorTemperature-2200K-6500K
  - id: "4107/8653"
    deviceLabel: WiZ Candle
    vendorId: 0x100b
    productId: 0x21CD
    deviceProfileName: light-color-level-2200K-6500K
  - id: "4107/8662"
    deviceLabel: WiZ A19 Filament
    vendorId: 0x100b
    productId: 0x21D6
    deviceProfileName: light-level-colorTemperature-2200K-6500K
  - id: "4107/8809"
    deviceLabel: WiZ A19
    vendorId: 0x100b
    productId: 0x2269
    deviceProfileName: light-color-level-2200K-6500K
  - id: "4107/8811"
    deviceLabel: WiZ BR30
    vendorId: 0x100b
    productId: 0x226B
    deviceProfileName: light-color-level-2200K-6500K
  - id: "4107/8810"
    deviceLabel: WiZ A19
    vendorId: 0x100b
    productId: 0x226A
    deviceProfileName: light-color-level-2200K-6500K
  - id: "4107/8812"
    deviceLabel: WiZ BR30
    vendorId: 0x100b
    productId: 0x226C
    deviceProfileName: light-color-level-2200K-6500K
  - id: "4107/8509"
    deviceLabel: WiZ LED Strip
    vendorId: 0x100b
    productId: 0x213D
    deviceProfileName: light-color-level-2200K-6500K
  - id: "4107/8505"
    deviceLabel: WiZ Downlight
    vendorId: 0x100b
    productId: 0x2139
    deviceProfileName: light-level-colorTemperature-2200K-6500K
  - id: "4107/8496"
    deviceLabel: WiZ Downlight
    vendorId: 0x100b
    productId: 0x2130
    deviceProfileName: light-level-colorTemperature-2200K-6500K
  - id: "4107/8492"
    deviceLabel: WiZ Downlight
    vendorId: 0x100b
    productId: 0x212C
    deviceProfileName: light-level-colorTemperature-2200K-6500K
  - id: "4107/8794"
    deviceLabel: WiZ Ceiling
    vendorId: 0x100b
    productId: 0x225A
    deviceProfileName: light-level
  - id: "4107/8458"
    deviceLabel: WiZ A19
    vendorId: 0x100b
    productId: 0x210A
    deviceProfileName: light-level-colorTemperature-2200K-6500K
  - id: "4107/8553"
    deviceLabel: WiZ BR30
    vendorId: 0x100b
    productId: 0x2169
    deviceProfileName: light-color-level-2200K-6500K
  - id: "4107/8459"
    deviceLabel: WiZ BR30
    vendorId: 0x100b
    productId: 0x210B
    deviceProfileName: light-level-colorTemperature-2200K-6500K
  - id: "4107/8523"
    deviceLabel: WiZ A19 Warm White
    vendorId: 0x100b
    productId: 0x214B
    deviceProfileName: light-level
  - id: "4107/8524"
    deviceLabel: WiZ A19 Daylight
    vendorId: 0x100b
    productId: 0x214C
    deviceProfileName: light-level
  - id: "4107/8525"
    deviceLabel: WiZ BR30 Warm White
    vendorId: 0x100b
    productId: 0x214D
    deviceProfileName: light-level
  - id: "4107/8526"
    deviceLabel: WiZ BR30 Daylight
    vendorId: 0x100b
    productId: 0x214E
    deviceProfileName: light-level
  - id: "4107/8594"
    deviceLabel: WiZ A.E27
    vendorId: 0x100b
    productId: 0x2192
    deviceProfileName: light-color-level-2200K-6500K
  - id: "4107/8550"
    deviceLabel: WiZ A.E27
    vendorId: 0x100b
    productId: 0x2166
    deviceProfileName: light-color-level-2200K-6500K
  - id: "4107/8572"
    deviceLabel: WiZ A.E27
    vendorId: 0x100b
    productId: 0x217C
    deviceProfileName: light-color-level-2200K-6500K
  - id: "4107/8573"
    deviceLabel: WiZ G.E27
    vendorId: 0x100b
    productId: 0x217D
    deviceProfileName: light-color-level-2200K-6500K
  - id: "4107/8556"
    deviceLabel: WiZ A21
    vendorId: 0x100b
    productId: 0x216C
    deviceProfileName: light-color-level-2200K-6500K
  - id: "4107/8483"
    deviceLabel: WiZ GU10
    vendorId: 0x100b
    productId: 0x2123
    deviceProfileName: light-level-colorTemperature-2200K-6500K
  - id: "4107/8595"
    deviceLabel: WiZ Candle
    vendorId: 0x100b
    productId: 0x2193
    deviceProfileName: light-color-level-2200K-6500K
  - id: "4107/8695"
    deviceLabel: WiZ A60 Filament
    vendorId: 0x100b
    productId: 0x21F7
    deviceProfileName: light-level-colorTemperature-2200K-6500K
  - id: "4107/8696"
    deviceLabel: WiZ A60 Filament
    vendorId: 0x100b
    productId: 0x21F8
    deviceProfileName: light-level-colorTemperature-2200K-6500K
  - id: "4107/8697"
    deviceLabel: WiZ A60 Filament
    vendorId: 0x100b
    productId: 0x21F9
    deviceProfileName: light-level-colorTemperature-2200K-6500K
  - id: "4107/8698"
    deviceLabel: WiZ A60 Filament
    vendorId: 0x100b
    productId: 0x21FA
    deviceProfileName: light-level-colorTemperature-2200K-6500K
  - id: "4107/8699"
    deviceLabel: WiZ Candle Filament
    vendorId: 0x100b
    productId: 0x21FB
    deviceProfileName: light-level-colorTemperature-2200K-6500K
  - id: "4107/8700"
    deviceLabel: WiZ Candle Filament
    vendorId: 0x100b
    productId: 0x21FC
    deviceProfileName: light-level-colorTemperature-2200K-6500K
  - id: "4107/8701"
    deviceLabel: WiZ G125 Filament
    vendorId: 0x100b
    productId: 0x21FD
    deviceProfileName: light-level-colorTemperature-2200K-6500K
  - id: "4107/8702"
    deviceLabel: WiZ G125 Filament
    vendorId: 0x100b
    productId: 0x21FE
    deviceProfileName: light-level-colorTemperature-2200K-6500K
  - id: "4107/8703"
    deviceLabel: WiZ G200 Filament
    vendorId: 0x100b
    productId: 0x21FF
    deviceProfileName: light-level-colorTemperature-2200K-6500K
  - id: "4107/8704"
    deviceLabel: WiZ G200 Filament
    vendorId: 0x100b
    productId: 0x2200
    deviceProfileName: light-level-colorTemperature-2200K-6500K
  - id: "4107/8705"
    deviceLabel: WiZ G95 Filament
    vendorId: 0x100b
    productId: 0x2201
    deviceProfileName: light-level-colorTemperature-2200K-6500K
  - id: "4107/8706"
    deviceLabel: WiZ G95 Filament
    vendorId: 0x100b
    productId: 0x2202
    deviceProfileName: light-level-colorTemperature-2200K-6500K
  - id: "4107/8707"
    deviceLabel: WiZ PS160 Filament
    vendorId: 0x100b
    productId: 0x2203
    deviceProfileName: light-level-colorTemperature-2200K-6500K
  - id: "4107/8708"
    deviceLabel: WiZ ST64 Filament
    vendorId: 0x100b
    productId: 0x2204
    deviceProfileName: light-level-colorTemperature-2200K-6500K
  - id: "4107/8709"
    deviceLabel: WiZ ST64 Filament
    vendorId: 0x100b
    productId: 0x2205
    deviceProfileName: light-level-colorTemperature-2200K-6500K
  - id: "4107/8652"
    deviceLabel: WiZ PAR30
    vendorId: 0x100b
    productId: 0x21CC
    deviceProfileName: light-color-level-2200K-6500K
  - id: "4107/8776"
    deviceLabel: WiZ Ceiling
    vendorId: 0x100b
    productId: 0x2248
    deviceProfileName: light-level-colorTemperature-2200K-6500K
  - id: "4107/8777"
    deviceLabel: WiZ Ceiling
    vendorId: 0x100b
    productId: 0x2249
    deviceProfileName: light-level-colorTemperature-2200K-6500K
  - id: "4107/8778"
    deviceLabel: WiZ Ceiling
    vendorId: 0x100b
    productId: 0x224A
    deviceProfileName: light-level-colorTemperature-2200K-6500K
  - id: "4107/8779"
    deviceLabel: WiZ Ceiling
    vendorId: 0x100b
    productId: 0x224B
    deviceProfileName: light-level-colorTemperature-2200K-6500K
  - id: "4107/8793"
    deviceLabel: WiZ Ceiling
    vendorId: 0x100b
    productId: 0x2259
    deviceProfileName: light-level
  - id: "4107/8795"
    deviceLabel: WiZ Ceiling
    vendorId: 0x100b
    productId: 0x225B
    deviceProfileName: light-level
  - id: "4107/8192"
    deviceLabel: WiZ A19
    vendorId: 0x100b
    productId: 0x2000
    deviceProfileName: light-color-level-2200K-6500K
  - id: "4107/8449"
    deviceLabel: WiZ A19
    vendorId: 0x100b
    productId: 0x2101
    deviceProfileName: light-level-colorTemperature-2200K-6500K
  - id: "4107/8541"
    deviceLabel: WiZ BR30
    vendorId: 0x100b
    productId: 0x215D
    deviceProfileName: light-color-level-2200K-6500K
  - id: "4107/8450"
    deviceLabel: WiZ BR30
    vendorId: 0x100b
    productId: 0x2102
    deviceProfileName: light-level-colorTemperature-2200K-6500K
  - id: "4107/8516"
    deviceLabel: WiZ A19 Warm White
    vendorId: 0x100b
    productId: 0x2144
    deviceProfileName: light-level
  - id: "4107/8194"
    deviceLabel: WiZ A19 Daylight
    vendorId: 0x100b
    productId: 0x2002
    deviceProfileName: light-level
  - id: "4107/8517"
    deviceLabel: WiZ BR30 Warm White
    vendorId: 0x100b
    productId: 0x2145
    deviceProfileName: light-level
  - id: "4107/8518"
    deviceLabel: WiZ BR30 Daylight
    vendorId: 0x100b
    productId: 0x2146
    deviceProfileName: light-level
  - id: "4107/8544"
    deviceLabel: WiZ A.B22
    vendorId: 0x100b
    productId: 0x2160
    deviceProfileName: light-color-level-2200K-6500K
  - id: "4107/8545"
    deviceLabel: WiZ G.E27
    vendorId: 0x100b
    productId: 0x2161
    deviceProfileName: light-color-level-2200K-6500K
  - id: "4107/8559"
    deviceLabel: WiZ A21
    vendorId: 0x100b
    productId: 0x216F
    deviceProfileName: light-color-level-2200K-6500K
  - id: "4107/8693"
    deviceLabel: WiZ ST64 Filament
    vendorId: 0x100b
    productId: 0x21F5
    deviceProfileName: light-level-colorTemperature-2200K-6500K
  - id: "4107/8532"
    deviceLabel: WiZ GU10 Warm White
    vendorId: 0x100b
    productId: 0x2154
    deviceProfileName: light-level
  - id: "4107/8534"
    deviceLabel: WiZ GU10 Daylight
    vendorId: 0x100b
    productId: 0x2156
    deviceProfileName: light-level
  - id: "4107/8461"
    deviceLabel: WiZ GU10
    vendorId: 0x100b
    productId: 0x210D
    deviceProfileName: light-level-colorTemperature-2200K-6500K
  - id: "4107/8533"
    deviceLabel: WiZ Candle Warm White
    vendorId: 0x100b
    productId: 0x2155
    deviceProfileName: light-level
  - id: "4107/8531"
    deviceLabel: WiZ Candle Daylight
    vendorId: 0x100b
    productId: 0x2153
    deviceProfileName: light-level
  - id: "4107/8462"
    deviceLabel: WiZ Candle
    vendorId: 0x100b
    productId: 0x210E
    deviceProfileName: light-level-colorTemperature-2200K-6500K
  - id: "4107/8760"
    deviceLabel: WiZ Hero
    vendorId: 0x100b
    productId: 0x2238
    deviceProfileName: light-color-level-2200K-6500K
  - id: "4107/8503"
    deviceLabel: WiZ Downlight
    vendorId: 0x100b
    productId: 0x2137
    deviceProfileName: light-level-colorTemperature-2200K-6500K
  - id: "4107/8204"
    deviceLabel: WiZ Downlight
    vendorId: 0x100b
    productId: 0x200C
    deviceProfileName: light-level-colorTemperature-2200K-6500K
  - id: "4107/8596"
    deviceLabel: WiZ A23
    vendorId: 0x100b
    productId: 0x2194
    deviceProfileName: light-color-level-2200K-6500K
  - id: "4107/8619"
    deviceLabel: WiZ Modular Downlight
    vendorId: 0x100b
    productId: 0x21AB
    deviceProfileName: light-color-level-2200K-6500K
  - id: "4107/8620"
    deviceLabel: WiZ Modular Downlight
    vendorId: 0x100b
    productId: 0x21AC
    deviceProfileName: light-color-level-2200K-6500K
  - id: "4107/8621"
    deviceLabel: WiZ Modular Downlight
    vendorId: 0x100b
    productId: 0x21AD
    deviceProfileName: light-color-level-2200K-6500K
  - id: "4107/8588"
    deviceLabel: WiZ A19
    vendorId: 0x100b
    productId: 0x218C
    deviceProfileName: light-color-level-2200K-6500K
  - id: "4107/8590"
    deviceLabel: WiZ BR30
    vendorId: 0x100b
    productId: 0x218E
    deviceProfileName: light-color-level-2200K-6500K
  - id: "4107/8694"
    deviceLabel: WiZ A60 Filament
    vendorId: 0x100b
    productId: 0x21F6
    deviceProfileName: light-level-colorTemperature-2200K-6500K
  - id: "4107/8710"
    deviceLabel: WiZ ST64 Filament
    vendorId: 0x100b
    productId: 0x2206
    deviceProfileName: light-level-colorTemperature-2200K-6500K
  - id: "4107/8656"
    deviceLabel: WiZ Candle
    vendorId: 0x100b
    productId: 0x21D0
    deviceProfileName: light-color-level-2200K-6500K
  - id: "4107/8645"
    deviceLabel: WiZ GU10
    vendorId: 0x100b
    productId: 0x21C5
    deviceProfileName: light-color-level-2200K-6500K
  - id: "4107/8575"
    deviceLabel: WiZ A60
    vendorId: 0x100b
    productId: 0x217F
    deviceProfileName: light-color-level-2200K-6500K
  - id: "4107/8589"
    deviceLabel: WiZ A19
    vendorId: 0x100b
    productId: 0x218D
    deviceProfileName: light-color-level-2200K-6500K
  - id: "4107/8587"
    deviceLabel: WiZ BR30
    vendorId: 0x100b
    productId: 0x218B
    deviceProfileName: light-color-level-2200K-6500K
  - id: "4107/8494"
    deviceLabel: WiZ Downlight
    vendorId: 0x100b
    productId: 0x212E
    deviceProfileName: light-level-colorTemperature-2200K-6500K
  - id: "4107/8495"
    deviceLabel: WiZ Downlight
    vendorId: 0x100b
    productId: 0x212F
    deviceProfileName: light-level-colorTemperature-2200K-6500K
  - id: "4107/8497"
    deviceLabel: WiZ Downlight
    vendorId: 0x100b
    productId: 0x2131
    deviceProfileName: light-level-colorTemperature-2200K-6500K
  - id: "4107/8491"
    deviceLabel: WiZ Downlight
    vendorId: 0x100b
    productId: 0x212B
    deviceProfileName: light-level-colorTemperature-2200K-6500K
  - id: "4107/8647"
    deviceLabel: WiZ GU10
    vendorId: 0x100b
    productId: 0x21C7
    deviceProfileName: light-color-level-2200K-6500K
  - id: "4107/8657"
    deviceLabel: WiZ GU10
    vendorId: 0x100b
    productId: 0x21D1
    deviceProfileName: light-color-level-2200K-6500K
  - id: "4107/8646"
    deviceLabel: WiZ Candle
    vendorId: 0x100b
    productId: 0x21C6
    deviceProfileName: light-color-level-2200K-6500K
  - id: "4107/8658"
    deviceLabel: WiZ Candle
    vendorId: 0x100b
    productId: 0x21D2
    deviceProfileName: light-color-level-2200K-6500K
  - id: "4107/8814"
    deviceLabel: WiZ Downlight
    vendorId: 0x100b
    productId: 0x226E
    deviceProfileName: light-color-level-2200K-6500K
  - id: "4107/8649"
    deviceLabel: WiZ R20
    vendorId: 0x100b
    productId: 0x21C9
    deviceProfileName: light-color-level-2200K-6500K
  - id: "4107/8651"
    deviceLabel: WiZ BR40
    vendorId: 0x100b
    productId: 0x21CB
    deviceProfileName: light-color-level-2200K-6500K
  - id: "4107/8668"
    deviceLabel: WiZ A15 Filament
    vendorId: 0x100b
    productId: 0x21DC
    deviceProfileName: light-level-colorTemperature-2200K-6500K
  - id: "4107/8671"
    deviceLabel: WiZ G16.5 Filament
    vendorId: 0x100b
    productId: 0x21DF
    deviceProfileName: light-level-colorTemperature-2200K-6500K
  - id: "4107/8676"
    deviceLabel: WiZ G16.5 Filament
    vendorId: 0x100b
    productId: 0x21E4
    deviceProfileName: light-level-colorTemperature-2200K-6500K
  - id: "4107/8679"
    deviceLabel: WiZ A60 Filament
    vendorId: 0x100b
    productId: 0x21E7
    deviceProfileName: light-level-colorTemperature-2200K-6500K
  - id: "4107/8681"
    deviceLabel: WiZ A60 Filament
    vendorId: 0x100b
    productId: 0x21E9
    deviceProfileName: light-level-colorTemperature-2200K-6500K
  - id: "4107/8682"
    deviceLabel: WiZ Candle Filament
    vendorId: 0x100b
    productId: 0x21EA
    deviceProfileName: light-level-colorTemperature-2200K-6500K
  - id: "4107/8683"
    deviceLabel: WiZ Candle Filament
    vendorId: 0x100b
    productId: 0x21EB
    deviceProfileName: light-level-colorTemperature-2200K-6500K
  - id: "4107/8684"
    deviceLabel: WiZ G125 Filament
    vendorId: 0x100b
    productId: 0x21EC
    deviceProfileName: light-level-colorTemperature-2200K-6500K
  - id: "4107/8685"
    deviceLabel: WiZ G125 Filament
    vendorId: 0x100b
    productId: 0x21ED
    deviceProfileName: light-level-colorTemperature-2200K-6500K
  - id: "4107/8686"
    deviceLabel: WiZ G200 Filament
    vendorId: 0x100b
    productId: 0x21EE
    deviceProfileName: light-level-colorTemperature-2200K-6500K
  - id: "4107/8687"
    deviceLabel: WiZ G200 Filament
    vendorId: 0x100b
    productId: 0x21EF
    deviceProfileName: light-level-colorTemperature-2200K-6500K
  - id: "4107/8688"
    deviceLabel: WiZ G95 Filament
    vendorId: 0x100b
    productId: 0x21F0
    deviceProfileName: light-level-colorTemperature-2200K-6500K
  - id: "4107/8677"
    deviceLabel: WiZ PS160 Filament
    vendorId: 0x100b
    productId: 0x21E5
    deviceProfileName: light-level-colorTemperature-2200K-6500K
  - id: "4107/8690"
    deviceLabel: WiZ PS160 Filament
    vendorId: 0x100b
    productId: 0x21F2
    deviceProfileName: light-level-colorTemperature-2200K-6500K
  - id: "4107/8692"
    deviceLabel: WiZ ST64 Filament
    vendorId: 0x100b
    productId: 0x21F4
    deviceProfileName: light-level-colorTemperature-2200K-6500K
  - id: "4107/8661"
    deviceLabel: WiZ A60 Filament
    vendorId: 0x100b
    productId: 0x21D5
    deviceProfileName: light-level-colorTemperature-2200K-6500K
  - id: "4107/8829"
    deviceLabel: WiZ A60 Filament
    vendorId: 0x100b
    productId: 0x227D
    deviceProfileName: light-level-colorTemperature-2200K-6500K
  - id: "4107/8830"
    deviceLabel: WiZ A60 Filament
    vendorId: 0x100b
    productId: 0x227E
    deviceProfileName: light-level-colorTemperature-2200K-6500K
  - id: "4107/8216"
    deviceLabel: WiZ A19
    vendorId: 0x100b
    productId: 0x2018
    deviceProfileName: light-level-colorTemperature-2200K-6500K
  - id: "4107/8820"
    deviceLabel: WiZ BR30
    vendorId: 0x100b
    productId: 0x2274
    deviceProfileName: light-level-colorTemperature-2200K-6500K
  - id: "4107/8819"
    deviceLabel: WiZ A19
    vendorId: 0x100b
    productId: 0x2273
    deviceProfileName: light-level-colorTemperature-2200K-6500K
  - id: "4107/8821"
    deviceLabel: WiZ BR30
    vendorId: 0x100b
    productId: 0x2275
    deviceProfileName: light-level-colorTemperature-2200K-6500K
  - id: "4107/8217"
    deviceLabel: WiZ A19 Warm White
    vendorId: 0x100b
    productId: 0x2019
    deviceProfileName: light-level
  - id: "4107/8823"
    deviceLabel: WiZ A19 Daylight
    vendorId: 0x100b
    productId: 0x2277
    deviceProfileName: light-level
  - id: "4107/8825"
    deviceLabel: WiZ BR30 Warm White
    vendorId: 0x100b
    productId: 0x2279
    deviceProfileName: light-level
  - id: "4107/8827"
    deviceLabel: WiZ BR30 Daylight
    vendorId: 0x100b
    productId: 0x227B
    deviceProfileName: light-level
  - id: "4107/8822"
    deviceLabel: WiZ A19 Warm White
    vendorId: 0x100b
    productId: 0x2276
    deviceProfileName: light-level
  - id: "4107/8824"
    deviceLabel: WiZ A19 Daylight
    vendorId: 0x100b
    productId: 0x2278
    deviceProfileName: light-level
  - id: "4107/8826"
    deviceLabel: WiZ BR30 Warm White
    vendorId: 0x100b
    productId: 0x227A
    deviceProfileName: light-level
  - id: "4107/8828"
    deviceLabel: WiZ BR30 Daylight
    vendorId: 0x100b
    productId: 0x227C
    deviceProfileName: light-level
  - id: "4107/8831"
    deviceLabel: WiZ Downlight
    vendorId: 0x100b
    productId: 0x227F
    deviceProfileName: light-level-colorTemperature-2200K-6500K
  - id: "4107/8832"
    deviceLabel: WiZ Downlight
    vendorId: 0x100b
    productId: 0x2280
    deviceProfileName: light-level-colorTemperature-2200K-6500K
  - id: "4107/8833"
    deviceLabel: WiZ Downlight
    vendorId: 0x100b
    productId: 0x2281
    deviceProfileName: light-level-colorTemperature-2200K-6500K
  - id: "4107/8834"
    deviceLabel: WiZ Downlight
    vendorId: 0x100b
    productId: 0x2282
    deviceProfileName: light-level-colorTemperature-2200K-6500K
  - id: "4107/8835"
    deviceLabel: WiZ Downlight
    vendorId: 0x100b
    productId: 0x2283
    deviceProfileName: light-level-colorTemperature-2200K-6500K
  - id: "4107/8836"
    deviceLabel: WiZ Downlight
    vendorId: 0x100b
    productId: 0x2284
    deviceProfileName: light-level-colorTemperature-2200K-6500K
  - id: "4107/8837"
    deviceLabel: WiZ Downlight
    vendorId: 0x100b
    productId: 0x2285
    deviceProfileName: light-level-colorTemperature-2200K-6500K
  - id: "4107/8838"
    deviceLabel: WiZ Downlight
    vendorId: 0x100b
    productId: 0x2286
    deviceProfileName: light-level-colorTemperature-2200K-6500K
  - id: "4107/8839"
    deviceLabel: WiZ Downlight
    vendorId: 0x100b
    productId: 0x2287
    deviceProfileName: light-level-colorTemperature-2200K-6500K
  - id: "4107/8840"
    deviceLabel: WiZ Downlight
    vendorId: 0x100b
    productId: 0x2288
    deviceProfileName: light-level-colorTemperature-2200K-6500K
  - id: "4107/8841"
    deviceLabel: WiZ Downlight
    vendorId: 0x100b
    productId: 0x2289
    deviceProfileName: light-level-colorTemperature-2200K-6500K
  - id: "4107/8842"
    deviceLabel: WiZ Downlight
    vendorId: 0x100b
    productId: 0x228A
    deviceProfileName: light-level-colorTemperature-2200K-6500K
  - id: "4107/8843"
    deviceLabel: WiZ Downlight
    vendorId: 0x100b
    productId: 0x228B
    deviceProfileName: light-level-colorTemperature-2200K-6500K
  - id: "4107/8844"
    deviceLabel: WiZ Downlight
    vendorId: 0x100b
    productId: 0x228C
    deviceProfileName: light-level-colorTemperature-2200K-6500K
  - id: "4107/8845"
    deviceLabel: WiZ Downlight
    vendorId: 0x100b
    productId: 0x228D
    deviceProfileName: light-level-colorTemperature-2200K-6500K
  - id: "4107/8846"
    deviceLabel: WiZ Wall Light Classic
    vendorId: 0x100b
    productId: 0x228E
    deviceProfileName: light-color-level-2200K-6500K
  - id: "4107/8847"
    deviceLabel: WiZ Wall Light Classic
    vendorId: 0x100b
    productId: 0x228F
    deviceProfileName: light-color-level-2200K-6500K
#Zemismart
  - id: "5020/61154"
    deviceLabel: Zemismart Inline Module
    vendorId: 0x139C
    productId: 0xEEE2
    deviceProfileName: switch-binary
  - id: "5020/53249"
    deviceLabel: Zemismart Downlight
    vendorId: 0x139C
    productId: 0xD001
    deviceProfileName: light-color-level
  - id: "5020/53250"
    deviceLabel: Zemismart Bulb
    vendorId: 0x139C
    productId: 0xD002
    deviceProfileName: light-color-level
  - id: "5020/53251"
    deviceLabel: Zemismart LED Light Strip Driver
    vendorId: 0x139C
    productId: 0xD003
    deviceProfileName: light-color-level
  - id: "5020/43825"
    deviceLabel: Zemismart WiFi Smart Switch
    vendorId: 0x139C
    productId: 0xAB31
    deviceProfileName: switch-binary
  - id: "5020/43780"
    deviceLabel: Zemismart WiFi Smart Switch
    vendorId: 0x139C
    productId: 0xAB04
    deviceProfileName: switch-binary
  - id: "5020/43777"
    deviceLabel: Zemismart WiFi Smart Switch
    vendorId: 0x139C
    productId: 0xAB01
    deviceProfileName: switch-binary
#TUO
  - id: "5150/1"
    deviceLabel: "TUO Smart Button"
    vendorId: 0x141E
    productId: 0x0001
    deviceProfileName: "button-battery"


#Bridge devices need manufacturer specific fingerprints until
#bridge support is released to all hubs. This is because of the way generic
#fingerprints work for bridges joined prior to hubs being able to support them
  - id: "Aqara/m2/hub"
    deviceLabel: Matter Bridge
    vendorId: 0x115F
    productId: 0x0802
    deviceProfileName: matter-bridge
  - id: "Ubisys/G1"
    deviceLabel: Matter Bridge
    vendorId: 0x10F2
    productId: 0x6100
    deviceProfileName: matter-bridge
  - id: "Feibit/Matter/Gateway"
    deviceLabel: Matter Bridge
    vendorId: 0x117E
    productId: 0xFB01
    deviceProfileName: matter-bridge
  - id: "Yeelight/Pro/Gateway"
    deviceLabel: Matter Bridge
    vendorId: 0x1312
    productId: 0x0002
    deviceProfileName: matter-bridge
  - id: "QBEDFMB3/Gateway"
    deviceLabel: Matter Bridge
    vendorId: 0x131E
    productId: 0x0001
    deviceProfileName: matter-bridge
  - id: "Philips/Hue/Bridge"
    deviceLabel: Matter Bridge
    vendorId: 0x100B
    productId: 0x0002
    deviceProfileName: matter-bridge
  - id: "Switchbot/hub2"
    deviceLabel: Matter Bridge
    vendorId: 0x1397
    productId: 0x07E7
    deviceProfileName: matter-bridge
  - id: "Nature/Bridge"
    deviceLabel: Matter Bridge
    vendorId: 0x138A
    productId: 0x1392
    deviceProfileName: matter-bridge


matterGeneric:
  - id: "matter/bridge"
    deviceLabel: Matter Bridge
    deviceTypes:
      - id: 0x000E # Aggregator
    deviceProfileName: matter-bridge
  - id: "matter/on-off/light"
    deviceLabel: Matter OnOff Light
    deviceTypes:
      - id: 0x0100 # OnOff Light
    deviceProfileName: light-binary
  - id: "matter/dimmable/light"
    deviceLabel: Matter Dimmable Light
    deviceTypes:
      - id: 0x0101 # Dimmable Light
    deviceProfileName: light-level
  - id: "matter/dimmable/light/2"
    deviceLabel: Matter Dimmable Light
    deviceTypes:
      - id: 0x0100 # OnOff Light
      - id: 0x0101 # Dimmable Light
    deviceProfileName: light-level
  - id: "matter/colorTemperature/light"
    deviceLabel: Matter Color Temperature Light
    deviceTypes:
      - id: 0x010C # Color Temperature Light
    deviceProfileName: light-level-colorTemperature
  - id: "matter/colorTemperature/light/2"
    deviceLabel: Matter Color Temperature Light
    deviceTypes:
      - id: 0x0100 # OnOff Light
      - id: 0x0101 # Dimmable Light
      - id: 0x010C # Color Temperature Light
    deviceProfileName: light-level-colorTemperature
  - id: "matter/colorTemperature/light/3"
    deviceLabel: Matter Color Temperature Light
    deviceTypes:
      - id: 0x0100 # OnOff Light
      - id: 0x010C # Color Temperature Light
    deviceProfileName: light-level-colorTemperature
  - id: "matter/color/light"
    deviceLabel: Matter Color Light
    deviceTypes:
      - id: 0x010D # Extended Color Light
    deviceProfileName: light-color-level
  - id: "matter/color/temp/light"
    deviceLabel: Matter Color Light
    deviceTypes:
      - id: 0x010C # Color Temperature Light
      - id: 0x010D # Extended Color Light
    deviceProfileName: light-color-level
  - id: "matter/color/temp/light/2"
    deviceLabel: Matter Color Light
    deviceTypes:
      - id: 0x0100 # OnOff Light
      - id: 0x0101 # Dimmable Light
      - id: 0x010C # Color Temperature Light
      - id: 0x010D # Extended Color Light
    deviceProfileName: light-color-level
  - id: "matter/on-off/plug"
    deviceLabel: Matter OnOff Plug
    deviceTypes:
      - id: 0x010A # On Off Plug-in Unit
    deviceProfileName: plug-binary
  - id: "matter/dimmable/plug"
    deviceLabel: Matter Dimmable Plug
    deviceTypes:
      - id: 0x010B # Dimmable Plug-in Unit
    deviceProfileName: plug-level
  - id: "button"
    deviceLabel: Matter Button
    deviceTypes:
      - id: 0x000F
    deviceProfileName: button-battery # err on the side of buttons having batteries, it'll get fixed in the driver

matterThing:
  - id: SmartThings/MatterThing
    deviceLabel: Matter Thing
    deviceProfileName: matter-thing
    isJoinable: true<|MERGE_RESOLUTION|>--- conflicted
+++ resolved
@@ -180,14 +180,12 @@
     vendorId: 0x1339
     productId: 0x006B
     deviceProfileName: light-color-level-2000K-7000K
-<<<<<<< HEAD
 #Ledvance
   - id: "4489/844"
     deviceLabel: Matter Filament RGBW
     vendorId: 0x1189
     productId: 0x034C
     deviceProfileName: light-color-level
-=======
   - id: "4921/64"
     deviceLabel: Cync Indoor Plug
     vendorId: 0x1339
@@ -199,7 +197,6 @@
     vendorId: 0x1372
     productId: 0x0001
     deviceProfileName: light-level-colorTemperature-2200K-6500K
->>>>>>> bf93ca24
 #Legrand
   - id: "4129/3"
     deviceLabel: Smart Lights Smart Plug
