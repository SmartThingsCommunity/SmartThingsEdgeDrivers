--- conflicted
+++ resolved
@@ -92,7 +92,6 @@
     vendorId: 0x1339
     productId: 0xAC
     deviceProfileName: plug-binary
-<<<<<<< HEAD
   - id: "4921/46"
     deviceLabel: Cync Full Color RS Can
     vendorId: 0x1339
@@ -128,7 +127,6 @@
     vendorId: 0x1339
     productId: 0x007B
     deviceProfileName: light-color-level-2000K-7000K 
-=======
   - id: "4921/111"
     deviceLabel: Cync Outdoor Plug
     vendorId: 0x1339
@@ -167,7 +165,6 @@
     productId: 0x00B0
     deviceProfileName: light-level-colorTemperature-1500k-9000k
 
->>>>>>> 0b18e67d
 #Nanoleaf
   - id: "Nanoleaf NL53"
     deviceLabel: Essentials BR30
