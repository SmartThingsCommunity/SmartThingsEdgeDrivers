--- conflicted
+++ resolved
@@ -59,22 +59,18 @@
     vendorId: 0x115a
     productId: 0x44
     deviceProfileName: light-color-level-2700K-6500K
-
-<<<<<<< HEAD
-  #SONOFF
+#SONOFF
   - id: "SONOFF MINIR4M"
     deviceLabel: Smart Plug-in Unit
     vendorId: 0x1321
     productId: 0x0002
     deviceProfileName: plug-binary
-=======
 #Yeelight
   - id: "Yeelight Smart Lamp"
     deviceLabel: Yeelight Smart Lamp
     vendorId: 0x1312
     productId: 0x01
     deviceProfileName: light-level-colorTemperature-2710k-6500k
->>>>>>> 80b766bb
 
 #Bridge devices need manufacturer specific fingerprints until
 #bridge support is released to all hubs. This is because of the way generic
